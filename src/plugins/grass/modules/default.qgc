--- conflicted
+++ resolved
@@ -25,7 +25,7 @@
     <section label="File management">
         <section label="Import into GRASS">
             <section label="Import raster into GRASS">
-                                <section label="Import raster into GRASS from QGIS view">
+                    <section label="Import raster into GRASS from QGIS view">
                     <grass name="r.in.gdal.qgis"/>
                     <grass name="r.in.gdal.qgis.loc"/>
                 </section>
@@ -51,7 +51,7 @@
                 </section>
             </section>
             <section label="Import vector into GRASS">
-                                    <grass name="v.in.ogr.qgis"/>
+                    <grass name="v.in.ogr.qgis"/>
                     <grass name="v.in.ogr"/>
                     <grass name="v.in.ogr.loc"/>
                     <grass name="v.in.ogr.all"/>
@@ -200,7 +200,6 @@
             <section label="Solar and irradiation model">
                                 <grass name="r.sunmask.position"/>
                                 <grass name="r.sunmask.date.time"/>
-<<<<<<< HEAD
             </section>
             <section label="Terrain analysis">
                 <grass name="r.cost.coord"/>
@@ -269,81 +268,11 @@
                 <grass name="v.surf.bspline"/>
                 <grass name="v.surf.idw"/>
                 <grass name="v.surf.rst"/>
-=======
-			</section>
-			<section label="Terrain analysis">
-				<grass name="r.cost.coord"/>
-				<grass name="r.cost.rast"/>
-				<grass name="r.cost.vect"/>
-				<grass name="r.drain"/>
-				<grass name="r.shaded.relief" version_max="6.4"/>
-				<grass name="r.relief" version_min="7.0"/>
-				<grass name="r.slope"/>
-				<grass name="r.aspect"/>
-				<grass name="r.param.scale"/>
-				<grass name="r.texture"/>
-				<grass name="r.texture.bis"/>
-				<grass name="r.los" version_max="6.4"/>
-				<grass name="r.viewshed" version_min="7.0"/>
-				<grass name="r.grow.distance" version_min="6.4"/>
-				<grass name="r.walk.coord"/>
-				<grass name="r.walk.vect"/>
-			</section>
-			<section label="Transform features">
-				<grass name="r.clump"/>
-				<grass name="r.grow"/>
-				<grass name="r.thin"/>
-			</section>
-		</section>
-		<section label="Spatial models">
-			<section label="Hydrologic modelling">
-				<grass name="r.watershed"/>
-				<grass name="r.carve"/>
-				<grass name="r.fill.dir"/>
-				<grass name="r.lake.xy"/>
-				<grass name="r.lake.seed"/>
-				<grass name="r.topidx"/>
-				<grass name="r.basins.fill"/>
-				<grass name="r.water.outlet"/>
-			</section>
-		</section>
-		<section label="Change category values and labels">
-			<grass name="r.reclass.area.greater"/>
-			<grass name="r.reclass.area.lesser"/>
-			<grass name="r.reclass"/>
-			<grass name="r.recode"/>
-			<grass name="r.rescale"/>
-		</section>
-		<section label="Surface management">
-			<section label="Concentric circles">
-				<grass name="r.circle"/>
-			</section>
-			<section label="Create random points">
-				<grass name="r.random"/>
-				<grass name="r.random.raster"/>
-				<grass name="r.random.cells"/>
-			</section>
-			<section label="Generate surface">
-				<grass name="v.kernel"/>
-				<grass name="r.surf.fractal"/>
-				<grass name="r.surf.gauss"/>
-				<grass name="r.plane"/>
-				<grass name="r.surf.random"/>
-			</section>
-			<section label="Generate vector contour lines">
-				<grass name="r.contour"/>
-				<grass name="r.contour2"/>
-			</section>
-			<section label="Interpolate surface">
-				<grass name="v.surf.bspline"/>
-				<grass name="v.surf.idw"/>
-				<grass name="v.surf.rst"/>
->>>>>>> 6e4c4f3e
-                                <grass name="r.bilinear" version_min="6.4"/>
-                                <grass name="r.surf.idw"/>
-                                <grass name="r.surf.idw2"/>
+                <grass name="r.bilinear" version_min="6.4"/>
+                <grass name="r.surf.idw"/>
+                <grass name="r.surf.idw2"/>
                 <grass name="r.fillnulls"/>
-                                <grass name="r.surf.contour"/>
+                <grass name="r.surf.contour"/>
             </section>
         </section>
         <section label="Reports and statistics">
@@ -351,7 +280,7 @@
                 <grass name="r.category"/>
             </section>
             <section label="Statistics">
-                                <grass name="r.stats"/>
+                <grass name="r.stats"/>
                 <grass name="r.sum"/>
                 <grass name="r.report"/>
                 <grass name="r.average"/>
@@ -532,7 +461,6 @@
         </section>
     </section>
 
-<<<<<<< HEAD
     <section label="Database">
         <section label="Database management">
             <grass name="db.connect"/>
@@ -547,12 +475,14 @@
             <grass name="v.db.droptable"/>
         </section>
         <section label="Columns management">
-            <grass name="v.db.addcol"/>
+			      <grass name="v.db.addcol" version_max="6.4"/>
+    		  	<grass name="v.db.addcolumn" version_min="7.0"/>
             <grass name="v.db.update_const"/>
             <grass name="v.db.update_query"/>
             <grass name="v.db.update_op"/>
             <grass name="v.db.update_op_query"/>
-            <grass name="v.db.dropcol" version_min="6.4"/>
+			      <grass name="v.db.dropcol" version_min="6.4" version_max="6.4"/>
+    		  	<grass name="v.db.dropcolumn" version_min="7.0"/>
             <grass name="v.db.renamecol"/>
             <grass name="db.execute"/>
             <grass name="db.select"/>
@@ -564,41 +494,6 @@
             <grass name="v.db.univar"/>
         </section>
     </section>
-=======
-	<section label="Database">
-		<section label="Database management">
-			<grass name="db.connect"/>
-			<grass name="db.connect.schema"/>
-			<grass name="db.connect-login.pg" version_min="6.4"/>
-			<grass name="v.db.reconnect.all"/>
-			<grass name="db.login"/>
-		</section>
-		<section label="Tables management">
-			<grass name="db.copy"/>
-			<grass name="v.db.addtable"/>
-			<grass name="v.db.droptable"/>
-		</section>
-		<section label="Columns management">
-			<grass name="v.db.addcol" version_max="6.4"/>
-			<grass name="v.db.addcolumn" version_min="7.0"/>
-			<grass name="v.db.update_const"/>
-			<grass name="v.db.update_query"/>
-			<grass name="v.db.update_op"/>
-			<grass name="v.db.update_op_query"/>
-			<grass name="v.db.dropcol" version_max="6.4"/>
-			<grass name="v.db.dropcolumn" version_min="7.0"/>
-			<grass name="v.db.renamecol"/>
-			<grass name="db.execute"/>
-			<grass name="db.select"/>
-			<grass name="v.db.select"/>
-			<grass name="v.db.select.where"/>
-		</section>
-		<section label="Others">
-			<grass name="v.db.join"/>
-			<grass name="v.db.univar"/>
-		</section>
-	</section>
->>>>>>> 6e4c4f3e
 
     <section label="3d Visualization">
         <grass name="nviz"/>
