/***************************************************************************
                             qgsatlascomposition.cpp
                             -----------------------
    begin                : October 2012
    copyright            : (C) 2005 by Hugo Mercier
    email                : hugo dot mercier at oslandia dot com
 ***************************************************************************/

/***************************************************************************
 *                                                                         *
 *   This program is free software; you can redistribute it and/or modify  *
 *   it under the terms of the GNU General Public License as published by  *
 *   the Free Software Foundation; either version 2 of the License, or     *
 *   (at your option) any later version.                                   *
 *                                                                         *
 ***************************************************************************/
#include <stdexcept>

#include "qgsatlascomposition.h"
#include "qgsvectorlayer.h"
#include "qgscomposermap.h"
#include "qgscomposition.h"
#include "qgsvectordataprovider.h"
#include "qgsexpression.h"
#include "qgsgeometry.h"
#include "qgscomposerlabel.h"
#include "qgscomposershape.h"
#include "qgspaperitem.h"
#include "qgsmaplayerregistry.h"

QgsAtlasComposition::QgsAtlasComposition( QgsComposition* composition ) :
    mComposition( composition ),
    mEnabled( false ),
    mHideCoverage( false ), mFilenamePattern( "'output_'||$feature" ),
    mCoverageLayer( 0 ), mSingleFile( false ),
    mSortFeatures( false ), mSortAscending( true ), mCurrentFeatureNo( 0 ),
    mFilterFeatures( false ), mFeatureFilter( "" )
{

  // declare special columns with a default value
  QgsExpression::setSpecialColumn( "$page", QVariant(( int )1 ) );
  QgsExpression::setSpecialColumn( "$feature", QVariant(( int )0 ) );
  QgsExpression::setSpecialColumn( "$numpages", QVariant(( int )1 ) );
  QgsExpression::setSpecialColumn( "$numfeatures", QVariant(( int )0 ) );
  QgsExpression::setSpecialColumn( "$atlasfeatureid", QVariant(( int )0 ) );
  QgsExpression::setSpecialColumn( "$atlasgeometry", QVariant::fromValue( QgsGeometry() ) );
}

QgsAtlasComposition::~QgsAtlasComposition()
{
}

void QgsAtlasComposition::setEnabled( bool e )
{
  mEnabled = e;
  mComposition->setAtlasMode( QgsComposition::AtlasOff );
  emit toggled( e );
}

void QgsAtlasComposition::setCoverageLayer( QgsVectorLayer* layer )
{
  mCoverageLayer = layer;

  // update the number of features
  QgsExpression::setSpecialColumn( "$numfeatures", QVariant(( int )mFeatureIds.size() ) );

  // Grab the first feature so that user can use it to test the style in rules.
  QgsFeature fet;
  layer->getFeatures().nextFeature( fet );
  QgsExpression::setSpecialColumn( "$atlasfeatureid", fet.id() );
  QgsExpression::setSpecialColumn( "$atlasgeometry", QVariant::fromValue( *fet.geometry() ) );

  emit coverageLayerChanged( layer );
}

QgsComposerMap* QgsAtlasComposition::composerMap() const
{
  //deprecated method. Until removed just return the first atlas-enabled composer map

  //build a list of composer maps
  QList<QgsComposerMap*> maps;
  mComposition->composerItems( maps );
  for ( QList<QgsComposerMap*>::iterator mit = maps.begin(); mit != maps.end(); ++mit )
  {
    QgsComposerMap* currentMap = ( *mit );
    if ( currentMap->atlasDriven() )
    {
      return currentMap;
    }
  }

  return 0;
}

void QgsAtlasComposition::setComposerMap( QgsComposerMap* map )
{
  //deprecated

  if ( !map )
  {
    return;
  }

  map->setAtlasDriven( true );
}

bool QgsAtlasComposition::fixedScale() const
{
  //deprecated method. Until removed just return the property for the first atlas-enabled composer map
  QgsComposerMap * map = composerMap();
  if ( !map )
  {
    return false;
  }

  return map->atlasFixedScale();
}

void QgsAtlasComposition::setFixedScale( bool fixed )
{
  //deprecated method. Until removed just set the property for the first atlas-enabled composer map
  QgsComposerMap * map = composerMap();
  if ( !map )
  {
    return;
  }

  map->setAtlasFixedScale( fixed );
}

float QgsAtlasComposition::margin() const
{
  //deprecated method. Until removed just return the property for the first atlas-enabled composer map
  QgsComposerMap * map = composerMap();
  if ( !map )
  {
    return 0;
  }

  return map->atlasMargin();
}

void QgsAtlasComposition::setMargin( float margin )
{
  //deprecated method. Until removed just set the property for the first atlas-enabled composer map
  QgsComposerMap * map = composerMap();
  if ( !map )
  {
    return;
  }

  map->setAtlasMargin(( double ) margin );
}

//
// Private class only used for the sorting of features
class FieldSorter
{
  public:
    FieldSorter( QgsAtlasComposition::SorterKeys& keys, bool ascending = true ) : mKeys( keys ), mAscending( ascending ) {}

    bool operator()( const QgsFeatureId& id1, const QgsFeatureId& id2 )
    {
      bool result = true;

      if ( mKeys[ id1 ].type() == QVariant::Int )
      {
        result = mKeys[ id1 ].toInt() < mKeys[ id2 ].toInt();
      }
      else if ( mKeys[ id1 ].type() == QVariant::Double )
      {
        result = mKeys[ id1 ].toDouble() < mKeys[ id2 ].toDouble();
      }
      else if ( mKeys[ id1 ].type() == QVariant::String )
      {
        result = ( QString::localeAwareCompare( mKeys[ id1 ].toString(), mKeys[ id2 ].toString() ) < 0 );
      }

      return mAscending ? result : !result;
    }
  private:
    QgsAtlasComposition::SorterKeys& mKeys;
    bool mAscending;
};

int QgsAtlasComposition::updateFeatures()
{
<<<<<<< HEAD
  if ( !mComposerMap || !mCoverageLayer )
  {
    return;
  }

  const QgsCoordinateReferenceSystem& coverage_crs = mCoverageLayer->crs();
  const QgsCoordinateReferenceSystem& destination_crs = mComposition->mapSettings().destinationCrs();
  // transformation needed for feature geometries
  mTransform.setSourceCrs( coverage_crs );
  mTransform.setDestCRS( destination_crs );
=======
  //needs to be called when layer, filter, sort changes
>>>>>>> 4e3738a2

  if ( !mCoverageLayer )
  {
    return 0;
  }

  updateFilenameExpression();

  // select all features with all attributes
  QgsFeatureIterator fit = mCoverageLayer->getFeatures();

  std::auto_ptr<QgsExpression> filterExpression;
  if ( mFilterFeatures && !mFeatureFilter.isEmpty() )
  {
    filterExpression = std::auto_ptr<QgsExpression>( new QgsExpression( mFeatureFilter ) );
    if ( filterExpression->hasParserError() )
    {
      throw std::runtime_error( tr( "Feature filter parser error: %1" ).arg( filterExpression->parserErrorString() ).toLocal8Bit().data() );
    }
  }

  // We cannot use nextFeature() directly since the feature pointer is rewinded by the rendering process
  // We thus store the feature ids for future extraction
  QgsFeature feat;
  mFeatureIds.clear();
  mFeatureKeys.clear();
  while ( fit.nextFeature( feat ) )
  {
    if ( mFilterFeatures && !mFeatureFilter.isEmpty() )
    {
      QVariant result = filterExpression->evaluate( &feat, mCoverageLayer->pendingFields() );
      if ( filterExpression->hasEvalError() )
      {
        throw std::runtime_error( tr( "Feature filter eval error: %1" ).arg( filterExpression->evalErrorString() ).toLocal8Bit().data() );
      }

      // skip this feature if the filter evaluation if false
      if ( !result.toBool() )
      {
        continue;
      }
    }
    mFeatureIds.push_back( feat.id() );

    if ( mSortFeatures )
    {
      mFeatureKeys.insert( feat.id(), feat.attributes()[ mSortKeyAttributeIdx ] );
    }
  }

  // sort features, if asked for
  if ( mSortFeatures )
  {
    FieldSorter sorter( mFeatureKeys, mSortAscending );
    qSort( mFeatureIds.begin(), mFeatureIds.end(), sorter );
  }

  QgsExpression::setSpecialColumn( "$numfeatures", QVariant(( int )mFeatureIds.size() ) );

<<<<<<< HEAD
  mRestoreLayer = false;
  /* TODO: make working again. btw. Atlas must not change layers of map canvas at any time!
  QStringList& layerSet = mComposition->mapRenderer()->layerSet();
  if ( mHideCoverage )
  {
    // look for the layer in the renderer's set
    int removeAt = layerSet.indexOf( mCoverageLayer->id() );
    if ( removeAt != -1 )
    {
      mRestoreLayer = true;
      layerSet.removeAt( removeAt );
    }
  }*/
=======
  //jump to first feature if currently using an atlas preview
  //need to do this in case filtering/layer change has altered matching features
  if ( mComposition->atlasMode() == QgsComposition::PreviewAtlas )
  {
    firstFeature();
  }

  return mFeatureIds.size();
}


bool QgsAtlasComposition::beginRender()
{
  if ( !mCoverageLayer )
  {
    return false;
  }

  bool featuresUpdated = updateFeatures();
  if ( !featuresUpdated )
  {
    //no matching features found
    return false;
  }
>>>>>>> 4e3738a2

  // special columns for expressions
  QgsExpression::setSpecialColumn( "$numpages", QVariant( mComposition->numPages() ) );
  QgsExpression::setSpecialColumn( "$numfeatures", QVariant(( int )mFeatureIds.size() ) );

  return true;
}

void QgsAtlasComposition::endRender()
{
  if ( !mCoverageLayer )
  {
    return;
  }

  // reset label expression contexts
  QList<QgsComposerLabel*> labels;
  mComposition->composerItems( labels );
  for ( QList<QgsComposerLabel*>::iterator lit = labels.begin(); lit != labels.end(); ++lit )
  {
    ( *lit )->setExpressionContext( 0, 0 );
  }

<<<<<<< HEAD
  // restore the coverage visibility
  /* TODO: make working again. btw. Atlas must not change layers of map canvas at any time!
  if ( mRestoreLayer )
=======
  updateAtlasMaps();
}

void QgsAtlasComposition::updateAtlasMaps()
{
  //update atlas-enabled composer maps
  QList<QgsComposerMap*> maps;
  mComposition->composerItems( maps );
  for ( QList<QgsComposerMap*>::iterator mit = maps.begin(); mit != maps.end(); ++mit )
>>>>>>> 4e3738a2
  {
    QgsComposerMap* currentMap = ( *mit );
    if ( !currentMap->atlasDriven() )
    {
      continue;
    }

<<<<<<< HEAD
    layerSet.push_back( mCoverageLayer->id() );
    mComposerMap->cache();
    mComposerMap->update();
  }*/
  mComposerMap->setNewExtent( mOrigExtent );
=======
    currentMap->cache();
  }
>>>>>>> 4e3738a2
}

int QgsAtlasComposition::numFeatures() const
{
  return mFeatureIds.size();
}

void QgsAtlasComposition::nextFeature()
{
  mCurrentFeatureNo++;
  if ( mCurrentFeatureNo >= mFeatureIds.size() )
  {
    mCurrentFeatureNo = mFeatureIds.size() - 1;
  }

  prepareForFeature( mCurrentFeatureNo );
}

void QgsAtlasComposition::prevFeature()
{
  mCurrentFeatureNo--;
  if ( mCurrentFeatureNo < 0 )
  {
    mCurrentFeatureNo = 0;
  }

  prepareForFeature( mCurrentFeatureNo );
}

void QgsAtlasComposition::firstFeature()
{
  mCurrentFeatureNo = 0;
  prepareForFeature( mCurrentFeatureNo );
}

void QgsAtlasComposition::lastFeature()
{
  mCurrentFeatureNo = mFeatureIds.size() - 1;
  prepareForFeature( mCurrentFeatureNo );
}

void QgsAtlasComposition::prepareForFeature( QgsFeature * feat )
{
  int featureI = mFeatureIds.indexOf( feat->id() );
  prepareForFeature( featureI );
}

void QgsAtlasComposition::prepareForFeature( int featureI )
{
  if ( !mCoverageLayer )
  {
    return;
  }

  if ( mFeatureIds.size() == 0 )
  {
    emit statusMsgChanged( tr( "No matching atlas features" ) );
    return;
  }

  // retrieve the next feature, based on its id
  mCoverageLayer->getFeatures( QgsFeatureRequest().setFilterFid( mFeatureIds[ featureI ] ) ).nextFeature( mCurrentFeature );

  QgsExpression::setSpecialColumn( "$atlasfeatureid", mCurrentFeature.id() );
  QgsExpression::setSpecialColumn( "$atlasgeometry", QVariant::fromValue( *mCurrentFeature.geometry() ) );
  QgsExpression::setSpecialColumn( "$feature", QVariant(( int )featureI + 1 ) );

  // generate filename for current feature
  evalFeatureFilename();

  // evaluate label expressions
  QList<QgsComposerLabel*> labels;
  mComposition->composerItems( labels );
  for ( QList<QgsComposerLabel*>::iterator lit = labels.begin(); lit != labels.end(); ++lit )
  {
    ( *lit )->setExpressionContext( &mCurrentFeature, mCoverageLayer );
  }

  // update shapes (in case they use data defined symbology with atlas properties)
  QList<QgsComposerShape*> shapes;
  mComposition->composerItems( shapes );
  for ( QList<QgsComposerShape*>::iterator lit = shapes.begin(); lit != shapes.end(); ++lit )
  {
    ( *lit )->update();
  }

  // update page background (in case it uses data defined symbology with atlas properties)
  QList<QgsPaperItem*> pages;
  mComposition->composerItems( pages );
  for ( QList<QgsPaperItem*>::iterator pageIt = pages.begin(); pageIt != pages.end(); ++pageIt )
  {
    ( *pageIt )->update();
  }

  emit statusMsgChanged( QString( tr( "Atlas feature %1 of %2" ) ).arg( featureI + 1 ).arg( mFeatureIds.size() ) );

  //update composer maps

  //build a list of atlas-enabled composer maps
  QList<QgsComposerMap*> maps;
  QList<QgsComposerMap*> atlasMaps;
  mComposition->composerItems( maps );
  for ( QList<QgsComposerMap*>::iterator mit = maps.begin(); mit != maps.end(); ++mit )
  {
    QgsComposerMap* currentMap = ( *mit );
    if ( !currentMap->atlasDriven() )
    {
      continue;
    }
    atlasMaps << currentMap;
  }

  //clear the transformed bounds of the previous feature
  mTransformedFeatureBounds = QgsRectangle();

  if ( atlasMaps.isEmpty() )
  {
    //no atlas enabled maps
    return;
  }

  // compute extent of current feature in the map CRS. This should be set on a per-atlas map basis,
  // but given that it's not currently possible to have maps with different CRSes we can just
  // calculate it once based on the first atlas maps' CRS.
  computeExtent( atlasMaps[0] );

  //update atlas bounds of every atlas enabled composer map
  for ( QList<QgsComposerMap*>::iterator mit = atlasMaps.begin(); mit != atlasMaps.end(); ++mit )
  {
    prepareMap( *mit );
  }
}

void QgsAtlasComposition::computeExtent( QgsComposerMap* map )
{
  // compute the extent of the current feature, in the crs of the specified map

  const QgsCoordinateReferenceSystem& coverage_crs = mCoverageLayer->crs();
  // transformation needed for feature geometries
  const QgsCoordinateReferenceSystem& destination_crs = map->mapRenderer()->destinationCrs();
  mTransform.setSourceCrs( coverage_crs );
  mTransform.setDestCRS( destination_crs );

  // QgsGeometry::boundingBox is expressed in the geometry"s native CRS
  // We have to transform the grometry to the destination CRS and ask for the bounding box
  // Note: we cannot directly take the transformation of the bounding box, since transformations are not linear
  QgsGeometry tgeom( *mCurrentFeature.geometry() );
  tgeom.transform( mTransform );
  mTransformedFeatureBounds = tgeom.boundingBox();
}

void QgsAtlasComposition::prepareMap( QgsComposerMap* map )
{
  if ( !map->atlasDriven() )
  {
    return;
  }

  if ( mTransformedFeatureBounds.isEmpty() )
  {
    //transformed extent of current feature hasn't been calculated yet. This can happen if
    //a map has been set to be atlas controlled after prepare feature was called
    computeExtent( map );
  }

  double xa1 = mTransformedFeatureBounds.xMinimum();
  double xa2 = mTransformedFeatureBounds.xMaximum();
  double ya1 = mTransformedFeatureBounds.yMinimum();
  double ya2 = mTransformedFeatureBounds.yMaximum();
  QgsRectangle new_extent = mTransformedFeatureBounds;
  QgsRectangle mOrigExtent = map->extent();

  if ( map->atlasFixedScale() )
  {
    // only translate, keep the original scale (i.e. width x height)

    double geom_center_x = ( xa1 + xa2 ) / 2.0;
    double geom_center_y = ( ya1 + ya2 ) / 2.0;
    double xx = geom_center_x - mOrigExtent.width() / 2.0;
    double yy = geom_center_y - mOrigExtent.height() / 2.0;
    new_extent = QgsRectangle( xx,
                               yy,
                               xx + mOrigExtent.width(),
                               yy + mOrigExtent.height() );
  }
  else
  {
    // auto scale

    double geom_ratio = mTransformedFeatureBounds.width() / mTransformedFeatureBounds.height();
    double map_ratio = mOrigExtent.width() / mOrigExtent.height();

    // geometry height is too big
    if ( geom_ratio < map_ratio )
    {
      // extent the bbox's width
      double adj_width = ( map_ratio * mTransformedFeatureBounds.height() - mTransformedFeatureBounds.width() ) / 2.0;
      xa1 -= adj_width;
      xa2 += adj_width;
    }
    // geometry width is too big
    else if ( geom_ratio > map_ratio )
    {
      // extent the bbox's height
      double adj_height = ( mTransformedFeatureBounds.width() / map_ratio - mTransformedFeatureBounds.height() ) / 2.0;
      ya1 -= adj_height;
      ya2 += adj_height;
    }
    new_extent = QgsRectangle( xa1, ya1, xa2, ya2 );

    if ( map->atlasMargin() > 0.0 )
    {
      new_extent.scale( 1 + map->atlasMargin() );
    }
  }

  // set the new extent (and render)
  map->setNewAtlasFeatureExtent( new_extent );
}

const QString& QgsAtlasComposition::currentFilename() const
{
  return mCurrentFilename;
}

void QgsAtlasComposition::writeXML( QDomElement& elem, QDomDocument& doc ) const
{
  QDomElement atlasElem = doc.createElement( "Atlas" );
  atlasElem.setAttribute( "enabled", mEnabled ? "true" : "false" );
  if ( !mEnabled )
  {
    return;
  }

  if ( mCoverageLayer )
  {
    atlasElem.setAttribute( "coverageLayer", mCoverageLayer->id() );
  }
  else
  {
    atlasElem.setAttribute( "coverageLayer", "" );
  }

  atlasElem.setAttribute( "hideCoverage", mHideCoverage ? "true" : "false" );
  atlasElem.setAttribute( "singleFile", mSingleFile ? "true" : "false" );
  atlasElem.setAttribute( "filenamePattern", mFilenamePattern );

  atlasElem.setAttribute( "sortFeatures", mSortFeatures ? "true" : "false" );
  if ( mSortFeatures )
  {
    atlasElem.setAttribute( "sortKey", QString::number( mSortKeyAttributeIdx ) );
    atlasElem.setAttribute( "sortAscending", mSortAscending ? "true" : "false" );
  }
  atlasElem.setAttribute( "filterFeatures", mFilterFeatures ? "true" : "false" );
  if ( mFilterFeatures )
  {
    atlasElem.setAttribute( "featureFilter", mFeatureFilter );
  }

  elem.appendChild( atlasElem );
}

void QgsAtlasComposition::readXML( const QDomElement& atlasElem, const QDomDocument& )
{
  mEnabled = atlasElem.attribute( "enabled", "false" ) == "true" ? true : false;
  emit toggled( mEnabled );
  if ( !mEnabled )
  {
    emit parameterChanged();
    return;
  }

  // look for stored layer name
  mCoverageLayer = 0;
  QMap<QString, QgsMapLayer*> layers = QgsMapLayerRegistry::instance()->mapLayers();
  for ( QMap<QString, QgsMapLayer*>::const_iterator it = layers.begin(); it != layers.end(); ++it )
  {
    if ( it.key() == atlasElem.attribute( "coverageLayer" ) )
    {
      mCoverageLayer = dynamic_cast<QgsVectorLayer*>( it.value() );
      break;
    }
  }
  //look for stored composer map, to upgrade pre 2.1 projects
  int composerMapNo = atlasElem.attribute( "composerMap", "-1" ).toInt();
  QgsComposerMap * composerMap = 0;
  if ( composerMapNo != -1 )
  {
    QList<QgsComposerMap*> maps;
    mComposition->composerItems( maps );
    for ( QList<QgsComposerMap*>::iterator it = maps.begin(); it != maps.end(); ++it )
    {
      if (( *it )->id() == composerMapNo )
      {
        composerMap = ( *it );
        composerMap->setAtlasDriven( true );
        break;
      }
    }
  }
  mHideCoverage = atlasElem.attribute( "hideCoverage", "false" ) == "true" ? true : false;

  //upgrade pre 2.1 projects
  double margin = atlasElem.attribute( "margin", "0.0" ).toDouble();
  if ( composerMap && margin != 0 )
  {
    composerMap->setAtlasMargin( margin );
  }
  bool fixedScale = atlasElem.attribute( "fixedScale", "false" ) == "true" ? true : false;
  if ( composerMap && fixedScale )
  {
    composerMap->setAtlasFixedScale( true );
  }

  mSingleFile = atlasElem.attribute( "singleFile", "false" ) == "true" ? true : false;
  mFilenamePattern = atlasElem.attribute( "filenamePattern", "" );

  mSortFeatures = atlasElem.attribute( "sortFeatures", "false" ) == "true" ? true : false;
  if ( mSortFeatures )
  {
    mSortKeyAttributeIdx = atlasElem.attribute( "sortKey", "0" ).toInt();
    mSortAscending = atlasElem.attribute( "sortAscending", "true" ) == "true" ? true : false;
  }
  mFilterFeatures = atlasElem.attribute( "filterFeatures", "false" ) == "true" ? true : false;
  if ( mFilterFeatures )
  {
    mFeatureFilter = atlasElem.attribute( "featureFilter", "" );
  }

  emit parameterChanged();
}

void QgsAtlasComposition::setHideCoverage( bool hide )
{
  mHideCoverage = hide;

  if ( mComposition->atlasMode() == QgsComposition::PreviewAtlas )
  {
    //an atlas preview is enabled, so reflect changes in coverage layer visibility immediately
    updateAtlasMaps();
    mComposition->update();
  }

}

void QgsAtlasComposition::setFilenamePattern( const QString& pattern )
{
  mFilenamePattern = pattern;
  updateFilenameExpression();
}

void QgsAtlasComposition::updateFilenameExpression()
{
  const QgsFields& fields = mCoverageLayer->pendingFields();

  if ( !mSingleFile && mFilenamePattern.size() > 0 )
  {
    mFilenameExpr = std::auto_ptr<QgsExpression>( new QgsExpression( mFilenamePattern ) );
    // expression used to evaluate each filename
    // test for evaluation errors
    if ( mFilenameExpr->hasParserError() )
    {
      throw std::runtime_error( tr( "Filename parsing error: %1" ).arg( mFilenameExpr->parserErrorString() ).toLocal8Bit().data() );
    }

    // prepare the filename expression
    mFilenameExpr->prepare( fields );
  }

  //if atlas preview is currently enabled, regenerate filename for current feature
  if ( mComposition->atlasMode() == QgsComposition::PreviewAtlas )
  {
    evalFeatureFilename();
  }

}

void QgsAtlasComposition::evalFeatureFilename()
{
  //generate filename for current atlas feature
  if ( !mSingleFile && mFilenamePattern.size() > 0 )
  {
    QVariant filenameRes = mFilenameExpr->evaluate( &mCurrentFeature, mCoverageLayer->pendingFields() );
    if ( mFilenameExpr->hasEvalError() )
    {
      throw std::runtime_error( tr( "Filename eval error: %1" ).arg( mFilenameExpr->evalErrorString() ).toLocal8Bit().data() );
    }

    mCurrentFilename = filenameRes.toString();
  }
}

<|MERGE_RESOLUTION|>--- conflicted
+++ resolved
@@ -185,20 +185,7 @@
 
 int QgsAtlasComposition::updateFeatures()
 {
-<<<<<<< HEAD
-  if ( !mComposerMap || !mCoverageLayer )
-  {
-    return;
-  }
-
-  const QgsCoordinateReferenceSystem& coverage_crs = mCoverageLayer->crs();
-  const QgsCoordinateReferenceSystem& destination_crs = mComposition->mapSettings().destinationCrs();
-  // transformation needed for feature geometries
-  mTransform.setSourceCrs( coverage_crs );
-  mTransform.setDestCRS( destination_crs );
-=======
   //needs to be called when layer, filter, sort changes
->>>>>>> 4e3738a2
 
   if ( !mCoverageLayer )
   {
@@ -258,21 +245,6 @@
 
   QgsExpression::setSpecialColumn( "$numfeatures", QVariant(( int )mFeatureIds.size() ) );
 
-<<<<<<< HEAD
-  mRestoreLayer = false;
-  /* TODO: make working again. btw. Atlas must not change layers of map canvas at any time!
-  QStringList& layerSet = mComposition->mapRenderer()->layerSet();
-  if ( mHideCoverage )
-  {
-    // look for the layer in the renderer's set
-    int removeAt = layerSet.indexOf( mCoverageLayer->id() );
-    if ( removeAt != -1 )
-    {
-      mRestoreLayer = true;
-      layerSet.removeAt( removeAt );
-    }
-  }*/
-=======
   //jump to first feature if currently using an atlas preview
   //need to do this in case filtering/layer change has altered matching features
   if ( mComposition->atlasMode() == QgsComposition::PreviewAtlas )
@@ -297,7 +269,6 @@
     //no matching features found
     return false;
   }
->>>>>>> 4e3738a2
 
   // special columns for expressions
   QgsExpression::setSpecialColumn( "$numpages", QVariant( mComposition->numPages() ) );
@@ -321,11 +292,6 @@
     ( *lit )->setExpressionContext( 0, 0 );
   }
 
-<<<<<<< HEAD
-  // restore the coverage visibility
-  /* TODO: make working again. btw. Atlas must not change layers of map canvas at any time!
-  if ( mRestoreLayer )
-=======
   updateAtlasMaps();
 }
 
@@ -335,7 +301,6 @@
   QList<QgsComposerMap*> maps;
   mComposition->composerItems( maps );
   for ( QList<QgsComposerMap*>::iterator mit = maps.begin(); mit != maps.end(); ++mit )
->>>>>>> 4e3738a2
   {
     QgsComposerMap* currentMap = ( *mit );
     if ( !currentMap->atlasDriven() )
@@ -343,16 +308,8 @@
       continue;
     }
 
-<<<<<<< HEAD
-    layerSet.push_back( mCoverageLayer->id() );
-    mComposerMap->cache();
-    mComposerMap->update();
-  }*/
-  mComposerMap->setNewExtent( mOrigExtent );
-=======
     currentMap->cache();
   }
->>>>>>> 4e3738a2
 }
 
 int QgsAtlasComposition::numFeatures() const
@@ -492,7 +449,7 @@
 
   const QgsCoordinateReferenceSystem& coverage_crs = mCoverageLayer->crs();
   // transformation needed for feature geometries
-  const QgsCoordinateReferenceSystem& destination_crs = map->mapRenderer()->destinationCrs();
+  const QgsCoordinateReferenceSystem& destination_crs = map->composition()->mapSettings().destinationCrs();
   mTransform.setSourceCrs( coverage_crs );
   mTransform.setDestCRS( destination_crs );
 
