/***************************************************************************
                               qgsexpressionfunction.cpp
                             -------------------
    begin                : May 2017
    copyright            : (C) 2017 Matthias Kuhn
    email                : matthias@opengis.ch
 ***************************************************************************
 *                                                                         *
 *   This program is free software; you can redistribute it and/or modify  *
 *   it under the terms of the GNU General Public License as published by  *
 *   the Free Software Foundation; either version 2 of the License, or     *
 *   (at your option) any later version.                                   *
 *                                                                         *
 ***************************************************************************/


#include <random>

#include "qgscoordinateformatter.h"
#include "qgscoordinateutils.h"
#include "qgsexpressionfunction.h"
#include "qgsexpressionutils.h"
#include "qgsexpressionnodeimpl.h"
#include "qgsfeaturerequest.h"
#include "qgsstringutils.h"
#include "qgsmultipoint.h"
#include "qgsgeometryutils.h"
#include "qgshstoreutils.h"
#include "qgsmultilinestring.h"
#include "qgslinestring.h"
#include "qgscurvepolygon.h"
#include "qgsmaptopixelgeometrysimplifier.h"
#include "qgspolygon.h"
#include "qgstriangle.h"
#include "qgscurve.h"
#include "qgsregularpolygon.h"
#include "qgsquadrilateral.h"
#include "qgsmultipolygon.h"
#include "qgsogcutils.h"
#include "qgsdistancearea.h"
#include "qgsgeometryengine.h"
#include "qgsexpressionsorter.h"
#include "qgssymbollayerutils.h"
#include "qgsstyle.h"
#include "qgsexception.h"
#include "qgsmessagelog.h"
#include "qgsrasterlayer.h"
#include "qgsvectorlayer.h"
#include "qgsrasterbandstats.h"
#include "qgscolorramp.h"
#include "qgsfieldformatterregistry.h"
#include "qgsfieldformatter.h"
#include "qgsvectorlayerfeatureiterator.h"
#include "qgsproviderregistry.h"
#include "sqlite3.h"
#include "qgstransaction.h"
#include "qgsthreadingutils.h"
#include "qgsapplication.h"
#include "qgis.h"
#include "qgsexpressioncontextutils.h"
#include "qgsunittypes.h"
#include "qgsgeometryengine.h"
#include "qgsspatialindex.h"

typedef QList<QgsExpressionFunction *> ExpressionFunctionList;

Q_GLOBAL_STATIC( ExpressionFunctionList, sOwnedFunctions )
Q_GLOBAL_STATIC( QStringList, sBuiltinFunctions )
Q_GLOBAL_STATIC( ExpressionFunctionList, sFunctions )

Q_DECLARE_METATYPE( QgsSpatialIndex )
Q_DECLARE_METATYPE( std::shared_ptr<QgsVectorLayer> )

const QString QgsExpressionFunction::helpText() const
{
  return mHelpText.isEmpty() ? QgsExpression::helpText( mName ) : mHelpText;
}

QVariant QgsExpressionFunction::run( QgsExpressionNode::NodeList *args, const QgsExpressionContext *context, QgsExpression *parent, const QgsExpressionNodeFunction *node )
{
  Q_UNUSED( node )
  // evaluate arguments
  QVariantList argValues;
  if ( args )
  {
    int arg = 0;
    const QList< QgsExpressionNode * > argList = args->list();
    for ( QgsExpressionNode *n : argList )
    {
      QVariant v;
      if ( lazyEval() )
      {
        // Pass in the node for the function to eval as it needs.
        v = QVariant::fromValue( n );
      }
      else
      {
        v = n->eval( parent, context );
        ENSURE_NO_EVAL_ERROR
        bool defaultParamIsNull = mParameterList.count() > arg && mParameterList.at( arg ).optional() && !mParameterList.at( arg ).defaultValue().isValid();
        if ( QgsExpressionUtils::isNull( v ) && !defaultParamIsNull && !handlesNull() )
          return QVariant(); // all "normal" functions return NULL, when any QgsExpressionFunction::Parameter is NULL (so coalesce is abnormal)
      }
      argValues.append( v );
      arg++;
    }
  }

  return func( argValues, context, parent, node );
}

bool QgsExpressionFunction::usesGeometry( const QgsExpressionNodeFunction *node ) const
{
  Q_UNUSED( node )
  return true;
}

QStringList QgsExpressionFunction::aliases() const
{
  return QStringList();
}

bool QgsExpressionFunction::isStatic( const QgsExpressionNodeFunction *node, QgsExpression *parent, const QgsExpressionContext *context ) const
{
  Q_UNUSED( parent )
  Q_UNUSED( context )
  Q_UNUSED( node )
  return false;
}

bool QgsExpressionFunction::prepare( const QgsExpressionNodeFunction *node, QgsExpression *parent, const QgsExpressionContext *context ) const
{
  Q_UNUSED( parent )
  Q_UNUSED( context )
  Q_UNUSED( node )
  return true;
}

QSet<QString> QgsExpressionFunction::referencedColumns( const QgsExpressionNodeFunction *node ) const
{
  Q_UNUSED( node )
  return QSet<QString>() << QgsFeatureRequest::ALL_ATTRIBUTES;
}

bool QgsExpressionFunction::isDeprecated() const
{
  return mGroups.isEmpty() ? false : mGroups.contains( QStringLiteral( "deprecated" ) );
}

bool QgsExpressionFunction::operator==( const QgsExpressionFunction &other ) const
{
  return ( QString::compare( mName, other.mName, Qt::CaseInsensitive ) == 0 );
}

bool QgsExpressionFunction::handlesNull() const
{
  return mHandlesNull;
}

// doxygen doesn't like this constructor for some reason (maybe the function arguments?)
///@cond PRIVATE
QgsStaticExpressionFunction::QgsStaticExpressionFunction( const QString &fnname, const QgsExpressionFunction::ParameterList &params,
    FcnEval fcn,
    const QString &group,
    const QString &helpText,
    const std::function < bool ( const QgsExpressionNodeFunction *node ) > &usesGeometry,
    const std::function < QSet<QString>( const QgsExpressionNodeFunction *node ) > &referencedColumns,
    bool lazyEval,
    const QStringList &aliases,
    bool handlesNull )
  : QgsExpressionFunction( fnname, params, group, helpText, lazyEval, handlesNull, false )
  , mFnc( fcn )
  , mAliases( aliases )
  , mUsesGeometry( false )
  , mUsesGeometryFunc( usesGeometry )
  , mReferencedColumnsFunc( referencedColumns )
{
}
///@endcond

QStringList QgsStaticExpressionFunction::aliases() const
{
  return mAliases;
}

bool QgsStaticExpressionFunction::usesGeometry( const QgsExpressionNodeFunction *node ) const
{
  if ( mUsesGeometryFunc )
    return mUsesGeometryFunc( node );
  else
    return mUsesGeometry;
}

QSet<QString> QgsStaticExpressionFunction::referencedColumns( const QgsExpressionNodeFunction *node ) const
{
  if ( mReferencedColumnsFunc )
    return mReferencedColumnsFunc( node );
  else
    return mReferencedColumns;
}

bool QgsStaticExpressionFunction::isStatic( const QgsExpressionNodeFunction *node, QgsExpression *parent, const QgsExpressionContext *context ) const
{
  if ( mIsStaticFunc )
    return mIsStaticFunc( node, parent, context );
  else
    return mIsStatic;
}

bool QgsStaticExpressionFunction::prepare( const QgsExpressionNodeFunction *node, QgsExpression *parent, const QgsExpressionContext *context ) const
{
  if ( mPrepareFunc )
    return mPrepareFunc( node, parent, context );

  return true;
}

void QgsStaticExpressionFunction::setIsStaticFunction( const std::function<bool ( const QgsExpressionNodeFunction *, QgsExpression *, const QgsExpressionContext * )> &isStatic )
{
  mIsStaticFunc = isStatic;
}

void QgsStaticExpressionFunction::setIsStatic( bool isStatic )
{
  mIsStaticFunc = nullptr;
  mIsStatic = isStatic;
}

void QgsStaticExpressionFunction::setPrepareFunction( const std::function<bool ( const QgsExpressionNodeFunction *, QgsExpression *, const QgsExpressionContext * )> &prepareFunc )
{
  mPrepareFunc = prepareFunc;
}

bool QgsExpressionFunction::allParamsStatic( const QgsExpressionNodeFunction *node, QgsExpression *parent, const QgsExpressionContext *context )
{
  if ( node && node->args() )
  {
    const QList< QgsExpressionNode * > argList = node->args()->list();
    for ( QgsExpressionNode *argNode : argList )
    {
      if ( !argNode->isStatic( parent, context ) )
        return false;
    }
  }

  return true;
}

static QVariant fcnGenerateSeries( const QVariantList &values, const QgsExpressionContext *, QgsExpression *parent, const QgsExpressionNodeFunction * )
{
  double start = QgsExpressionUtils::getDoubleValue( values.at( 0 ), parent );
  double stop = QgsExpressionUtils::getDoubleValue( values.at( 1 ), parent );
  double step = QgsExpressionUtils::getDoubleValue( values.at( 2 ), parent );

  if ( step == 0.0  || ( step > 0.0 && start > stop ) || ( step < 0.0 && start < stop ) )
    return QVariant();

  QVariantList array;
  int length = 1;

  array << start;
  double current = start + step;
  while ( ( ( step > 0.0 && current <= stop ) || ( step < 0.0 && current >= stop ) ) && length <= 1000000 )
  {
    array << current;
    current += step;
    length++;
  }

  return array;
}

static QVariant fcnGetVariable( const QVariantList &values, const QgsExpressionContext *context, QgsExpression *parent, const QgsExpressionNodeFunction * )
{
  if ( !context )
    return QVariant();

  QString name = QgsExpressionUtils::getStringValue( values.at( 0 ), parent );
  return context->variable( name );
}

static QVariant fcnEvalTemplate( const QVariantList &values, const QgsExpressionContext *context, QgsExpression *parent, const QgsExpressionNodeFunction * )
{
  QString templateString = QgsExpressionUtils::getStringValue( values.at( 0 ), parent );
  return QgsExpression::replaceExpressionText( templateString, context );
}

static QVariant fcnEval( const QVariantList &values, const QgsExpressionContext *context, QgsExpression *parent, const QgsExpressionNodeFunction * )
{
  if ( !context )
    return QVariant();

  QString expString = QgsExpressionUtils::getStringValue( values.at( 0 ), parent );
  QgsExpression expression( expString );
  return expression.evaluate( context );
}

static QVariant fcnSqrt( const QVariantList &values, const QgsExpressionContext *, QgsExpression *parent, const QgsExpressionNodeFunction * )
{
  double x = QgsExpressionUtils::getDoubleValue( values.at( 0 ), parent );
  return QVariant( std::sqrt( x ) );
}

static QVariant fcnAbs( const QVariantList &values, const QgsExpressionContext *, QgsExpression *parent, const QgsExpressionNodeFunction * )
{
  double val = QgsExpressionUtils::getDoubleValue( values.at( 0 ), parent );
  return QVariant( std::fabs( val ) );
}

static QVariant fcnRadians( const QVariantList &values, const QgsExpressionContext *, QgsExpression *parent, const QgsExpressionNodeFunction * )
{
  double deg = QgsExpressionUtils::getDoubleValue( values.at( 0 ), parent );
  return ( deg * M_PI ) / 180;
}
static QVariant fcnDegrees( const QVariantList &values, const QgsExpressionContext *, QgsExpression *parent, const QgsExpressionNodeFunction * )
{
  double rad = QgsExpressionUtils::getDoubleValue( values.at( 0 ), parent );
  return ( 180 * rad ) / M_PI;
}
static QVariant fcnSin( const QVariantList &values, const QgsExpressionContext *, QgsExpression *parent, const QgsExpressionNodeFunction * )
{
  double x = QgsExpressionUtils::getDoubleValue( values.at( 0 ), parent );
  return QVariant( std::sin( x ) );
}
static QVariant fcnCos( const QVariantList &values, const QgsExpressionContext *, QgsExpression *parent, const QgsExpressionNodeFunction * )
{
  double x = QgsExpressionUtils::getDoubleValue( values.at( 0 ), parent );
  return QVariant( std::cos( x ) );
}
static QVariant fcnTan( const QVariantList &values, const QgsExpressionContext *, QgsExpression *parent, const QgsExpressionNodeFunction * )
{
  double x = QgsExpressionUtils::getDoubleValue( values.at( 0 ), parent );
  return QVariant( std::tan( x ) );
}
static QVariant fcnAsin( const QVariantList &values, const QgsExpressionContext *, QgsExpression *parent, const QgsExpressionNodeFunction * )
{
  double x = QgsExpressionUtils::getDoubleValue( values.at( 0 ), parent );
  return QVariant( std::asin( x ) );
}
static QVariant fcnAcos( const QVariantList &values, const QgsExpressionContext *, QgsExpression *parent, const QgsExpressionNodeFunction * )
{
  double x = QgsExpressionUtils::getDoubleValue( values.at( 0 ), parent );
  return QVariant( std::acos( x ) );
}
static QVariant fcnAtan( const QVariantList &values, const QgsExpressionContext *, QgsExpression *parent, const QgsExpressionNodeFunction * )
{
  double x = QgsExpressionUtils::getDoubleValue( values.at( 0 ), parent );
  return QVariant( std::atan( x ) );
}
static QVariant fcnAtan2( const QVariantList &values, const QgsExpressionContext *, QgsExpression *parent, const QgsExpressionNodeFunction * )
{
  double y = QgsExpressionUtils::getDoubleValue( values.at( 0 ), parent );
  double x = QgsExpressionUtils::getDoubleValue( values.at( 1 ), parent );
  return QVariant( std::atan2( y, x ) );
}
static QVariant fcnExp( const QVariantList &values, const QgsExpressionContext *, QgsExpression *parent, const QgsExpressionNodeFunction * )
{
  double x = QgsExpressionUtils::getDoubleValue( values.at( 0 ), parent );
  return QVariant( std::exp( x ) );
}
static QVariant fcnLn( const QVariantList &values, const QgsExpressionContext *, QgsExpression *parent, const QgsExpressionNodeFunction * )
{
  double x = QgsExpressionUtils::getDoubleValue( values.at( 0 ), parent );
  if ( x <= 0 )
    return QVariant();
  return QVariant( std::log( x ) );
}
static QVariant fcnLog10( const QVariantList &values, const QgsExpressionContext *, QgsExpression *parent, const QgsExpressionNodeFunction * )
{
  double x = QgsExpressionUtils::getDoubleValue( values.at( 0 ), parent );
  if ( x <= 0 )
    return QVariant();
  return QVariant( log10( x ) );
}
static QVariant fcnLog( const QVariantList &values, const QgsExpressionContext *, QgsExpression *parent, const QgsExpressionNodeFunction * )
{
  double b = QgsExpressionUtils::getDoubleValue( values.at( 0 ), parent );
  double x = QgsExpressionUtils::getDoubleValue( values.at( 1 ), parent );
  if ( x <= 0 || b <= 0 )
    return QVariant();
  return QVariant( std::log( x ) / std::log( b ) );
}
static QVariant fcnRndF( const QVariantList &values, const QgsExpressionContext *, QgsExpression *parent, const QgsExpressionNodeFunction * )
{
  double min = QgsExpressionUtils::getDoubleValue( values.at( 0 ), parent );
  double max = QgsExpressionUtils::getDoubleValue( values.at( 1 ), parent );
  if ( max < min )
    return QVariant();

  std::random_device rd;
  std::mt19937_64 generator( rd() );

  if ( !QgsExpressionUtils::isNull( values.at( 2 ) ) )
  {
    quint32 seed;
    if ( QgsExpressionUtils::isIntSafe( values.at( 2 ) ) )
    {
      // if seed can be converted to int, we use as is
      seed = QgsExpressionUtils::getIntValue( values.at( 2 ), parent );
    }
    else
    {
      // if not, we hash string representation to int
      QString seedStr = QgsExpressionUtils::getStringValue( values.at( 2 ), parent );
      std::hash<std::string> hasher;
      seed = hasher( seedStr.toStdString() );
    }
    generator.seed( seed );
  }

  // Return a random double in the range [min, max] (inclusive)
  double f = static_cast< double >( generator() ) / static_cast< double >( generator.max() );
  return QVariant( min + f * ( max - min ) );
}
static QVariant fcnRnd( const QVariantList &values, const QgsExpressionContext *, QgsExpression *parent, const QgsExpressionNodeFunction * )
{
  qlonglong min = QgsExpressionUtils::getIntValue( values.at( 0 ), parent );
  qlonglong max = QgsExpressionUtils::getIntValue( values.at( 1 ), parent );
  if ( max < min )
    return QVariant();

  std::random_device rd;
  std::mt19937_64 generator( rd() );

  if ( !QgsExpressionUtils::isNull( values.at( 2 ) ) )
  {
    quint32 seed;
    if ( QgsExpressionUtils::isIntSafe( values.at( 2 ) ) )
    {
      // if seed can be converted to int, we use as is
      seed = QgsExpressionUtils::getIntValue( values.at( 2 ), parent );
    }
    else
    {
      // if not, we hash string representation to int
      QString seedStr = QgsExpressionUtils::getStringValue( values.at( 2 ), parent );
      std::hash<std::string> hasher;
      seed = hasher( seedStr.toStdString() );
    }
    generator.seed( seed );
  }

  qint64 randomInteger = min + ( generator() % ( max - min + 1 ) );
  if ( randomInteger  > std::numeric_limits<int>::max() || randomInteger < -std::numeric_limits<int>::max() )
  {
    return QVariant( randomInteger );
  }
  else
  {
    // Prevent wrong conversion of QVariant. See #36412
    return QVariant( int( randomInteger ) );
  }

  // Return a random integer in the range [min, max] (inclusive)
  return QVariant( min + ( generator() % ( max - min + 1 ) ) );
}

static QVariant fcnLinearScale( const QVariantList &values, const QgsExpressionContext *, QgsExpression *parent, const QgsExpressionNodeFunction * )
{
  double val = QgsExpressionUtils::getDoubleValue( values.at( 0 ), parent );
  double domainMin = QgsExpressionUtils::getDoubleValue( values.at( 1 ), parent );
  double domainMax = QgsExpressionUtils::getDoubleValue( values.at( 2 ), parent );
  double rangeMin = QgsExpressionUtils::getDoubleValue( values.at( 3 ), parent );
  double rangeMax = QgsExpressionUtils::getDoubleValue( values.at( 4 ), parent );

  if ( domainMin >= domainMax )
  {
    parent->setEvalErrorString( QObject::tr( "Domain max must be greater than domain min" ) );
    return QVariant();
  }

  // outside of domain?
  if ( val >= domainMax )
  {
    return rangeMax;
  }
  else if ( val <= domainMin )
  {
    return rangeMin;
  }

  // calculate linear scale
  double m = ( rangeMax - rangeMin ) / ( domainMax - domainMin );
  double c = rangeMin - ( domainMin * m );

  // Return linearly scaled value
  return QVariant( m * val + c );
}

static QVariant fcnExpScale( const QVariantList &values, const QgsExpressionContext *, QgsExpression *parent, const QgsExpressionNodeFunction * )
{
  double val = QgsExpressionUtils::getDoubleValue( values.at( 0 ), parent );
  double domainMin = QgsExpressionUtils::getDoubleValue( values.at( 1 ), parent );
  double domainMax = QgsExpressionUtils::getDoubleValue( values.at( 2 ), parent );
  double rangeMin = QgsExpressionUtils::getDoubleValue( values.at( 3 ), parent );
  double rangeMax = QgsExpressionUtils::getDoubleValue( values.at( 4 ), parent );
  double exponent = QgsExpressionUtils::getDoubleValue( values.at( 5 ), parent );

  if ( domainMin >= domainMax )
  {
    parent->setEvalErrorString( QObject::tr( "Domain max must be greater than domain min" ) );
    return QVariant();
  }
  if ( exponent <= 0 )
  {
    parent->setEvalErrorString( QObject::tr( "Exponent must be greater than 0" ) );
    return QVariant();
  }

  // outside of domain?
  if ( val >= domainMax )
  {
    return rangeMax;
  }
  else if ( val <= domainMin )
  {
    return rangeMin;
  }

  // Return exponentially scaled value
  return QVariant( ( ( rangeMax - rangeMin ) / std::pow( domainMax - domainMin, exponent ) ) * std::pow( val - domainMin, exponent ) + rangeMin );
}

static QVariant fcnMax( const QVariantList &values, const QgsExpressionContext *, QgsExpression *parent, const QgsExpressionNodeFunction * )
{
  QVariant result( QVariant::Double );
  double maxVal = std::numeric_limits<double>::quiet_NaN();
  for ( const QVariant &val : values )
  {
    double testVal = val.isNull() ? std::numeric_limits<double>::quiet_NaN() : QgsExpressionUtils::getDoubleValue( val, parent );
    if ( std::isnan( maxVal ) )
    {
      maxVal = testVal;
    }
    else if ( !std::isnan( testVal ) )
    {
      maxVal = std::max( maxVal, testVal );
    }
  }

  if ( !std::isnan( maxVal ) )
  {
    result = QVariant( maxVal );
  }
  return result;
}

static QVariant fcnMin( const QVariantList &values, const QgsExpressionContext *, QgsExpression *parent, const QgsExpressionNodeFunction * )
{
  QVariant result( QVariant::Double );
  double minVal = std::numeric_limits<double>::quiet_NaN();
  for ( const QVariant &val : values )
  {
    double testVal = val.isNull() ? std::numeric_limits<double>::quiet_NaN() : QgsExpressionUtils::getDoubleValue( val, parent );
    if ( std::isnan( minVal ) )
    {
      minVal = testVal;
    }
    else if ( !std::isnan( testVal ) )
    {
      minVal = std::min( minVal, testVal );
    }
  }

  if ( !std::isnan( minVal ) )
  {
    result = QVariant( minVal );
  }
  return result;
}

static QVariant fcnAggregate( const QVariantList &values, const QgsExpressionContext *context, QgsExpression *parent, const QgsExpressionNodeFunction * )
{
  //lazy eval, so we need to evaluate nodes now

  //first node is layer id or name
  QgsExpressionNode *node = QgsExpressionUtils::getNode( values.at( 0 ), parent );
  ENSURE_NO_EVAL_ERROR
  QVariant value = node->eval( parent, context );
  ENSURE_NO_EVAL_ERROR
  QgsVectorLayer *vl = QgsExpressionUtils::getVectorLayer( value, parent );
  if ( !vl )
  {
    parent->setEvalErrorString( QObject::tr( "Cannot find layer with name or ID '%1'" ).arg( value.toString() ) );
    return QVariant();
  }

  // second node is aggregate type
  node = QgsExpressionUtils::getNode( values.at( 1 ), parent );
  ENSURE_NO_EVAL_ERROR
  value = node->eval( parent, context );
  ENSURE_NO_EVAL_ERROR
  bool ok = false;
  QgsAggregateCalculator::Aggregate aggregate = QgsAggregateCalculator::stringToAggregate( QgsExpressionUtils::getStringValue( value, parent ), &ok );
  if ( !ok )
  {
    parent->setEvalErrorString( QObject::tr( "No such aggregate '%1'" ).arg( value.toString() ) );
    return QVariant();
  }

  // third node is subexpression (or field name)
  node = QgsExpressionUtils::getNode( values.at( 2 ), parent );
  ENSURE_NO_EVAL_ERROR
  QString subExpression = node->dump();

  QgsAggregateCalculator::AggregateParameters parameters;
  //optional forth node is filter
  if ( values.count() > 3 )
  {
    node = QgsExpressionUtils::getNode( values.at( 3 ), parent );
    ENSURE_NO_EVAL_ERROR
    QgsExpressionNodeLiteral *nl = dynamic_cast< QgsExpressionNodeLiteral * >( node );
    if ( !nl || nl->value().isValid() )
      parameters.filter = node->dump();
  }

  //optional fifth node is concatenator
  if ( values.count() > 4 )
  {
    node = QgsExpressionUtils::getNode( values.at( 4 ), parent );
    ENSURE_NO_EVAL_ERROR
    value = node->eval( parent, context );
    ENSURE_NO_EVAL_ERROR
    parameters.delimiter = value.toString();
  }

  //optional sixth node is order by
  QString orderBy;
  if ( values.count() > 5 )
  {
    node = QgsExpressionUtils::getNode( values.at( 5 ), parent );
    ENSURE_NO_EVAL_ERROR
    QgsExpressionNodeLiteral *nl = dynamic_cast< QgsExpressionNodeLiteral * >( node );
    if ( !nl || nl->value().isValid() )
    {
      orderBy = node->dump();
      parameters.orderBy << QgsFeatureRequest::OrderByClause( orderBy );
    }
  }

  QVariant result;
  if ( context )
  {
    QString cacheKey;
    QgsExpression subExp( subExpression );
    QgsExpression filterExp( parameters.filter );
    if ( filterExp.referencedVariables().contains( QStringLiteral( "parent" ) )
         || filterExp.referencedVariables().contains( QString() )
         || subExp.referencedVariables().contains( QStringLiteral( "parent" ) )
         || subExp.referencedVariables().contains( QString() ) )
    {
      cacheKey = QStringLiteral( "aggfcn:%1:%2:%3:%4:%5%6:%7" ).arg( vl->id(), QString::number( aggregate ), subExpression, parameters.filter,
                 QString::number( context->feature().id() ), QString( qHash( context->feature() ) ), orderBy );
    }
    else
    {
      cacheKey = QStringLiteral( "aggfcn:%1:%2:%3:%4:%5" ).arg( vl->id(), QString::number( aggregate ), subExpression, parameters.filter, orderBy );
    }

    if ( context && context->hasCachedValue( cacheKey ) )
      return context->cachedValue( cacheKey );

    QgsExpressionContext subContext( *context );
    QgsExpressionContextScope *subScope = new QgsExpressionContextScope();
    subScope->setVariable( QStringLiteral( "parent" ), context->feature() );
    subContext.appendScope( subScope );
    result = vl->aggregate( aggregate, subExpression, parameters, &subContext, &ok );

    context->setCachedValue( cacheKey, result );
  }
  else
  {
    result = vl->aggregate( aggregate, subExpression, parameters, nullptr, &ok );
  }
  if ( !ok )
  {
    parent->setEvalErrorString( QObject::tr( "Could not calculate aggregate for: %1" ).arg( subExpression ) );
    return QVariant();
  }

  return result;
}

static QVariant fcnAggregateRelation( const QVariantList &values, const QgsExpressionContext *context, QgsExpression *parent, const QgsExpressionNodeFunction * )
{
  if ( !context )
  {
    parent->setEvalErrorString( QObject::tr( "Cannot use relation aggregate function in this context" ) );
    return QVariant();
  }

  // first step - find current layer
  QgsVectorLayer *vl = QgsExpressionUtils::getVectorLayer( context->variable( QStringLiteral( "layer" ) ), parent );
  if ( !vl )
  {
    parent->setEvalErrorString( QObject::tr( "Cannot use relation aggregate function in this context" ) );
    return QVariant();
  }

  //lazy eval, so we need to evaluate nodes now

  //first node is relation name
  QgsExpressionNode *node = QgsExpressionUtils::getNode( values.at( 0 ), parent );
  ENSURE_NO_EVAL_ERROR
  QVariant value = node->eval( parent, context );
  ENSURE_NO_EVAL_ERROR
  QString relationId = value.toString();
  // check relation exists
  QgsRelation relation = QgsProject::instance()->relationManager()->relation( relationId );
  if ( !relation.isValid() || relation.referencedLayer() != vl )
  {
    // check for relations by name
    QList< QgsRelation > relations = QgsProject::instance()->relationManager()->relationsByName( relationId );
    if ( relations.isEmpty() || relations.at( 0 ).referencedLayer() != vl )
    {
      parent->setEvalErrorString( QObject::tr( "Cannot find relation with id '%1'" ).arg( relationId ) );
      return QVariant();
    }
    else
    {
      relation = relations.at( 0 );
    }
  }

  QgsVectorLayer *childLayer = relation.referencingLayer();

  // second node is aggregate type
  node = QgsExpressionUtils::getNode( values.at( 1 ), parent );
  ENSURE_NO_EVAL_ERROR
  value = node->eval( parent, context );
  ENSURE_NO_EVAL_ERROR
  bool ok = false;
  QgsAggregateCalculator::Aggregate aggregate = QgsAggregateCalculator::stringToAggregate( QgsExpressionUtils::getStringValue( value, parent ), &ok );
  if ( !ok )
  {
    parent->setEvalErrorString( QObject::tr( "No such aggregate '%1'" ).arg( value.toString() ) );
    return QVariant();
  }

  //third node is subexpression (or field name)
  node = QgsExpressionUtils::getNode( values.at( 2 ), parent );
  ENSURE_NO_EVAL_ERROR
  QString subExpression = node->dump();

  //optional fourth node is concatenator
  QgsAggregateCalculator::AggregateParameters parameters;
  if ( values.count() > 3 )
  {
    node = QgsExpressionUtils::getNode( values.at( 3 ), parent );
    ENSURE_NO_EVAL_ERROR
    value = node->eval( parent, context );
    ENSURE_NO_EVAL_ERROR
    parameters.delimiter = value.toString();
  }

  //optional fifth node is order by
  QString orderBy;
  if ( values.count() > 4 )
  {
    node = QgsExpressionUtils::getNode( values.at( 4 ), parent );
    ENSURE_NO_EVAL_ERROR
    QgsExpressionNodeLiteral *nl = dynamic_cast< QgsExpressionNodeLiteral * >( node );
    if ( !nl || nl->value().isValid() )
    {
      orderBy = node->dump();
      parameters.orderBy << QgsFeatureRequest::OrderByClause( orderBy );
    }
  }

  if ( !context->hasFeature() )
    return QVariant();
  QgsFeature f = context->feature();

  parameters.filter = relation.getRelatedFeaturesFilter( f );

  QString cacheKey = QStringLiteral( "relagg:%1:%2:%3:%4:%5" ).arg( vl->id(),
                     QString::number( static_cast< int >( aggregate ) ),
                     subExpression,
                     parameters.filter,
                     orderBy );
  if ( context->hasCachedValue( cacheKey ) )
    return context->cachedValue( cacheKey );

  QVariant result;
  ok = false;


  QgsExpressionContext subContext( *context );
  result = childLayer->aggregate( aggregate, subExpression, parameters, &subContext, &ok );

  if ( !ok )
  {
    parent->setEvalErrorString( QObject::tr( "Could not calculate aggregate for: %1" ).arg( subExpression ) );
    return QVariant();
  }

  // cache value
  context->setCachedValue( cacheKey, result );
  return result;
}


static QVariant fcnAggregateGeneric( QgsAggregateCalculator::Aggregate aggregate, const QVariantList &values, QgsAggregateCalculator::AggregateParameters parameters, const QgsExpressionContext *context, QgsExpression *parent, int orderByPos = -1 )
{
  if ( !context )
  {
    parent->setEvalErrorString( QObject::tr( "Cannot use aggregate function in this context" ) );
    return QVariant();
  }

  // first step - find current layer
  QgsVectorLayer *vl = QgsExpressionUtils::getVectorLayer( context->variable( QStringLiteral( "layer" ) ), parent );
  if ( !vl )
  {
    parent->setEvalErrorString( QObject::tr( "Cannot use aggregate function in this context" ) );
    return QVariant();
  }

  //lazy eval, so we need to evaluate nodes now

  //first node is subexpression (or field name)
  QgsExpressionNode *node = QgsExpressionUtils::getNode( values.at( 0 ), parent );
  ENSURE_NO_EVAL_ERROR
  QString subExpression = node->dump();

  //optional second node is group by
  QString groupBy;
  if ( values.count() > 1 )
  {
    node = QgsExpressionUtils::getNode( values.at( 1 ), parent );
    ENSURE_NO_EVAL_ERROR
    QgsExpressionNodeLiteral *nl = dynamic_cast< QgsExpressionNodeLiteral * >( node );
    if ( !nl || nl->value().isValid() )
      groupBy = node->dump();
  }

  //optional third node is filter
  if ( values.count() > 2 )
  {
    node = QgsExpressionUtils::getNode( values.at( 2 ), parent );
    ENSURE_NO_EVAL_ERROR
    QgsExpressionNodeLiteral *nl = dynamic_cast< QgsExpressionNodeLiteral * >( node );
    if ( !nl || nl->value().isValid() )
      parameters.filter = node->dump();
  }

  //optional order by node, if supported
  QString orderBy;
  if ( orderByPos >= 0 && values.count() > orderByPos )
  {
    node = QgsExpressionUtils::getNode( values.at( orderByPos ), parent );
    ENSURE_NO_EVAL_ERROR
    QgsExpressionNodeLiteral *nl = dynamic_cast< QgsExpressionNodeLiteral * >( node );
    if ( !nl || nl->value().isValid() )
    {
      orderBy = node->dump();
      parameters.orderBy << QgsFeatureRequest::OrderByClause( orderBy );
    }
  }

  // build up filter with group by

  // find current group by value
  if ( !groupBy.isEmpty() )
  {
    QgsExpression groupByExp( groupBy );
    QVariant groupByValue = groupByExp.evaluate( context );
    QString groupByClause = QStringLiteral( "%1 %2 %3" ).arg( groupBy,
                            groupByValue.isNull() ? QStringLiteral( "is" ) : QStringLiteral( "=" ),
                            QgsExpression::quotedValue( groupByValue ) );
    if ( !parameters.filter.isEmpty() )
      parameters.filter = QStringLiteral( "(%1) AND (%2)" ).arg( parameters.filter, groupByClause );
    else
      parameters.filter = groupByClause;
  }

  QString cacheKey = QStringLiteral( "agg:%1:%2:%3:%4:%5" ).arg( vl->id(),
                     QString::number( static_cast< int >( aggregate ) ),
                     subExpression,
                     parameters.filter,
                     orderBy );
  if ( context->hasCachedValue( cacheKey ) )
    return context->cachedValue( cacheKey );

  QVariant result;
  bool ok = false;

  QgsExpressionContext subContext( *context );
  result = vl->aggregate( aggregate, subExpression, parameters, &subContext, &ok );

  if ( !ok )
  {
    parent->setEvalErrorString( QObject::tr( "Could not calculate aggregate for: %1" ).arg( subExpression ) );
    return QVariant();
  }

  // cache value
  context->setCachedValue( cacheKey, result );
  return result;
}


static QVariant fcnAggregateCount( const QVariantList &values, const QgsExpressionContext *context, QgsExpression *parent, const QgsExpressionNodeFunction * )
{
  return fcnAggregateGeneric( QgsAggregateCalculator::Count, values, QgsAggregateCalculator::AggregateParameters(), context, parent );
}

static QVariant fcnAggregateCountDistinct( const QVariantList &values, const QgsExpressionContext *context, QgsExpression *parent, const QgsExpressionNodeFunction * )
{
  return fcnAggregateGeneric( QgsAggregateCalculator::CountDistinct, values, QgsAggregateCalculator::AggregateParameters(), context, parent );
}

static QVariant fcnAggregateCountMissing( const QVariantList &values, const QgsExpressionContext *context, QgsExpression *parent, const QgsExpressionNodeFunction * )
{
  return fcnAggregateGeneric( QgsAggregateCalculator::CountMissing, values, QgsAggregateCalculator::AggregateParameters(), context, parent );
}

static QVariant fcnAggregateMin( const QVariantList &values, const QgsExpressionContext *context, QgsExpression *parent, const QgsExpressionNodeFunction * )
{
  return fcnAggregateGeneric( QgsAggregateCalculator::Min, values, QgsAggregateCalculator::AggregateParameters(), context, parent );
}

static QVariant fcnAggregateMax( const QVariantList &values, const QgsExpressionContext *context, QgsExpression *parent, const QgsExpressionNodeFunction * )
{
  return fcnAggregateGeneric( QgsAggregateCalculator::Max, values, QgsAggregateCalculator::AggregateParameters(), context, parent );
}

static QVariant fcnAggregateSum( const QVariantList &values, const QgsExpressionContext *context, QgsExpression *parent, const QgsExpressionNodeFunction * )
{
  return fcnAggregateGeneric( QgsAggregateCalculator::Sum, values, QgsAggregateCalculator::AggregateParameters(), context, parent );
}

static QVariant fcnAggregateMean( const QVariantList &values, const QgsExpressionContext *context, QgsExpression *parent, const QgsExpressionNodeFunction * )
{
  return fcnAggregateGeneric( QgsAggregateCalculator::Mean, values, QgsAggregateCalculator::AggregateParameters(), context, parent );
}

static QVariant fcnAggregateMedian( const QVariantList &values, const QgsExpressionContext *context, QgsExpression *parent, const QgsExpressionNodeFunction * )
{
  return fcnAggregateGeneric( QgsAggregateCalculator::Median, values, QgsAggregateCalculator::AggregateParameters(), context, parent );
}

static QVariant fcnAggregateStdev( const QVariantList &values, const QgsExpressionContext *context, QgsExpression *parent, const QgsExpressionNodeFunction * )
{
  return fcnAggregateGeneric( QgsAggregateCalculator::StDevSample, values, QgsAggregateCalculator::AggregateParameters(), context, parent );
}

static QVariant fcnAggregateRange( const QVariantList &values, const QgsExpressionContext *context, QgsExpression *parent, const QgsExpressionNodeFunction * )
{
  return fcnAggregateGeneric( QgsAggregateCalculator::Range, values, QgsAggregateCalculator::AggregateParameters(), context, parent );
}

static QVariant fcnAggregateMinority( const QVariantList &values, const QgsExpressionContext *context, QgsExpression *parent, const QgsExpressionNodeFunction * )
{
  return fcnAggregateGeneric( QgsAggregateCalculator::Minority, values, QgsAggregateCalculator::AggregateParameters(), context, parent );
}

static QVariant fcnAggregateMajority( const QVariantList &values, const QgsExpressionContext *context, QgsExpression *parent, const QgsExpressionNodeFunction * )
{
  return fcnAggregateGeneric( QgsAggregateCalculator::Majority, values, QgsAggregateCalculator::AggregateParameters(), context, parent );
}

static QVariant fcnAggregateQ1( const QVariantList &values, const QgsExpressionContext *context, QgsExpression *parent, const QgsExpressionNodeFunction * )
{
  return fcnAggregateGeneric( QgsAggregateCalculator::FirstQuartile, values, QgsAggregateCalculator::AggregateParameters(), context, parent );
}

static QVariant fcnAggregateQ3( const QVariantList &values, const QgsExpressionContext *context, QgsExpression *parent, const QgsExpressionNodeFunction * )
{
  return fcnAggregateGeneric( QgsAggregateCalculator::ThirdQuartile, values, QgsAggregateCalculator::AggregateParameters(), context, parent );
}

static QVariant fcnAggregateIQR( const QVariantList &values, const QgsExpressionContext *context, QgsExpression *parent, const QgsExpressionNodeFunction * )
{
  return fcnAggregateGeneric( QgsAggregateCalculator::InterQuartileRange, values, QgsAggregateCalculator::AggregateParameters(), context, parent );
}

static QVariant fcnAggregateMinLength( const QVariantList &values, const QgsExpressionContext *context, QgsExpression *parent, const QgsExpressionNodeFunction * )
{
  return fcnAggregateGeneric( QgsAggregateCalculator::StringMinimumLength, values, QgsAggregateCalculator::AggregateParameters(), context, parent );
}

static QVariant fcnAggregateMaxLength( const QVariantList &values, const QgsExpressionContext *context, QgsExpression *parent, const QgsExpressionNodeFunction * )
{
  return fcnAggregateGeneric( QgsAggregateCalculator::StringMaximumLength, values, QgsAggregateCalculator::AggregateParameters(), context, parent );
}

static QVariant fcnAggregateCollectGeometry( const QVariantList &values, const QgsExpressionContext *context, QgsExpression *parent, const QgsExpressionNodeFunction * )
{
  return fcnAggregateGeneric( QgsAggregateCalculator::GeometryCollect, values, QgsAggregateCalculator::AggregateParameters(), context, parent );
}

static QVariant fcnAggregateStringConcat( const QVariantList &values, const QgsExpressionContext *context, QgsExpression *parent, const QgsExpressionNodeFunction * )
{
  QgsAggregateCalculator::AggregateParameters parameters;

  //fourth node is concatenator
  if ( values.count() > 3 )
  {
    QgsExpressionNode *node = QgsExpressionUtils::getNode( values.at( 3 ), parent );
    ENSURE_NO_EVAL_ERROR
    QVariant value = node->eval( parent, context );
    ENSURE_NO_EVAL_ERROR
    parameters.delimiter = value.toString();
  }

  return fcnAggregateGeneric( QgsAggregateCalculator::StringConcatenate, values, parameters, context, parent, 4 );
}

static QVariant fcnAggregateStringConcatUnique( const QVariantList &values, const QgsExpressionContext *context, QgsExpression *parent, const QgsExpressionNodeFunction * )
{
  QgsAggregateCalculator::AggregateParameters parameters;

  //fourth node is concatenator
  if ( values.count() > 3 )
  {
    QgsExpressionNode *node = QgsExpressionUtils::getNode( values.at( 3 ), parent );
    ENSURE_NO_EVAL_ERROR
    QVariant value = node->eval( parent, context );
    ENSURE_NO_EVAL_ERROR
    parameters.delimiter = value.toString();
  }

  return fcnAggregateGeneric( QgsAggregateCalculator::StringConcatenateUnique, values, parameters, context, parent, 4 );
}

static QVariant fcnAggregateArray( const QVariantList &values, const QgsExpressionContext *context, QgsExpression *parent, const QgsExpressionNodeFunction * )
{
  return fcnAggregateGeneric( QgsAggregateCalculator::ArrayAggregate, values, QgsAggregateCalculator::AggregateParameters(), context, parent, 3 );
}

static QVariant fcnMapScale( const QVariantList &, const QgsExpressionContext *context, QgsExpression *, const QgsExpressionNodeFunction * )
{
  if ( !context )
    return QVariant();

  QVariant scale = context->variable( QStringLiteral( "map_scale" ) );
  bool ok = false;
  if ( !scale.isValid() || scale.isNull() )
    return QVariant();

  const double v = scale.toDouble( &ok );
  if ( ok )
    return v;
  return QVariant();
}

static QVariant fcnClamp( const QVariantList &values, const QgsExpressionContext *, QgsExpression *parent, const QgsExpressionNodeFunction * )
{
  double minValue = QgsExpressionUtils::getDoubleValue( values.at( 0 ), parent );
  double testValue = QgsExpressionUtils::getDoubleValue( values.at( 1 ), parent );
  double maxValue = QgsExpressionUtils::getDoubleValue( values.at( 2 ), parent );

  // force testValue to sit inside the range specified by the min and max value
  if ( testValue <= minValue )
  {
    return QVariant( minValue );
  }
  else if ( testValue >= maxValue )
  {
    return QVariant( maxValue );
  }
  else
  {
    return QVariant( testValue );
  }
}

static QVariant fcnFloor( const QVariantList &values, const QgsExpressionContext *, QgsExpression *parent, const QgsExpressionNodeFunction * )
{
  double x = QgsExpressionUtils::getDoubleValue( values.at( 0 ), parent );
  return QVariant( std::floor( x ) );
}

static QVariant fcnCeil( const QVariantList &values, const QgsExpressionContext *, QgsExpression *parent, const QgsExpressionNodeFunction * )
{
  double x = QgsExpressionUtils::getDoubleValue( values.at( 0 ), parent );
  return QVariant( std::ceil( x ) );
}

static QVariant fcnToInt( const QVariantList &values, const QgsExpressionContext *, QgsExpression *parent, const QgsExpressionNodeFunction * )
{
  return QVariant( QgsExpressionUtils::getIntValue( values.at( 0 ), parent ) );
}
static QVariant fcnToReal( const QVariantList &values, const QgsExpressionContext *, QgsExpression *parent, const QgsExpressionNodeFunction * )
{
  return QVariant( QgsExpressionUtils::getDoubleValue( values.at( 0 ), parent ) );
}
static QVariant fcnToString( const QVariantList &values, const QgsExpressionContext *, QgsExpression *parent, const QgsExpressionNodeFunction * )
{
  return QVariant( QgsExpressionUtils::getStringValue( values.at( 0 ), parent ) );
}

static QVariant fcnToDateTime( const QVariantList &values, const QgsExpressionContext *, QgsExpression *parent, const QgsExpressionNodeFunction * )
{
  QString format = QgsExpressionUtils::getStringValue( values.at( 1 ), parent );
  QString language = QgsExpressionUtils::getStringValue( values.at( 2 ), parent );
  if ( format.isEmpty() && !language.isEmpty() )
  {
    parent->setEvalErrorString( QObject::tr( "A format is required to convert to DateTime when the language is specified" ) );
    return QVariant( QDateTime() );
  }

  if ( format.isEmpty() && language.isEmpty() )
    return QVariant( QgsExpressionUtils::getDateTimeValue( values.at( 0 ), parent ) );

  QString datetimestring = QgsExpressionUtils::getStringValue( values.at( 0 ), parent );
  QLocale locale = QLocale();
  if ( !language.isEmpty() )
  {
    locale = QLocale( language );
  }

  QDateTime datetime = locale.toDateTime( datetimestring, format );
  if ( !datetime.isValid() )
  {
    parent->setEvalErrorString( QObject::tr( "Cannot convert '%1' to DateTime" ).arg( datetimestring ) );
    datetime = QDateTime();
  }
  return QVariant( datetime );
}

static QVariant fcnMakeDate( const QVariantList &values, const QgsExpressionContext *, QgsExpression *parent, const QgsExpressionNodeFunction * )
{
  const int year = QgsExpressionUtils::getIntValue( values.at( 0 ), parent );
  const int month = QgsExpressionUtils::getIntValue( values.at( 1 ), parent );
  const int day = QgsExpressionUtils::getIntValue( values.at( 2 ), parent );

  const QDate date( year, month, day );
  if ( !date.isValid() )
  {
    parent->setEvalErrorString( QObject::tr( "'%1-%2-%3' is not a valid date" ).arg( year ).arg( month ).arg( day ) );
    return QVariant();
  }
  return QVariant( date );
}

static QVariant fcnMakeTime( const QVariantList &values, const QgsExpressionContext *, QgsExpression *parent, const QgsExpressionNodeFunction * )
{
  const int hours = QgsExpressionUtils::getIntValue( values.at( 0 ), parent );
  const int minutes = QgsExpressionUtils::getIntValue( values.at( 1 ), parent );
  const double seconds = QgsExpressionUtils::getDoubleValue( values.at( 2 ), parent );

  const QTime time( hours, minutes, std::floor( seconds ), ( seconds - std::floor( seconds ) ) * 1000 );
  if ( !time.isValid() )
  {
    parent->setEvalErrorString( QObject::tr( "'%1-%2-%3' is not a valid time" ).arg( hours ).arg( minutes ).arg( seconds ) );
    return QVariant();
  }
  return QVariant( time );
}

static QVariant fcnMakeDateTime( const QVariantList &values, const QgsExpressionContext *, QgsExpression *parent, const QgsExpressionNodeFunction * )
{
  const int year = QgsExpressionUtils::getIntValue( values.at( 0 ), parent );
  const int month = QgsExpressionUtils::getIntValue( values.at( 1 ), parent );
  const int day = QgsExpressionUtils::getIntValue( values.at( 2 ), parent );
  const int hours = QgsExpressionUtils::getIntValue( values.at( 3 ), parent );
  const int minutes = QgsExpressionUtils::getIntValue( values.at( 4 ), parent );
  const double seconds = QgsExpressionUtils::getDoubleValue( values.at( 5 ), parent );

  const QDate date( year, month, day );
  if ( !date.isValid() )
  {
    parent->setEvalErrorString( QObject::tr( "'%1-%2-%3' is not a valid date" ).arg( year ).arg( month ).arg( day ) );
    return QVariant();
  }
  const QTime time( hours, minutes, std::floor( seconds ), ( seconds - std::floor( seconds ) ) * 1000 );
  if ( !time.isValid() )
  {
    parent->setEvalErrorString( QObject::tr( "'%1-%2-%3' is not a valid time" ).arg( hours ).arg( minutes ).arg( seconds ) );
    return QVariant();
  }
  return QVariant( QDateTime( date, time ) );
}

static QVariant fcnMakeInterval( const QVariantList &values, const QgsExpressionContext *, QgsExpression *parent, const QgsExpressionNodeFunction * )
{
  const double years = QgsExpressionUtils::getDoubleValue( values.at( 0 ), parent );
  const double months = QgsExpressionUtils::getDoubleValue( values.at( 1 ), parent );
  const double weeks = QgsExpressionUtils::getDoubleValue( values.at( 2 ), parent );
  const double days = QgsExpressionUtils::getDoubleValue( values.at( 3 ), parent );
  const double hours = QgsExpressionUtils::getDoubleValue( values.at( 4 ), parent );
  const double minutes = QgsExpressionUtils::getDoubleValue( values.at( 5 ), parent );
  const double seconds = QgsExpressionUtils::getDoubleValue( values.at( 6 ), parent );

  return QVariant::fromValue( QgsInterval( years, months, weeks, days, hours, minutes, seconds ) );
}

static QVariant fcnCoalesce( const QVariantList &values, const QgsExpressionContext *, QgsExpression *, const QgsExpressionNodeFunction * )
{
  for ( const QVariant &value : values )
  {
    if ( value.isNull() )
      continue;
    return value;
  }
  return QVariant();
}

static QVariant fcnNullIf( const QVariantList &values, const QgsExpressionContext *, QgsExpression *, const QgsExpressionNodeFunction * )
{
  const QVariant val1 = values.at( 0 );
  const QVariant val2 = values.at( 1 );

  if ( val1 == val2 )
    return QVariant();
  else
    return val1;
}

static QVariant fcnLower( const QVariantList &values, const QgsExpressionContext *, QgsExpression *parent, const QgsExpressionNodeFunction * )
{
  QString str = QgsExpressionUtils::getStringValue( values.at( 0 ), parent );
  return QVariant( str.toLower() );
}
static QVariant fcnUpper( const QVariantList &values, const QgsExpressionContext *, QgsExpression *parent, const QgsExpressionNodeFunction * )
{
  QString str = QgsExpressionUtils::getStringValue( values.at( 0 ), parent );
  return QVariant( str.toUpper() );
}
static QVariant fcnTitle( const QVariantList &values, const QgsExpressionContext *, QgsExpression *parent, const QgsExpressionNodeFunction * )
{
  QString str = QgsExpressionUtils::getStringValue( values.at( 0 ), parent );
  QStringList elems = str.split( ' ' );
  for ( int i = 0; i < elems.size(); i++ )
  {
    if ( elems[i].size() > 1 )
      elems[i] = elems[i].at( 0 ).toUpper() + elems[i].mid( 1 ).toLower();
  }
  return QVariant( elems.join( QStringLiteral( " " ) ) );
}

static QVariant fcnTrim( const QVariantList &values, const QgsExpressionContext *, QgsExpression *parent, const QgsExpressionNodeFunction * )
{
  QString str = QgsExpressionUtils::getStringValue( values.at( 0 ), parent );
  return QVariant( str.trimmed() );
}

static QVariant fcnLevenshtein( const QVariantList &values, const QgsExpressionContext *, QgsExpression *parent, const QgsExpressionNodeFunction * )
{
  QString string1 = QgsExpressionUtils::getStringValue( values.at( 0 ), parent );
  QString string2 = QgsExpressionUtils::getStringValue( values.at( 1 ), parent );
  return QVariant( QgsStringUtils::levenshteinDistance( string1, string2, true ) );
}

static QVariant fcnLCS( const QVariantList &values, const QgsExpressionContext *, QgsExpression *parent, const QgsExpressionNodeFunction * )
{
  QString string1 = QgsExpressionUtils::getStringValue( values.at( 0 ), parent );
  QString string2 = QgsExpressionUtils::getStringValue( values.at( 1 ), parent );
  return QVariant( QgsStringUtils::longestCommonSubstring( string1, string2, true ) );
}

static QVariant fcnHamming( const QVariantList &values, const QgsExpressionContext *, QgsExpression *parent, const QgsExpressionNodeFunction * )
{
  QString string1 = QgsExpressionUtils::getStringValue( values.at( 0 ), parent );
  QString string2 = QgsExpressionUtils::getStringValue( values.at( 1 ), parent );
  int dist = QgsStringUtils::hammingDistance( string1, string2 );
  return ( dist < 0 ? QVariant() : QVariant( QgsStringUtils::hammingDistance( string1, string2, true ) ) );
}

static QVariant fcnSoundex( const QVariantList &values, const QgsExpressionContext *, QgsExpression *parent, const QgsExpressionNodeFunction * )
{
  QString string = QgsExpressionUtils::getStringValue( values.at( 0 ), parent );
  return QVariant( QgsStringUtils::soundex( string ) );
}

static QVariant fcnChar( const QVariantList &values, const QgsExpressionContext *, QgsExpression *parent, const QgsExpressionNodeFunction * )
{
  QChar character = QChar( QgsExpressionUtils::getNativeIntValue( values.at( 0 ), parent ) );
  return QVariant( QString( character ) );
}

static QVariant fcnAscii( const QVariantList &values, const QgsExpressionContext *, QgsExpression *parent, const QgsExpressionNodeFunction * )
{
  QString value = QgsExpressionUtils::getStringValue( values.at( 0 ), parent );

  if ( value.isEmpty() )
  {
    return QVariant();
  }

  int res = value.at( 0 ).unicode();
  return QVariant( res );
}

static QVariant fcnWordwrap( const QVariantList &values, const QgsExpressionContext *, QgsExpression *parent, const QgsExpressionNodeFunction * )
{
  if ( values.length() == 2 || values.length() == 3 )
  {
    QString str = QgsExpressionUtils::getStringValue( values.at( 0 ), parent );
    qlonglong wrap = QgsExpressionUtils::getIntValue( values.at( 1 ), parent );

    QString customdelimiter = QgsExpressionUtils::getStringValue( values.at( 2 ), parent );

    return QgsStringUtils::wordWrap( str, static_cast< int >( wrap ), wrap > 0, customdelimiter );
  }

  return QVariant();
}

static QVariant fcnLength( const QVariantList &values, const QgsExpressionContext *, QgsExpression *parent, const QgsExpressionNodeFunction * )
{
  // two variants, one for geometry, one for string
  if ( values.at( 0 ).canConvert<QgsGeometry>() )
  {
    //geometry variant
    QgsGeometry geom = QgsExpressionUtils::getGeometry( values.at( 0 ), parent );
    if ( geom.type() != QgsWkbTypes::LineGeometry )
      return QVariant();

    return QVariant( geom.length() );
  }

  //otherwise fall back to string variant
  QString str = QgsExpressionUtils::getStringValue( values.at( 0 ), parent );
  return QVariant( str.length() );
}

static QVariant fcnReplace( const QVariantList &values, const QgsExpressionContext *, QgsExpression *parent, const QgsExpressionNodeFunction * )
{
  if ( values.count() == 2 && values.at( 1 ).type() == QVariant::Map )
  {
    QString str = QgsExpressionUtils::getStringValue( values.at( 0 ), parent );
    QVariantMap map = QgsExpressionUtils::getMapValue( values.at( 1 ), parent );

    for ( QVariantMap::const_iterator it = map.constBegin(); it != map.constEnd(); ++it )
    {
      str = str.replace( it.key(), it.value().toString() );
    }

    return QVariant( str );
  }
  else if ( values.count() == 3 )
  {
    QString str = QgsExpressionUtils::getStringValue( values.at( 0 ), parent );
    QVariantList before;
    QVariantList after;
    bool isSingleReplacement = false;

    if ( values.at( 1 ).type() != QVariant::List && values.at( 2 ).type() != QVariant::StringList )
    {
      before = QVariantList() << QgsExpressionUtils::getStringValue( values.at( 1 ), parent );
    }
    else
    {
      before = QgsExpressionUtils::getListValue( values.at( 1 ), parent );
    }

    if ( values.at( 2 ).type() != QVariant::List && values.at( 2 ).type() != QVariant::StringList )
    {
      after = QVariantList() << QgsExpressionUtils::getStringValue( values.at( 2 ), parent );
      isSingleReplacement = true;
    }
    else
    {
      after = QgsExpressionUtils::getListValue( values.at( 2 ), parent );
    }

    if ( !isSingleReplacement && before.length() != after.length() )
    {
      parent->setEvalErrorString( QObject::tr( "Invalid pair of array, length not identical" ) );
      return QVariant();
    }

    for ( int i = 0; i < before.length(); i++ )
    {
      str = str.replace( before.at( i ).toString(), after.at( isSingleReplacement ? 0 : i ).toString() );
    }

    return QVariant( str );
  }
  else
  {
    parent->setEvalErrorString( QObject::tr( "Function replace requires 2 or 3 arguments" ) );
    return QVariant();
  }
}
static QVariant fcnRegexpReplace( const QVariantList &values, const QgsExpressionContext *, QgsExpression *parent, const QgsExpressionNodeFunction * )
{
  QString str = QgsExpressionUtils::getStringValue( values.at( 0 ), parent );
  QString regexp = QgsExpressionUtils::getStringValue( values.at( 1 ), parent );
  QString after = QgsExpressionUtils::getStringValue( values.at( 2 ), parent );

  QRegularExpression re( regexp );
  if ( !re.isValid() )
  {
    parent->setEvalErrorString( QObject::tr( "Invalid regular expression '%1': %2" ).arg( regexp, re.errorString() ) );
    return QVariant();
  }
  return QVariant( str.replace( re, after ) );
}

static QVariant fcnRegexpMatch( const QVariantList &values, const QgsExpressionContext *, QgsExpression *parent, const QgsExpressionNodeFunction * )
{
  QString str = QgsExpressionUtils::getStringValue( values.at( 0 ), parent );
  QString regexp = QgsExpressionUtils::getStringValue( values.at( 1 ), parent );

  QRegularExpression re( regexp );
  if ( !re.isValid() )
  {
    parent->setEvalErrorString( QObject::tr( "Invalid regular expression '%1': %2" ).arg( regexp, re.errorString() ) );
    return QVariant();
  }
  return QVariant( ( str.indexOf( re ) + 1 ) );
}

static QVariant fcnRegexpMatches( const QVariantList &values, const QgsExpressionContext *, QgsExpression *parent, const QgsExpressionNodeFunction * )
{
  QString str = QgsExpressionUtils::getStringValue( values.at( 0 ), parent );
  QString regexp = QgsExpressionUtils::getStringValue( values.at( 1 ), parent );
  QString empty = QgsExpressionUtils::getStringValue( values.at( 2 ), parent );

  QRegularExpression re( regexp );
  if ( !re.isValid() )
  {
    parent->setEvalErrorString( QObject::tr( "Invalid regular expression '%1': %2" ).arg( regexp, re.errorString() ) );
    return QVariant();
  }

  QRegularExpressionMatch matches = re.match( str );
  if ( matches.hasMatch() )
  {
    QVariantList array;
    QStringList list = matches.capturedTexts();

    // Skip the first string to only return captured groups
    for ( QStringList::const_iterator it = ++list.constBegin(); it != list.constEnd(); ++it )
    {
      array += ( !( *it ).isEmpty() ) ? *it : empty;
    }

    return QVariant( array );
  }
  else
  {
    return QVariant();
  }
}

static QVariant fcnRegexpSubstr( const QVariantList &values, const QgsExpressionContext *, QgsExpression *parent, const QgsExpressionNodeFunction * )
{
  QString str = QgsExpressionUtils::getStringValue( values.at( 0 ), parent );
  QString regexp = QgsExpressionUtils::getStringValue( values.at( 1 ), parent );

  QRegularExpression re( regexp );
  if ( !re.isValid() )
  {
    parent->setEvalErrorString( QObject::tr( "Invalid regular expression '%1': %2" ).arg( regexp, re.errorString() ) );
    return QVariant();
  }

  // extract substring
  QRegularExpressionMatch match = re.match( str );
  if ( match.hasMatch() )
  {
    // return first capture
    if ( match.lastCapturedIndex() > 0 )
    {
      // a capture group was present, so use that
      return QVariant( match.captured( 1 ) );
    }
    else
    {
      // no capture group, so using all match
      return QVariant( match.captured( 0 ) );
    }
  }
  else
  {
    return QVariant( "" );
  }
}

static QVariant fcnUuid( const QVariantList &, const QgsExpressionContext *, QgsExpression *, const QgsExpressionNodeFunction * )
{
  return QUuid::createUuid().toString();
}

static QVariant fcnSubstr( const QVariantList &values, const QgsExpressionContext *, QgsExpression *parent, const QgsExpressionNodeFunction * )
{
  if ( !values.at( 0 ).isValid() || !values.at( 1 ).isValid() )
    return QVariant();

  QString str = QgsExpressionUtils::getStringValue( values.at( 0 ), parent );
  int from = QgsExpressionUtils::getNativeIntValue( values.at( 1 ), parent );

  int len = 0;
  if ( values.at( 2 ).isValid() )
    len = QgsExpressionUtils::getNativeIntValue( values.at( 2 ), parent );
  else
    len = str.size();

  if ( from < 0 )
  {
    from = str.size() + from;
    if ( from < 0 )
    {
      from = 0;
    }
  }
  else if ( from > 0 )
  {
    //account for the fact that substr() starts at 1
    from -= 1;
  }

  if ( len < 0 )
  {
    len = str.size() + len - from;
    if ( len < 0 )
    {
      len = 0;
    }
  }

  return QVariant( str.mid( from, len ) );
}
static QVariant fcnFeatureId( const QVariantList &, const QgsExpressionContext *context, QgsExpression *, const QgsExpressionNodeFunction * )
{
  FEAT_FROM_CONTEXT( context, f )
  // TODO: handling of 64-bit feature ids?
  return QVariant( static_cast< int >( f.id() ) );
}

static QVariant fcnRasterValue( const QVariantList &values, const QgsExpressionContext *, QgsExpression *parent, const QgsExpressionNodeFunction * )
{
  QgsRasterLayer *layer = QgsExpressionUtils::getRasterLayer( values.at( 0 ), parent );
  if ( !layer || !layer->dataProvider() )
  {
    parent->setEvalErrorString( QObject::tr( "Function `raster_value` requires a valid raster layer." ) );
    return QVariant();
  }

  int bandNb = QgsExpressionUtils::getNativeIntValue( values.at( 1 ), parent );
  if ( bandNb < 1 || bandNb > layer->bandCount() )
  {
    parent->setEvalErrorString( QObject::tr( "Function `raster_value` requires a valid raster band number." ) );
    return QVariant();
  }

  QgsGeometry geom = QgsExpressionUtils::getGeometry( values.at( 2 ), parent );
  if ( geom.isNull() || geom.type() != QgsWkbTypes::PointGeometry )
  {
    parent->setEvalErrorString( QObject::tr( "Function `raster_value` requires a valid point geometry." ) );
    return QVariant();
  }

  QgsPointXY point = geom.asPoint();
  if ( geom.isMultipart() )
  {
    QgsMultiPointXY multiPoint = geom.asMultiPoint();
    if ( multiPoint.count() == 1 )
    {
      point = multiPoint[0];
    }
    else
    {
      // if the geometry contains more than one part, return an undefined value
      return QVariant();
    }
  }

  double value = layer->dataProvider()->sample( point, bandNb );
  return std::isnan( value ) ? QVariant() : value;
}

static QVariant fcnFeature( const QVariantList &, const QgsExpressionContext *context, QgsExpression *, const QgsExpressionNodeFunction * )
{
  if ( !context )
    return QVariant();

  return context->feature();
}

static QVariant fcnAttribute( const QVariantList &values, const QgsExpressionContext *context, QgsExpression *parent, const QgsExpressionNodeFunction * )
{
  QgsFeature feature;
  QString attr;
  if ( values.size() == 1 )
  {
    attr = QgsExpressionUtils::getStringValue( values.at( 0 ), parent );
    feature = context->feature();
  }
  else if ( values.size() == 2 )
  {
    feature = QgsExpressionUtils::getFeature( values.at( 0 ), parent );
    attr = QgsExpressionUtils::getStringValue( values.at( 1 ), parent );
  }
  else
  {
    parent->setEvalErrorString( QObject::tr( "Function `attribute` requires one or two parameters. %1 given." ).arg( values.length() ) );
    return QVariant();
  }

  return feature.attribute( attr );
}

static QVariant fcnAttributes( const QVariantList &values, const QgsExpressionContext *context, QgsExpression *parent, const QgsExpressionNodeFunction * )
{
  QgsFeature feature;
  if ( values.size() == 0 || values.at( 0 ).isNull() )
  {
    feature = context->feature();
  }
  else
  {
    feature = QgsExpressionUtils::getFeature( values.at( 0 ), parent );
  }

  const QgsFields fields = feature.fields();
  QVariantMap result;
  for ( int i = 0; i < fields.count(); ++i )
  {
    result.insert( fields.at( i ).name(), feature.attribute( i ) );
  }
  return result;
}

static QVariant fcnCoreFeatureMaptipDisplay( const QVariantList &values, const QgsExpressionContext *context, QgsExpression *parent, const bool isMaptip )
{
  QgsVectorLayer *layer = nullptr;
  QgsFeature feature;
  bool evaluate = true;

  if ( values.isEmpty() )
  {
    feature = context->feature();
    layer = QgsExpressionUtils::getVectorLayer( context->variable( QStringLiteral( "layer" ) ), parent );
  }
  else if ( values.size() == 1 )
  {
    layer = QgsExpressionUtils::getVectorLayer( context->variable( QStringLiteral( "layer" ) ), parent );
    feature = QgsExpressionUtils::getFeature( values.at( 0 ), parent );
  }
  else if ( values.size() == 2 )
  {
    layer = QgsExpressionUtils::getVectorLayer( values.at( 0 ), parent );
    feature = QgsExpressionUtils::getFeature( values.at( 1 ), parent );
  }
  else if ( values.size() == 3 )
  {
    layer = QgsExpressionUtils::getVectorLayer( values.at( 0 ), parent );
    feature = QgsExpressionUtils::getFeature( values.at( 1 ), parent );
    evaluate = values.value( 2 ).toBool();
  }
  else
  {
    if ( isMaptip )
    {
      parent->setEvalErrorString( QObject::tr( "Function `maptip` requires no more than three parameters. %1 given." ).arg( values.length() ) );
    }
    else
    {
      parent->setEvalErrorString( QObject::tr( "Function `display` requires no more than three parameters. %1 given." ).arg( values.length() ) );
    }
    return QVariant();
  }

  if ( !layer )
  {
    parent->setEvalErrorString( QObject::tr( "The layer is not valid." ) );
    return QVariant( );
  }

  if ( !feature.isValid() )
  {
    parent->setEvalErrorString( QObject::tr( "The feature is not valid." ) );
    return QVariant( );
  }

  if ( ! evaluate )
  {
    if ( isMaptip )
    {
      return layer->mapTipTemplate();
    }
    else
    {
      return layer->displayExpression();
    }
  }

  QgsExpressionContext subContext( *context );
  subContext.appendScopes( QgsExpressionContextUtils::globalProjectLayerScopes( layer ) );
  subContext.setFeature( feature );

  if ( isMaptip )
  {
    return QgsExpression::replaceExpressionText( layer->mapTipTemplate(), &subContext );
  }
  else
  {
    QgsExpression exp( layer->displayExpression() );
    exp.prepare( &subContext );
    return exp.evaluate( &subContext ).toString();
  }
}

static QVariant fcnFeatureDisplayExpression( const QVariantList &values, const QgsExpressionContext *context, QgsExpression *parent, const QgsExpressionNodeFunction * )
{
  return fcnCoreFeatureMaptipDisplay( values, context, parent, false );
}

static QVariant fcnFeatureMaptip( const QVariantList &values, const QgsExpressionContext *context, QgsExpression *parent, const QgsExpressionNodeFunction * )
{
  return fcnCoreFeatureMaptipDisplay( values, context, parent, true );
}

static QVariant fcnIsSelected( const QVariantList &values, const QgsExpressionContext *context, QgsExpression *parent, const QgsExpressionNodeFunction * )
{
  QgsVectorLayer *layer = nullptr;
  QgsFeature feature;

  if ( values.isEmpty() )
  {
    feature = context->feature();
    layer = QgsExpressionUtils::getVectorLayer( context->variable( QStringLiteral( "layer" ) ), parent );
  }
  else if ( values.size() == 1 )
  {
    layer = QgsExpressionUtils::getVectorLayer( context->variable( QStringLiteral( "layer" ) ), parent );
    feature = QgsExpressionUtils::getFeature( values.at( 0 ), parent );
  }
  else if ( values.size() == 2 )
  {
    layer = QgsExpressionUtils::getVectorLayer( values.at( 0 ), parent );
    feature = QgsExpressionUtils::getFeature( values.at( 1 ), parent );
  }
  else
  {
    parent->setEvalErrorString( QObject::tr( "Function `is_selected` requires no more than two parameters. %1 given." ).arg( values.length() ) );
    return QVariant();
  }

  if ( !layer || !feature.isValid() )
  {
    return QVariant( QVariant::Bool );
  }

  return layer->selectedFeatureIds().contains( feature.id() );
}

static QVariant fcnNumSelected( const QVariantList &values, const QgsExpressionContext *context, QgsExpression *parent, const QgsExpressionNodeFunction * )
{
  QgsVectorLayer *layer = nullptr;

  if ( values.isEmpty() )
    layer = QgsExpressionUtils::getVectorLayer( context->variable( QStringLiteral( "layer" ) ), parent );
  else if ( values.count() == 1 )
    layer = QgsExpressionUtils::getVectorLayer( values.at( 0 ), parent );
  else
  {
    parent->setEvalErrorString( QObject::tr( "Function `num_selected` requires no more than one parameter. %1 given." ).arg( values.length() ) );
    return QVariant();
  }

  if ( !layer )
  {
    return QVariant( QVariant::LongLong );
  }

  return layer->selectedFeatureCount();
}

static QVariant fcnSqliteFetchAndIncrement( const QVariantList &values, const QgsExpressionContext *, QgsExpression *parent, const QgsExpressionNodeFunction * )
{
  static QMap<QString, qlonglong> counterCache;
  QVariant functionResult;

  std::function<void()> fetchAndIncrementFunc = [ =, &functionResult ]()
  {
    QString database;
    const QgsVectorLayer *layer = QgsExpressionUtils::getVectorLayer( values.at( 0 ), parent );

    if ( layer )
    {
      const QVariantMap decodedUri = QgsProviderRegistry::instance()->decodeUri( layer->providerType(), layer->dataProvider()->dataSourceUri() );
      database = decodedUri.value( QStringLiteral( "path" ) ).toString();
      if ( database.isEmpty() )
      {
        parent->setEvalErrorString( QObject::tr( "Could not extract file path from layer `%1`." ).arg( layer->name() ) );
      }
    }
    else
    {
      database = values.at( 0 ).toString();
    }

    const QString table = values.at( 1 ).toString();
    const QString idColumn = values.at( 2 ).toString();
    const QString filterAttribute = values.at( 3 ).toString();
    const QVariant filterValue = values.at( 4 ).toString();
    const QVariantMap defaultValues = values.at( 5 ).toMap();

    // read from database
    sqlite3_database_unique_ptr sqliteDb;
    sqlite3_statement_unique_ptr sqliteStatement;

    if ( sqliteDb.open_v2( database, SQLITE_OPEN_READWRITE, nullptr ) != SQLITE_OK )
    {
      parent->setEvalErrorString( QObject::tr( "Could not open sqlite database %1. Error %2. " ).arg( database, sqliteDb.errorMessage() ) );
      functionResult = QVariant();
      return;
    }

    QString errorMessage;
    QString currentValSql;

    qlonglong nextId = 0;
    bool cachedMode = false;
    bool valueRetrieved = false;

    QString cacheString = QStringLiteral( "%1:%2:%3:%4:%5" ).arg( database, table, idColumn, filterAttribute, filterValue.toString() );

    // Running in transaction mode, check for cached value first
    if ( layer && layer->dataProvider() && layer->dataProvider()->transaction() )
    {
      cachedMode = true;

      auto cachedCounter = counterCache.find( cacheString );

      if ( cachedCounter != counterCache.end() )
      {
        qlonglong &cachedValue = cachedCounter.value();
        nextId = cachedValue;
        nextId += 1;
        cachedValue = nextId;
        valueRetrieved = true;
      }
    }

    // Either not in cached mode or no cached value found, obtain from DB
    if ( !cachedMode || !valueRetrieved )
    {
      int result = SQLITE_ERROR;

      currentValSql = QStringLiteral( "SELECT %1 FROM %2" ).arg( QgsSqliteUtils::quotedIdentifier( idColumn ), QgsSqliteUtils::quotedIdentifier( table ) );
      if ( !filterAttribute.isNull() )
      {
        currentValSql += QStringLiteral( " WHERE %1 = %2" ).arg( QgsSqliteUtils::quotedIdentifier( filterAttribute ), QgsSqliteUtils::quotedValue( filterValue ) );
      }

      sqliteStatement = sqliteDb.prepare( currentValSql, result );

      if ( result == SQLITE_OK )
      {
        nextId = 0;
        if ( sqliteStatement.step() == SQLITE_ROW )
        {
          nextId = sqliteStatement.columnAsInt64( 0 ) + 1;
        }

        // If in cached mode: add value to cache and connect to transaction
        if ( cachedMode && result == SQLITE_OK )
        {
          counterCache.insert( cacheString, nextId );

          QObject::connect( layer->dataProvider()->transaction(), &QgsTransaction::destroyed, [cacheString]()
          {
            counterCache.remove( cacheString );
          } );
        }
        valueRetrieved = true;
      }
    }

    if ( valueRetrieved )
    {
      QString upsertSql;
      upsertSql = QStringLiteral( "INSERT OR REPLACE INTO %1" ).arg( QgsSqliteUtils::quotedIdentifier( table ) );
      QStringList cols;
      QStringList vals;
      cols << QgsSqliteUtils::quotedIdentifier( idColumn );
      vals << QgsSqliteUtils::quotedValue( nextId );

      if ( !filterAttribute.isNull() )
      {
        cols << QgsSqliteUtils::quotedIdentifier( filterAttribute );
        vals << QgsSqliteUtils::quotedValue( filterValue );
      }

      for ( QVariantMap::const_iterator iter = defaultValues.constBegin(); iter != defaultValues.constEnd(); ++iter )
      {
        cols << QgsSqliteUtils::quotedIdentifier( iter.key() );
        vals << iter.value().toString();
      }

      upsertSql += QLatin1String( " (" ) + cols.join( ',' ) + ')';
      upsertSql += QLatin1String( " VALUES " );
      upsertSql += '(' + vals.join( ',' ) + ')';

      int result = SQLITE_ERROR;
      if ( layer && layer->dataProvider() && layer->dataProvider()->transaction() )
      {
        QgsTransaction *transaction = layer->dataProvider()->transaction();
        if ( transaction->executeSql( upsertSql, errorMessage ) )
        {
          result = SQLITE_OK;
        }
      }
      else
      {
        result = sqliteDb.exec( upsertSql, errorMessage );
      }
      if ( result == SQLITE_OK )
      {
        functionResult = QVariant( nextId );
        return;
      }
      else
      {
        parent->setEvalErrorString( QStringLiteral( "Could not increment value: SQLite error: \"%1\" (%2)." ).arg( errorMessage, QString::number( result ) ) );
        functionResult = QVariant();
        return;
      }
    }

    functionResult = QVariant();
  };

  QgsThreadingUtils::runOnMainThread( fetchAndIncrementFunc );

  return functionResult;
}

static QVariant fcnConcat( const QVariantList &values, const QgsExpressionContext *, QgsExpression *parent, const QgsExpressionNodeFunction * )
{
  QString concat;
  for ( const QVariant &value : values )
  {
    if ( !value.isNull() )
      concat += QgsExpressionUtils::getStringValue( value, parent );
  }
  return concat;
}

static QVariant fcnStrpos( const QVariantList &values, const QgsExpressionContext *, QgsExpression *parent, const QgsExpressionNodeFunction * )
{
  QString string = QgsExpressionUtils::getStringValue( values.at( 0 ), parent );
  return string.indexOf( QgsExpressionUtils::getStringValue( values.at( 1 ), parent ) ) + 1;
}

static QVariant fcnRight( const QVariantList &values, const QgsExpressionContext *, QgsExpression *parent, const QgsExpressionNodeFunction * )
{
  QString string = QgsExpressionUtils::getStringValue( values.at( 0 ), parent );
  int pos = QgsExpressionUtils::getNativeIntValue( values.at( 1 ), parent );
  return string.right( pos );
}

static QVariant fcnLeft( const QVariantList &values, const QgsExpressionContext *, QgsExpression *parent, const QgsExpressionNodeFunction * )
{
  QString string = QgsExpressionUtils::getStringValue( values.at( 0 ), parent );
  int pos = QgsExpressionUtils::getNativeIntValue( values.at( 1 ), parent );
  return string.left( pos );
}

static QVariant fcnRPad( const QVariantList &values, const QgsExpressionContext *, QgsExpression *parent, const QgsExpressionNodeFunction * )
{
  QString string = QgsExpressionUtils::getStringValue( values.at( 0 ), parent );
  int length = QgsExpressionUtils::getNativeIntValue( values.at( 1 ), parent );
  QString fill = QgsExpressionUtils::getStringValue( values.at( 2 ), parent );
  return string.leftJustified( length, fill.at( 0 ), true );
}

static QVariant fcnLPad( const QVariantList &values, const QgsExpressionContext *, QgsExpression *parent, const QgsExpressionNodeFunction * )
{
  QString string = QgsExpressionUtils::getStringValue( values.at( 0 ), parent );
  int length = QgsExpressionUtils::getNativeIntValue( values.at( 1 ), parent );
  QString fill = QgsExpressionUtils::getStringValue( values.at( 2 ), parent );
  return string.rightJustified( length, fill.at( 0 ), true );
}

static QVariant fcnFormatString( const QVariantList &values, const QgsExpressionContext *, QgsExpression *parent, const QgsExpressionNodeFunction * )
{
  if ( values.size() < 1 )
  {
    parent->setEvalErrorString( QObject::tr( "Function format requires at least 1 argument" ) );
    return QVariant();
  }

  QString string = QgsExpressionUtils::getStringValue( values.at( 0 ), parent );
  for ( int n = 1; n < values.length(); n++ )
  {
    string = string.arg( QgsExpressionUtils::getStringValue( values.at( n ), parent ) );
  }
  return string;
}


static QVariant fcnNow( const QVariantList &, const QgsExpressionContext *, QgsExpression *, const QgsExpressionNodeFunction * )
{
  return QVariant( QDateTime::currentDateTime() );
}

static QVariant fcnToDate( const QVariantList &values, const QgsExpressionContext *, QgsExpression *parent, const QgsExpressionNodeFunction * )
{
  QString format = QgsExpressionUtils::getStringValue( values.at( 1 ), parent );
  QString language = QgsExpressionUtils::getStringValue( values.at( 2 ), parent );
  if ( format.isEmpty() && !language.isEmpty() )
  {
    parent->setEvalErrorString( QObject::tr( "A format is required to convert to Date when the language is specified" ) );
    return QVariant( QDate() );
  }

  if ( format.isEmpty() && language.isEmpty() )
    return QVariant( QgsExpressionUtils::getDateValue( values.at( 0 ), parent ) );

  QString datestring = QgsExpressionUtils::getStringValue( values.at( 0 ), parent );
  QLocale locale = QLocale();
  if ( !language.isEmpty() )
  {
    locale = QLocale( language );
  }

  QDate date = locale.toDate( datestring, format );
  if ( !date.isValid() )
  {
    parent->setEvalErrorString( QObject::tr( "Cannot convert '%1' to Date" ).arg( datestring ) );
    date = QDate();
  }
  return QVariant( date );
}

static QVariant fcnToTime( const QVariantList &values, const QgsExpressionContext *, QgsExpression *parent, const QgsExpressionNodeFunction * )
{
  QString format = QgsExpressionUtils::getStringValue( values.at( 1 ), parent );
  QString language = QgsExpressionUtils::getStringValue( values.at( 2 ), parent );
  if ( format.isEmpty() && !language.isEmpty() )
  {
    parent->setEvalErrorString( QObject::tr( "A format is required to convert to Time when the language is specified" ) );
    return QVariant( QTime() );
  }

  if ( format.isEmpty() && language.isEmpty() )
    return QVariant( QgsExpressionUtils::getTimeValue( values.at( 0 ), parent ) );

  QString timestring = QgsExpressionUtils::getStringValue( values.at( 0 ), parent );
  QLocale locale = QLocale();
  if ( !language.isEmpty() )
  {
    locale = QLocale( language );
  }

  QTime time = locale.toTime( timestring, format );
  if ( !time.isValid() )
  {
    parent->setEvalErrorString( QObject::tr( "Cannot convert '%1' to Time" ).arg( timestring ) );
    time = QTime();
  }
  return QVariant( time );
}

static QVariant fcnToInterval( const QVariantList &values, const QgsExpressionContext *, QgsExpression *parent, const QgsExpressionNodeFunction * )
{
  return QVariant::fromValue( QgsExpressionUtils::getInterval( values.at( 0 ), parent ) );
}

/*
 * DMS functions
 */

static QVariant floatToDegreeFormat( const QgsCoordinateFormatter::Format format, const QVariantList &values, const QgsExpressionContext *, QgsExpression *parent, const QgsExpressionNodeFunction * )
{
  double value = QgsExpressionUtils::getDoubleValue( values.at( 0 ), parent );
  QString axis = QgsExpressionUtils::getStringValue( values.at( 1 ), parent );
  int precision = QgsExpressionUtils::getNativeIntValue( values.at( 2 ), parent );

  QString formatString;
  if ( values.count() > 3 )
    formatString = QgsExpressionUtils::getStringValue( values.at( 3 ), parent );

  QgsCoordinateFormatter::FormatFlags flags = QgsCoordinateFormatter::FormatFlags();
  if ( formatString.compare( QLatin1String( "suffix" ), Qt::CaseInsensitive ) == 0 )
  {
    flags = QgsCoordinateFormatter::FlagDegreesUseStringSuffix;
  }
  else if ( formatString.compare( QLatin1String( "aligned" ), Qt::CaseInsensitive ) == 0 )
  {
    flags = QgsCoordinateFormatter::FlagDegreesUseStringSuffix | QgsCoordinateFormatter::FlagDegreesPadMinutesSeconds;
  }
  else if ( ! formatString.isEmpty() )
  {
    parent->setEvalErrorString( QObject::tr( "Invalid formatting parameter: '%1'. It must be empty, or 'suffix' or 'aligned'." ).arg( formatString ) );
    return QVariant();
  }

  if ( axis.compare( QLatin1String( "x" ), Qt::CaseInsensitive ) == 0 )
  {
    return QVariant::fromValue( QgsCoordinateFormatter::formatX( value, format, precision, flags ) );
  }
  else if ( axis.compare( QLatin1String( "y" ), Qt::CaseInsensitive ) == 0 )
  {
    return QVariant::fromValue( QgsCoordinateFormatter::formatY( value, format, precision, flags ) );
  }
  else
  {
    parent->setEvalErrorString( QObject::tr( "Invalid axis name: '%1'. It must be either 'x' or 'y'." ).arg( axis ) );
    return QVariant();
  }
}

static QVariant fcnToDegreeMinute( const QVariantList &values, const QgsExpressionContext *context, QgsExpression *parent, const QgsExpressionNodeFunction *node )
{
  QgsCoordinateFormatter::Format format = QgsCoordinateFormatter::FormatDegreesMinutes;
  return floatToDegreeFormat( format, values, context, parent, node );
}

static QVariant fcnToDecimal( const QVariantList &values, const QgsExpressionContext *, QgsExpression *parent, const QgsExpressionNodeFunction * )
{
  double value = 0.0;
  bool ok = false;
  value = QgsCoordinateUtils::dmsToDecimal( QgsExpressionUtils::getStringValue( values.at( 0 ), parent ), &ok );

  return ok ? QVariant( value ) : QVariant();
}

static QVariant fcnToDegreeMinuteSecond( const QVariantList &values, const QgsExpressionContext *context, QgsExpression *parent, const QgsExpressionNodeFunction *node )
{
  QgsCoordinateFormatter::Format format = QgsCoordinateFormatter::FormatDegreesMinutesSeconds;
  return floatToDegreeFormat( format, values, context, parent, node );
}

static QVariant fcnAge( const QVariantList &values, const QgsExpressionContext *, QgsExpression *parent, const QgsExpressionNodeFunction * )
{
  QDateTime d1 = QgsExpressionUtils::getDateTimeValue( values.at( 0 ), parent );
  QDateTime d2 = QgsExpressionUtils::getDateTimeValue( values.at( 1 ), parent );
  qint64 seconds = d2.secsTo( d1 );
  return QVariant::fromValue( QgsInterval( seconds ) );
}

static QVariant fcnDayOfWeek( const QVariantList &values, const QgsExpressionContext *, QgsExpression *parent, const QgsExpressionNodeFunction * )
{
  if ( !values.at( 0 ).canConvert<QDate>() )
    return QVariant();

  QDate date = QgsExpressionUtils::getDateValue( values.at( 0 ), parent );
  if ( !date.isValid() )
    return QVariant();

  // return dayOfWeek() % 7 so that values range from 0 (sun) to 6 (sat)
  // (to match PostgreSQL behavior)
  return date.dayOfWeek() % 7;
}

static QVariant fcnDay( const QVariantList &values, const QgsExpressionContext *, QgsExpression *parent, const QgsExpressionNodeFunction * )
{
  QVariant value = values.at( 0 );
  QgsInterval inter = QgsExpressionUtils::getInterval( value, parent, false );
  if ( inter.isValid() )
  {
    return QVariant( inter.days() );
  }
  else
  {
    QDateTime d1 = QgsExpressionUtils::getDateTimeValue( value, parent );
    return QVariant( d1.date().day() );
  }
}

static QVariant fcnYear( const QVariantList &values, const QgsExpressionContext *, QgsExpression *parent, const QgsExpressionNodeFunction * )
{
  QVariant value = values.at( 0 );
  QgsInterval inter = QgsExpressionUtils::getInterval( value, parent, false );
  if ( inter.isValid() )
  {
    return QVariant( inter.years() );
  }
  else
  {
    QDateTime d1 = QgsExpressionUtils::getDateTimeValue( value, parent );
    return QVariant( d1.date().year() );
  }
}

static QVariant fcnMonth( const QVariantList &values, const QgsExpressionContext *, QgsExpression *parent, const QgsExpressionNodeFunction * )
{
  QVariant value = values.at( 0 );
  QgsInterval inter = QgsExpressionUtils::getInterval( value, parent, false );
  if ( inter.isValid() )
  {
    return QVariant( inter.months() );
  }
  else
  {
    QDateTime d1 = QgsExpressionUtils::getDateTimeValue( value, parent );
    return QVariant( d1.date().month() );
  }
}

static QVariant fcnWeek( const QVariantList &values, const QgsExpressionContext *, QgsExpression *parent, const QgsExpressionNodeFunction * )
{
  QVariant value = values.at( 0 );
  QgsInterval inter = QgsExpressionUtils::getInterval( value, parent, false );
  if ( inter.isValid() )
  {
    return QVariant( inter.weeks() );
  }
  else
  {
    QDateTime d1 = QgsExpressionUtils::getDateTimeValue( value, parent );
    return QVariant( d1.date().weekNumber() );
  }
}

static QVariant fcnHour( const QVariantList &values, const QgsExpressionContext *, QgsExpression *parent, const QgsExpressionNodeFunction * )
{
  QVariant value = values.at( 0 );
  QgsInterval inter = QgsExpressionUtils::getInterval( value, parent, false );
  if ( inter.isValid() )
  {
    return QVariant( inter.hours() );
  }
  else
  {
    QTime t1 = QgsExpressionUtils::getTimeValue( value, parent );
    return QVariant( t1.hour() );
  }
}

static QVariant fcnMinute( const QVariantList &values, const QgsExpressionContext *, QgsExpression *parent, const QgsExpressionNodeFunction * )
{
  QVariant value = values.at( 0 );
  QgsInterval inter = QgsExpressionUtils::getInterval( value, parent, false );
  if ( inter.isValid() )
  {
    return QVariant( inter.minutes() );
  }
  else
  {
    QTime t1 = QgsExpressionUtils::getTimeValue( value, parent );
    return QVariant( t1.minute() );
  }
}

static QVariant fcnSeconds( const QVariantList &values, const QgsExpressionContext *, QgsExpression *parent, const QgsExpressionNodeFunction * )
{
  QVariant value = values.at( 0 );
  QgsInterval inter = QgsExpressionUtils::getInterval( value, parent, false );
  if ( inter.isValid() )
  {
    return QVariant( inter.seconds() );
  }
  else
  {
    QTime t1 = QgsExpressionUtils::getTimeValue( value, parent );
    return QVariant( t1.second() );
  }
}

static QVariant fcnEpoch( const QVariantList &values, const QgsExpressionContext *, QgsExpression *parent, const QgsExpressionNodeFunction * )
{
  QDateTime dt = QgsExpressionUtils::getDateTimeValue( values.at( 0 ), parent );
  if ( dt.isValid() )
  {
    return QVariant( dt.toMSecsSinceEpoch() );
  }
  else
  {
    return QVariant();
  }
}

static QVariant fcnDateTimeFromEpoch( const QVariantList &values, const QgsExpressionContext *, QgsExpression *parent, const QgsExpressionNodeFunction * )
{
  long long millisecs_since_epoch = QgsExpressionUtils::getIntValue( values.at( 0 ), parent );
  // no sense to check for strange values, as Qt behavior is undefined anyway (see docs)
  return QVariant( QDateTime::fromMSecsSinceEpoch( millisecs_since_epoch ) );
}

#define ENSURE_GEOM_TYPE(f, g, geomtype) \
  if ( !(f).hasGeometry() ) \
    return QVariant(); \
  QgsGeometry g = (f).geometry(); \
  if ( (g).type() != (geomtype) ) \
    return QVariant();

static QVariant fcnX( const QVariantList &, const QgsExpressionContext *context, QgsExpression *, const QgsExpressionNodeFunction * )
{
  FEAT_FROM_CONTEXT( context, f )
  ENSURE_GEOM_TYPE( f, g, QgsWkbTypes::PointGeometry )
  if ( g.isMultipart() )
  {
    return g.asMultiPoint().at( 0 ).x();
  }
  else
  {
    return g.asPoint().x();
  }
}

static QVariant fcnY( const QVariantList &, const QgsExpressionContext *context, QgsExpression *, const QgsExpressionNodeFunction * )
{
  FEAT_FROM_CONTEXT( context, f )
  ENSURE_GEOM_TYPE( f, g, QgsWkbTypes::PointGeometry )
  if ( g.isMultipart() )
  {
    return g.asMultiPoint().at( 0 ).y();
  }
  else
  {
    return g.asPoint().y();
  }
}

static QVariant fcnGeomIsValid( const QVariantList &values, const QgsExpressionContext *, QgsExpression *parent, const QgsExpressionNodeFunction * )
{
  QgsGeometry geom = QgsExpressionUtils::getGeometry( values.at( 0 ), parent );
  if ( geom.isNull() )
    return QVariant();

  bool isValid = geom.isGeosValid();

  return QVariant( isValid );
}

static QVariant fcnGeomX( const QVariantList &values, const QgsExpressionContext *, QgsExpression *parent, const QgsExpressionNodeFunction * )
{
  QgsGeometry geom = QgsExpressionUtils::getGeometry( values.at( 0 ), parent );
  if ( geom.isNull() )
    return QVariant();

  //if single point, return the point's x coordinate
  if ( geom.type() == QgsWkbTypes::PointGeometry && !geom.isMultipart() )
  {
    return geom.asPoint().x();
  }

  //otherwise return centroid x
  QgsGeometry centroid = geom.centroid();
  QVariant result( centroid.asPoint().x() );
  return result;
}

static QVariant fcnGeomY( const QVariantList &values, const QgsExpressionContext *, QgsExpression *parent, const QgsExpressionNodeFunction * )
{
  QgsGeometry geom = QgsExpressionUtils::getGeometry( values.at( 0 ), parent );
  if ( geom.isNull() )
    return QVariant();

  //if single point, return the point's y coordinate
  if ( geom.type() == QgsWkbTypes::PointGeometry && !geom.isMultipart() )
  {
    return geom.asPoint().y();
  }

  //otherwise return centroid y
  QgsGeometry centroid = geom.centroid();
  QVariant result( centroid.asPoint().y() );
  return result;
}

static QVariant fcnGeomZ( const QVariantList &values, const QgsExpressionContext *, QgsExpression *parent, const QgsExpressionNodeFunction * )
{
  QgsGeometry geom = QgsExpressionUtils::getGeometry( values.at( 0 ), parent );
  if ( geom.isNull() )
    return QVariant(); //or 0?

  //if single point, return the point's z coordinate
  if ( geom.type() == QgsWkbTypes::PointGeometry && !geom.isMultipart() )
  {
    const QgsPoint *point = qgsgeometry_cast< const QgsPoint * >( geom.constGet() );
    if ( point )
      return point->z();
  }
  else if ( geom.type() == QgsWkbTypes::PointGeometry && geom.isMultipart() )
  {
    if ( const QgsGeometryCollection *collection = qgsgeometry_cast< const QgsGeometryCollection * >( geom.constGet() ) )
    {
      if ( collection->numGeometries() == 1 )
      {
        if ( const QgsPoint *point = qgsgeometry_cast< const QgsPoint * >( collection->geometryN( 0 ) ) )
          return point->z();
      }
    }
  }

  return QVariant();
}

static QVariant fcnGeomM( const QVariantList &values, const QgsExpressionContext *, QgsExpression *parent, const QgsExpressionNodeFunction * )
{
  QgsGeometry geom = QgsExpressionUtils::getGeometry( values.at( 0 ), parent );
  if ( geom.isNull() )
    return QVariant(); //or 0?

  //if single point, return the point's m value
  if ( geom.type() == QgsWkbTypes::PointGeometry && !geom.isMultipart() )
  {
    const QgsPoint *point = qgsgeometry_cast< const QgsPoint * >( geom.constGet() );
    if ( point )
      return point->m();
  }
  else if ( geom.type() == QgsWkbTypes::PointGeometry && geom.isMultipart() )
  {
    if ( const QgsGeometryCollection *collection = qgsgeometry_cast< const QgsGeometryCollection * >( geom.constGet() ) )
    {
      if ( collection->numGeometries() == 1 )
      {
        if ( const QgsPoint *point = qgsgeometry_cast< const QgsPoint * >( collection->geometryN( 0 ) ) )
          return point->m();
      }
    }
  }

  return QVariant();
}

static QVariant fcnPointN( const QVariantList &values, const QgsExpressionContext *, QgsExpression *parent, const QgsExpressionNodeFunction * )
{
  QgsGeometry geom = QgsExpressionUtils::getGeometry( values.at( 0 ), parent );

  if ( geom.isNull() )
    return QVariant();

  int idx = QgsExpressionUtils::getNativeIntValue( values.at( 1 ), parent );

  if ( idx < 0 )
  {
    //negative idx
    int count = geom.constGet()->nCoordinates();
    idx = count + idx;
  }
  else
  {
    //positive idx is 1 based
    idx -= 1;
  }

  QgsVertexId vId;
  if ( idx < 0 || !geom.vertexIdFromVertexNr( idx, vId ) )
  {
    parent->setEvalErrorString( QObject::tr( "Point index is out of range" ) );
    return QVariant();
  }

  QgsPoint point = geom.constGet()->vertexAt( vId );
  return QVariant::fromValue( QgsGeometry( new QgsPoint( point ) ) );
}

static QVariant fcnStartPoint( const QVariantList &values, const QgsExpressionContext *, QgsExpression *parent, const QgsExpressionNodeFunction * )
{
  QgsGeometry geom = QgsExpressionUtils::getGeometry( values.at( 0 ), parent );

  if ( geom.isNull() )
    return QVariant();

  QgsVertexId vId;
  if ( !geom.vertexIdFromVertexNr( 0, vId ) )
  {
    return QVariant();
  }

  QgsPoint point = geom.constGet()->vertexAt( vId );
  return QVariant::fromValue( QgsGeometry( new QgsPoint( point ) ) );
}

static QVariant fcnEndPoint( const QVariantList &values, const QgsExpressionContext *, QgsExpression *parent, const QgsExpressionNodeFunction * )
{
  QgsGeometry geom = QgsExpressionUtils::getGeometry( values.at( 0 ), parent );

  if ( geom.isNull() )
    return QVariant();

  QgsVertexId vId;
  if ( !geom.vertexIdFromVertexNr( geom.constGet()->nCoordinates() - 1, vId ) )
  {
    return QVariant();
  }

  QgsPoint point = geom.constGet()->vertexAt( vId );
  return QVariant::fromValue( QgsGeometry( new QgsPoint( point ) ) );
}

static QVariant fcnNodesToPoints( const QVariantList &values, const QgsExpressionContext *, QgsExpression *parent, const QgsExpressionNodeFunction * )
{
  QgsGeometry geom = QgsExpressionUtils::getGeometry( values.at( 0 ), parent );

  if ( geom.isNull() )
    return QVariant();

  bool ignoreClosing = false;
  if ( values.length() > 1 )
  {
    ignoreClosing = QgsExpressionUtils::getIntValue( values.at( 1 ), parent );
  }

  QgsMultiPoint *mp = new QgsMultiPoint();

  const QgsCoordinateSequence sequence = geom.constGet()->coordinateSequence();
  for ( const QgsRingSequence &part : sequence )
  {
    for ( const QgsPointSequence &ring : part )
    {
      bool skipLast = false;
      if ( ignoreClosing && ring.count() > 2 && ring.first() == ring.last() )
      {
        skipLast = true;
      }

      for ( int i = 0; i < ( skipLast ? ring.count() - 1 : ring.count() ); ++ i )
      {
        mp->addGeometry( ring.at( i ).clone() );
      }
    }
  }

  return QVariant::fromValue( QgsGeometry( mp ) );
}

static QVariant fcnSegmentsToLines( const QVariantList &values, const QgsExpressionContext *, QgsExpression *parent, const QgsExpressionNodeFunction * )
{
  QgsGeometry geom = QgsExpressionUtils::getGeometry( values.at( 0 ), parent );

  if ( geom.isNull() )
    return QVariant();

  const QVector< QgsLineString * > linesToProcess = QgsGeometryUtils::extractLineStrings( geom.constGet() );

  //OK, now we have a complete list of segmentized lines from the geometry
  QgsMultiLineString *ml = new QgsMultiLineString();
  for ( QgsLineString *line : linesToProcess )
  {
    for ( int i = 0; i < line->numPoints() - 1; ++i )
    {
      QgsLineString *segment = new QgsLineString();
      segment->setPoints( QgsPointSequence()
                          << line->pointN( i )
                          << line->pointN( i + 1 ) );
      ml->addGeometry( segment );
    }
    delete line;
  }

  return QVariant::fromValue( QgsGeometry( ml ) );
}

static QVariant fcnInteriorRingN( const QVariantList &values, const QgsExpressionContext *, QgsExpression *parent, const QgsExpressionNodeFunction * )
{
  QgsGeometry geom = QgsExpressionUtils::getGeometry( values.at( 0 ), parent );

  if ( geom.isNull() )
    return QVariant();

  const QgsCurvePolygon *curvePolygon = qgsgeometry_cast< const QgsCurvePolygon * >( geom.constGet() );
  if ( !curvePolygon && geom.isMultipart() )
  {
    if ( const QgsGeometryCollection *collection = qgsgeometry_cast< const QgsGeometryCollection * >( geom.constGet() ) )
    {
      if ( collection->numGeometries() == 1 )
      {
        curvePolygon = qgsgeometry_cast< const QgsCurvePolygon * >( collection->geometryN( 0 ) );
      }
    }
  }

  if ( !curvePolygon )
    return QVariant();

  //idx is 1 based
  qlonglong idx = QgsExpressionUtils::getIntValue( values.at( 1 ), parent ) - 1;

  if ( idx >= curvePolygon->numInteriorRings() || idx < 0 )
    return QVariant();

  QgsCurve *curve = static_cast< QgsCurve * >( curvePolygon->interiorRing( static_cast< int >( idx ) )->clone() );
  QVariant result = curve ? QVariant::fromValue( QgsGeometry( curve ) ) : QVariant();
  return result;
}

static QVariant fcnGeometryN( const QVariantList &values, const QgsExpressionContext *, QgsExpression *parent, const QgsExpressionNodeFunction * )
{
  QgsGeometry geom = QgsExpressionUtils::getGeometry( values.at( 0 ), parent );

  if ( geom.isNull() )
    return QVariant();

  const QgsGeometryCollection *collection = qgsgeometry_cast< const QgsGeometryCollection * >( geom.constGet() );
  if ( !collection )
    return QVariant();

  //idx is 1 based
  qlonglong idx = QgsExpressionUtils::getIntValue( values.at( 1 ), parent ) - 1;

  if ( idx < 0 || idx >= collection->numGeometries() )
    return QVariant();

  QgsAbstractGeometry *part = collection->geometryN( static_cast< int >( idx ) )->clone();
  QVariant result = part ? QVariant::fromValue( QgsGeometry( part ) ) : QVariant();
  return result;
}

static QVariant fcnBoundary( const QVariantList &values, const QgsExpressionContext *, QgsExpression *parent, const QgsExpressionNodeFunction * )
{
  QgsGeometry geom = QgsExpressionUtils::getGeometry( values.at( 0 ), parent );

  if ( geom.isNull() )
    return QVariant();

  QgsAbstractGeometry *boundary = geom.constGet()->boundary();
  if ( !boundary )
    return QVariant();

  return QVariant::fromValue( QgsGeometry( boundary ) );
}

static QVariant fcnLineMerge( const QVariantList &values, const QgsExpressionContext *, QgsExpression *parent, const QgsExpressionNodeFunction * )
{
  QgsGeometry geom = QgsExpressionUtils::getGeometry( values.at( 0 ), parent );

  if ( geom.isNull() )
    return QVariant();

  QgsGeometry merged = geom.mergeLines();
  if ( merged.isNull() )
    return QVariant();

  return QVariant::fromValue( merged );
}

static QVariant fcnSimplify( const QVariantList &values, const QgsExpressionContext *, QgsExpression *parent, const QgsExpressionNodeFunction * )
{
  QgsGeometry geom = QgsExpressionUtils::getGeometry( values.at( 0 ), parent );

  if ( geom.isNull() )
    return QVariant();

  double tolerance = QgsExpressionUtils::getDoubleValue( values.at( 1 ), parent );

  QgsGeometry simplified = geom.simplify( tolerance );
  if ( simplified.isNull() )
    return QVariant();

  return simplified;
}

static QVariant fcnSimplifyVW( const QVariantList &values, const QgsExpressionContext *, QgsExpression *parent, const QgsExpressionNodeFunction * )
{
  QgsGeometry geom = QgsExpressionUtils::getGeometry( values.at( 0 ), parent );

  if ( geom.isNull() )
    return QVariant();

  double tolerance = QgsExpressionUtils::getDoubleValue( values.at( 1 ), parent );

  QgsMapToPixelSimplifier simplifier( QgsMapToPixelSimplifier::SimplifyGeometry, tolerance, QgsMapToPixelSimplifier::Visvalingam );

  QgsGeometry simplified = simplifier.simplify( geom );
  if ( simplified.isNull() )
    return QVariant();

  return simplified;
}

static QVariant fcnSmooth( const QVariantList &values, const QgsExpressionContext *, QgsExpression *parent, const QgsExpressionNodeFunction * )
{
  QgsGeometry geom = QgsExpressionUtils::getGeometry( values.at( 0 ), parent );

  if ( geom.isNull() )
    return QVariant();

  int iterations = std::min( QgsExpressionUtils::getNativeIntValue( values.at( 1 ), parent ), 10 );
  double offset = qBound( 0.0, QgsExpressionUtils::getDoubleValue( values.at( 2 ), parent ), 0.5 );
  double minLength = QgsExpressionUtils::getDoubleValue( values.at( 3 ), parent );
  double maxAngle = qBound( 0.0, QgsExpressionUtils::getDoubleValue( values.at( 4 ), parent ), 180.0 );

  QgsGeometry smoothed = geom.smooth( static_cast<unsigned int>( iterations ), offset, minLength, maxAngle );
  if ( smoothed.isNull() )
    return QVariant();

  return smoothed;
}

static QVariant fcnCollectGeometries( const QVariantList &values, const QgsExpressionContext *, QgsExpression *parent, const QgsExpressionNodeFunction * )
{
  QVariantList list;
  if ( values.size() == 1 && ( values.at( 0 ).type() == QVariant::List || values.at( 0 ).type() == QVariant::StringList ) )
  {
    list = QgsExpressionUtils::getListValue( values.at( 0 ), parent );
  }
  else
  {
    list = values;
  }

  QVector< QgsGeometry > parts;
  parts.reserve( list.size() );
  for ( const QVariant &value : qgis::as_const( list ) )
  {
    if ( value.canConvert<QgsGeometry>() )
    {
      parts << value.value<QgsGeometry>();
    }
    else
    {
      parent->setEvalErrorString( QStringLiteral( "Cannot convert to geometry" ) );
      return QgsGeometry();
    }
  }

  return QgsGeometry::collectGeometry( parts );
}

static QVariant fcnMakePoint( const QVariantList &values, const QgsExpressionContext *, QgsExpression *parent, const QgsExpressionNodeFunction * )
{
  if ( values.count() < 2 || values.count() > 4 )
  {
    parent->setEvalErrorString( QObject::tr( "Function make_point requires 2-4 arguments" ) );
    return QVariant();
  }

  double x = QgsExpressionUtils::getDoubleValue( values.at( 0 ), parent );
  double y = QgsExpressionUtils::getDoubleValue( values.at( 1 ), parent );
  double z = values.count() >= 3 ? QgsExpressionUtils::getDoubleValue( values.at( 2 ), parent ) : 0.0;
  double m = values.count() >= 4 ? QgsExpressionUtils::getDoubleValue( values.at( 3 ), parent ) : 0.0;
  switch ( values.count() )
  {
    case 2:
      return QVariant::fromValue( QgsGeometry( new QgsPoint( x, y ) ) );
    case 3:
      return QVariant::fromValue( QgsGeometry( new QgsPoint( QgsWkbTypes::PointZ, x, y, z ) ) );
    case 4:
      return QVariant::fromValue( QgsGeometry( new QgsPoint( QgsWkbTypes::PointZM, x, y, z, m ) ) );
  }
  return QVariant(); //avoid warning
}

static QVariant fcnMakePointM( const QVariantList &values, const QgsExpressionContext *, QgsExpression *parent, const QgsExpressionNodeFunction * )
{
  double x = QgsExpressionUtils::getDoubleValue( values.at( 0 ), parent );
  double y = QgsExpressionUtils::getDoubleValue( values.at( 1 ), parent );
  double m = QgsExpressionUtils::getDoubleValue( values.at( 2 ), parent );
  return QVariant::fromValue( QgsGeometry( new QgsPoint( QgsWkbTypes::PointM, x, y, 0.0, m ) ) );
}

static QVariant fcnMakeLine( const QVariantList &values, const QgsExpressionContext *, QgsExpression *parent, const QgsExpressionNodeFunction * )
{
  if ( values.empty() )
  {
    return QVariant();
  }

  QVector<QgsPoint> points;
  points.reserve( values.count() );

  auto addPoint = [&points]( const QgsGeometry & geom )
  {
    if ( geom.isNull() )
      return;

    if ( geom.type() != QgsWkbTypes::PointGeometry || geom.isMultipart() )
      return;

    const QgsPoint *point = qgsgeometry_cast< const QgsPoint * >( geom.constGet() );
    if ( !point )
      return;

    points << *point;
  };

  for ( const QVariant &value : values )
  {
    if ( value.type() == QVariant::List )
    {
      const QVariantList list = value.toList();
      for ( const QVariant &v : list )
      {
        addPoint( QgsExpressionUtils::getGeometry( v, parent ) );
      }
    }
    else
    {
      addPoint( QgsExpressionUtils::getGeometry( value, parent ) );
    }
  }

  if ( points.count() < 2 )
    return QVariant();

  return QgsGeometry( new QgsLineString( points ) );
}

static QVariant fcnMakePolygon( const QVariantList &values, const QgsExpressionContext *, QgsExpression *parent, const QgsExpressionNodeFunction * )
{
  if ( values.count() < 1 )
  {
    parent->setEvalErrorString( QObject::tr( "Function make_polygon requires an argument" ) );
    return QVariant();
  }

  QgsGeometry outerRing = QgsExpressionUtils::getGeometry( values.at( 0 ), parent );
  if ( outerRing.type() != QgsWkbTypes::LineGeometry || outerRing.isNull() )
    return QVariant();

  std::unique_ptr< QgsPolygon > polygon = qgis::make_unique< QgsPolygon >();

  const QgsCurve *exteriorRing = qgsgeometry_cast< QgsCurve * >( outerRing.constGet() );
  if ( !exteriorRing && outerRing.isMultipart() )
  {
    if ( const QgsGeometryCollection *collection = qgsgeometry_cast< const QgsGeometryCollection * >( outerRing.constGet() ) )
    {
      if ( collection->numGeometries() == 1 )
      {
        exteriorRing = qgsgeometry_cast< QgsCurve * >( collection->geometryN( 0 ) );
      }
    }
  }

  if ( !exteriorRing )
    return QVariant();

  polygon->setExteriorRing( exteriorRing->segmentize() );


  for ( int i = 1; i < values.count(); ++i )
  {
    QgsGeometry ringGeom = QgsExpressionUtils::getGeometry( values.at( i ), parent );
    if ( ringGeom.isNull() )
      continue;

    if ( ringGeom.type() != QgsWkbTypes::LineGeometry || ringGeom.isNull() )
      continue;

    const QgsCurve *ring = qgsgeometry_cast< QgsCurve * >( ringGeom.constGet() );
    if ( !ring && ringGeom.isMultipart() )
    {
      if ( const QgsGeometryCollection *collection = qgsgeometry_cast< const QgsGeometryCollection * >( ringGeom.constGet() ) )
      {
        if ( collection->numGeometries() == 1 )
        {
          ring = qgsgeometry_cast< QgsCurve * >( collection->geometryN( 0 ) );
        }
      }
    }

    if ( !ring )
      continue;

    polygon->addInteriorRing( ring->segmentize() );
  }

  return QVariant::fromValue( QgsGeometry( std::move( polygon ) ) );
}

static QVariant fcnMakeTriangle( const QVariantList &values, const QgsExpressionContext *, QgsExpression *parent, const QgsExpressionNodeFunction * )
{
  std::unique_ptr<QgsTriangle> tr( new QgsTriangle() );
  std::unique_ptr<QgsLineString> lineString( new QgsLineString() );
  lineString->clear();

  for ( const QVariant &value : values )
  {
    QgsGeometry geom = QgsExpressionUtils::getGeometry( value, parent );
    if ( geom.isNull() )
      return QVariant();

    if ( geom.type() != QgsWkbTypes::PointGeometry || geom.isMultipart() )
      return QVariant();

    const QgsPoint *point = qgsgeometry_cast< const QgsPoint * >( geom.constGet() );
    if ( !point && geom.isMultipart() )
    {
      if ( const QgsGeometryCollection *collection = qgsgeometry_cast< const QgsGeometryCollection * >( geom.constGet() ) )
      {
        if ( collection->numGeometries() == 1 )
        {
          point = qgsgeometry_cast< const QgsPoint * >( collection->geometryN( 0 ) );
        }
      }
    }

    if ( !point )
      return QVariant();

    lineString->addVertex( *point );
  }

  tr->setExteriorRing( lineString.release() );

  return QVariant::fromValue( QgsGeometry( tr.release() ) );
}

static QVariant fcnMakeCircle( const QVariantList &values, const QgsExpressionContext *, QgsExpression *parent, const QgsExpressionNodeFunction * )
{
  QgsGeometry geom = QgsExpressionUtils::getGeometry( values.at( 0 ), parent );
  if ( geom.isNull() )
    return QVariant();

  if ( geom.type() != QgsWkbTypes::PointGeometry || geom.isMultipart() )
    return QVariant();

  double radius = QgsExpressionUtils::getDoubleValue( values.at( 1 ), parent );
  int segment = QgsExpressionUtils::getNativeIntValue( values.at( 2 ), parent );

  if ( segment < 3 )
  {
    parent->setEvalErrorString( QObject::tr( "Segment must be greater than 2" ) );
    return QVariant();
  }
  const QgsPoint *point = qgsgeometry_cast< const QgsPoint * >( geom.constGet() );
  if ( !point && geom.isMultipart() )
  {
    if ( const QgsGeometryCollection *collection = qgsgeometry_cast< const QgsGeometryCollection * >( geom.constGet() ) )
    {
      if ( collection->numGeometries() == 1 )
      {
        point = qgsgeometry_cast< const QgsPoint * >( collection->geometryN( 0 ) );
      }
    }
  }
  if ( !point )
    return QVariant();

  QgsCircle circ( *point, radius );
  return QVariant::fromValue( QgsGeometry( circ.toPolygon( static_cast<unsigned int>( segment ) ) ) );
}

static QVariant fcnMakeEllipse( const QVariantList &values, const QgsExpressionContext *, QgsExpression *parent, const QgsExpressionNodeFunction * )
{
  QgsGeometry geom = QgsExpressionUtils::getGeometry( values.at( 0 ), parent );
  if ( geom.isNull() )
    return QVariant();

  if ( geom.type() != QgsWkbTypes::PointGeometry || geom.isMultipart() )
    return QVariant();

  double majorAxis = QgsExpressionUtils::getDoubleValue( values.at( 1 ), parent );
  double minorAxis = QgsExpressionUtils::getDoubleValue( values.at( 2 ), parent );
  double azimuth = QgsExpressionUtils::getDoubleValue( values.at( 3 ), parent );
  int segment = QgsExpressionUtils::getNativeIntValue( values.at( 4 ), parent );
  if ( segment < 3 )
  {
    parent->setEvalErrorString( QObject::tr( "Segment must be greater than 2" ) );
    return QVariant();
  }
  const QgsPoint *point = qgsgeometry_cast< const QgsPoint * >( geom.constGet() );
  if ( !point && geom.isMultipart() )
  {
    if ( const QgsGeometryCollection *collection = qgsgeometry_cast< const QgsGeometryCollection * >( geom.constGet() ) )
    {
      if ( collection->numGeometries() == 1 )
      {
        point = qgsgeometry_cast< const QgsPoint * >( collection->geometryN( 0 ) );
      }
    }
  }
  if ( !point )
    return QVariant();

  QgsEllipse elp( *point, majorAxis,  minorAxis, azimuth );
  return QVariant::fromValue( QgsGeometry( elp.toPolygon( static_cast<unsigned int>( segment ) ) ) );
}

static QVariant fcnMakeRegularPolygon( const QVariantList &values, const QgsExpressionContext *, QgsExpression *parent, const QgsExpressionNodeFunction * )
{

  QgsGeometry pt1 = QgsExpressionUtils::getGeometry( values.at( 0 ), parent );
  if ( pt1.isNull() )
    return QVariant();

  if ( pt1.type() != QgsWkbTypes::PointGeometry || pt1.isMultipart() )
    return QVariant();

  QgsGeometry pt2 = QgsExpressionUtils::getGeometry( values.at( 1 ), parent );
  if ( pt2.isNull() )
    return QVariant();

  if ( pt2.type() != QgsWkbTypes::PointGeometry || pt2.isMultipart() )
    return QVariant();

  unsigned int nbEdges = static_cast<unsigned int>( QgsExpressionUtils::getIntValue( values.at( 2 ), parent ) );
  if ( nbEdges < 3 )
  {
    parent->setEvalErrorString( QObject::tr( "Number of edges/sides must be greater than 2" ) );
    return QVariant();
  }

  QgsRegularPolygon::ConstructionOption option = static_cast< QgsRegularPolygon::ConstructionOption >( QgsExpressionUtils::getIntValue( values.at( 3 ), parent ) );
  if ( ( option < QgsRegularPolygon::InscribedCircle ) || ( option > QgsRegularPolygon::CircumscribedCircle ) )
  {
    parent->setEvalErrorString( QObject::tr( "Option can be 0 (inscribed) or 1 (circumscribed)" ) );
    return QVariant();
  }

  const QgsPoint *center = qgsgeometry_cast< const QgsPoint * >( pt1.constGet() );
  if ( !center && pt1.isMultipart() )
  {
    if ( const QgsGeometryCollection *collection = qgsgeometry_cast< const QgsGeometryCollection * >( pt1.constGet() ) )
    {
      if ( collection->numGeometries() == 1 )
      {
        center = qgsgeometry_cast< const QgsPoint * >( collection->geometryN( 0 ) );
      }
    }
  }
  if ( !center )
    return QVariant();

  const QgsPoint *corner = qgsgeometry_cast< const QgsPoint * >( pt2.constGet() );
  if ( !corner && pt2.isMultipart() )
  {
    if ( const QgsGeometryCollection *collection = qgsgeometry_cast< const QgsGeometryCollection * >( pt2.constGet() ) )
    {
      if ( collection->numGeometries() == 1 )
      {
        corner = qgsgeometry_cast< const QgsPoint * >( collection->geometryN( 0 ) );
      }
    }
  }
  if ( !corner )
    return QVariant();

  QgsRegularPolygon rp = QgsRegularPolygon( *center, *corner, nbEdges, option );

  return QVariant::fromValue( QgsGeometry( rp.toPolygon() ) );

}

static QVariant fcnMakeSquare( const QVariantList &values, const QgsExpressionContext *, QgsExpression *parent, const QgsExpressionNodeFunction * )
{
  QgsGeometry pt1 = QgsExpressionUtils::getGeometry( values.at( 0 ), parent );
  if ( pt1.isNull() )
    return QVariant();
  if ( pt1.type() != QgsWkbTypes::PointGeometry || pt1.isMultipart() )
    return QVariant();

  QgsGeometry pt2 = QgsExpressionUtils::getGeometry( values.at( 1 ), parent );
  if ( pt2.isNull() )
    return QVariant();
  if ( pt2.type() != QgsWkbTypes::PointGeometry || pt2.isMultipart() )
    return QVariant();

  const QgsPoint *point1 = qgsgeometry_cast< const QgsPoint *>( pt1.constGet() );
  const QgsPoint *point2 = qgsgeometry_cast< const QgsPoint *>( pt2.constGet() );
  QgsQuadrilateral square = QgsQuadrilateral::squareFromDiagonal( *point1, *point2 );

  return QVariant::fromValue( QgsGeometry( square.toPolygon() ) );
}

static QVariant fcnMakeRectangleFrom3Points( const QVariantList &values, const QgsExpressionContext *, QgsExpression *parent, const QgsExpressionNodeFunction * )
{
  QgsGeometry pt1 = QgsExpressionUtils::getGeometry( values.at( 0 ), parent );
  if ( pt1.isNull() )
    return QVariant();
  if ( pt1.type() != QgsWkbTypes::PointGeometry || pt1.isMultipart() )
    return QVariant();

  QgsGeometry pt2 = QgsExpressionUtils::getGeometry( values.at( 1 ), parent );
  if ( pt2.isNull() )
    return QVariant();
  if ( pt2.type() != QgsWkbTypes::PointGeometry || pt2.isMultipart() )
    return QVariant();

  QgsGeometry pt3 = QgsExpressionUtils::getGeometry( values.at( 2 ), parent );
  if ( pt3.isNull() )
    return QVariant();
  if ( pt3.type() != QgsWkbTypes::PointGeometry || pt3.isMultipart() )
    return QVariant();

  QgsQuadrilateral::ConstructionOption option = static_cast< QgsQuadrilateral::ConstructionOption >( QgsExpressionUtils::getIntValue( values.at( 3 ), parent ) );
  if ( ( option < QgsQuadrilateral::Distance ) || ( option > QgsQuadrilateral::Projected ) )
  {
    parent->setEvalErrorString( QObject::tr( "Option can be 0 (distance) or 1 (projected)" ) );
    return QVariant();
  }
  const QgsPoint *point1 = qgsgeometry_cast< const QgsPoint *>( pt1.constGet() );
  const QgsPoint *point2 = qgsgeometry_cast< const QgsPoint *>( pt2.constGet() );
  const QgsPoint *point3 = qgsgeometry_cast< const QgsPoint *>( pt3.constGet() );
  QgsQuadrilateral rect = QgsQuadrilateral::rectangleFrom3Points( *point1, *point2, *point3, option );
  return QVariant::fromValue( QgsGeometry( rect.toPolygon() ) );
}

static QVariant pointAt( const QVariantList &values, const QgsExpressionContext *context, QgsExpression *parent ) // helper function
{
  FEAT_FROM_CONTEXT( context, f )
  int idx = QgsExpressionUtils::getNativeIntValue( values.at( 0 ), parent );
  QgsGeometry g = f.geometry();
  if ( g.isNull() )
    return QVariant();

  if ( idx < 0 )
  {
    idx += g.constGet()->nCoordinates();
  }
  if ( idx < 0 || idx >= g.constGet()->nCoordinates() )
  {
    parent->setEvalErrorString( QObject::tr( "Index is out of range" ) );
    return QVariant();
  }

  QgsPointXY p = g.vertexAt( idx );
  return QVariant( QPointF( p.x(), p.y() ) );
}

static QVariant fcnXat( const QVariantList &values, const QgsExpressionContext *f, QgsExpression *parent, const QgsExpressionNodeFunction * )
{
  QVariant v = pointAt( values, f, parent );
  if ( v.type() == QVariant::PointF )
    return QVariant( v.toPointF().x() );
  else
    return QVariant();
}
static QVariant fcnYat( const QVariantList &values, const QgsExpressionContext *f, QgsExpression *parent, const QgsExpressionNodeFunction * )
{
  QVariant v = pointAt( values, f, parent );
  if ( v.type() == QVariant::PointF )
    return QVariant( v.toPointF().y() );
  else
    return QVariant();
}
static QVariant fcnGeometry( const QVariantList &, const QgsExpressionContext *context, QgsExpression *, const QgsExpressionNodeFunction * )
{
  FEAT_FROM_CONTEXT( context, f )
  QgsGeometry geom = f.geometry();
  if ( !geom.isNull() )
    return  QVariant::fromValue( geom );
  else
    return QVariant( QVariant::UserType );
}

static QVariant fcnGeomFromWKT( const QVariantList &values, const QgsExpressionContext *, QgsExpression *parent, const QgsExpressionNodeFunction * )
{
  QString wkt = QgsExpressionUtils::getStringValue( values.at( 0 ), parent );
  QgsGeometry geom = QgsGeometry::fromWkt( wkt );
  QVariant result = !geom.isNull() ? QVariant::fromValue( geom ) : QVariant();
  return result;
}

static QVariant fcnGeomFromWKB( const QVariantList &values, const QgsExpressionContext *, QgsExpression *parent, const QgsExpressionNodeFunction * )
{
  const QByteArray wkb = QgsExpressionUtils::getBinaryValue( values.at( 0 ), parent );
  if ( wkb.isNull() )
    return QVariant();

  QgsGeometry geom;
  geom.fromWkb( wkb );
  return !geom.isNull() ? QVariant::fromValue( geom ) : QVariant();
}

static QVariant fcnGeomFromGML( const QVariantList &values, const QgsExpressionContext *context, QgsExpression *parent, const QgsExpressionNodeFunction * )
{
  QString gml = QgsExpressionUtils::getStringValue( values.at( 0 ), parent );
  QgsOgcUtils::Context ogcContext;
  if ( context )
  {
    QgsWeakMapLayerPointer mapLayerPtr {context->variable( QStringLiteral( "layer" ) ).value<QgsWeakMapLayerPointer>() };
    if ( mapLayerPtr )
    {
      ogcContext.layer = mapLayerPtr.data();
      ogcContext.transformContext = context->variable( QStringLiteral( "_project_transform_context" ) ).value<QgsCoordinateTransformContext>();
    }
  }
  QgsGeometry geom = QgsOgcUtils::geometryFromGML( gml, ogcContext );
  QVariant result = !geom.isNull() ? QVariant::fromValue( geom ) : QVariant();
  return result;
}

static QVariant fcnGeomArea( const QVariantList &, const QgsExpressionContext *context, QgsExpression *parent, const QgsExpressionNodeFunction * )
{
  FEAT_FROM_CONTEXT( context, f )
  ENSURE_GEOM_TYPE( f, g, QgsWkbTypes::PolygonGeometry )
  QgsDistanceArea *calc = parent->geomCalculator();
  if ( calc )
  {
    double area = calc->measureArea( f.geometry() );
    area = calc->convertAreaMeasurement( area, parent->areaUnits() );
    return QVariant( area );
  }
  else
  {
    return QVariant( f.geometry().area() );
  }
}

static QVariant fcnArea( const QVariantList &values, const QgsExpressionContext *, QgsExpression *parent, const QgsExpressionNodeFunction * )
{
  QgsGeometry geom = QgsExpressionUtils::getGeometry( values.at( 0 ), parent );

  if ( geom.type() != QgsWkbTypes::PolygonGeometry )
    return QVariant();

  return QVariant( geom.area() );
}

static QVariant fcnGeomLength( const QVariantList &, const QgsExpressionContext *context, QgsExpression *parent, const QgsExpressionNodeFunction * )
{
  FEAT_FROM_CONTEXT( context, f )
  ENSURE_GEOM_TYPE( f, g, QgsWkbTypes::LineGeometry )
  QgsDistanceArea *calc = parent->geomCalculator();
  if ( calc )
  {
    double len = calc->measureLength( f.geometry() );
    len = calc->convertLengthMeasurement( len, parent->distanceUnits() );
    return QVariant( len );
  }
  else
  {
    return QVariant( f.geometry().length() );
  }
}

static QVariant fcnGeomPerimeter( const QVariantList &, const QgsExpressionContext *context, QgsExpression *parent, const QgsExpressionNodeFunction * )
{
  FEAT_FROM_CONTEXT( context, f )
  ENSURE_GEOM_TYPE( f, g, QgsWkbTypes::PolygonGeometry )
  QgsDistanceArea *calc = parent->geomCalculator();
  if ( calc )
  {
    double len = calc->measurePerimeter( f.geometry() );
    len = calc->convertLengthMeasurement( len, parent->distanceUnits() );
    return QVariant( len );
  }
  else
  {
    return f.geometry().isNull() ? QVariant( 0 ) : QVariant( f.geometry().constGet()->perimeter() );
  }
}

static QVariant fcnPerimeter( const QVariantList &values, const QgsExpressionContext *, QgsExpression *parent, const QgsExpressionNodeFunction * )
{
  QgsGeometry geom = QgsExpressionUtils::getGeometry( values.at( 0 ), parent );

  if ( geom.type() != QgsWkbTypes::PolygonGeometry )
    return QVariant();

  //length for polygons = perimeter
  return QVariant( geom.length() );
}

static QVariant fcnGeomNumPoints( const QVariantList &values, const QgsExpressionContext *, QgsExpression *parent, const QgsExpressionNodeFunction * )
{
  QgsGeometry geom = QgsExpressionUtils::getGeometry( values.at( 0 ), parent );
  return QVariant( geom.isNull() ? 0 : geom.constGet()->nCoordinates() );
}

static QVariant fcnGeomNumGeometries( const QVariantList &values, const QgsExpressionContext *, QgsExpression *parent, const QgsExpressionNodeFunction * )
{
  QgsGeometry geom = QgsExpressionUtils::getGeometry( values.at( 0 ), parent );
  if ( geom.isNull() )
    return QVariant();

  return QVariant( geom.constGet()->partCount() );
}

static QVariant fcnGeomIsMultipart( const QVariantList &values, const QgsExpressionContext *, QgsExpression *parent, const QgsExpressionNodeFunction * )
{
  QgsGeometry geom = QgsExpressionUtils::getGeometry( values.at( 0 ), parent );
  if ( geom.isNull() )
    return QVariant();

  return QVariant( geom.isMultipart() );
}

static QVariant fcnGeomNumInteriorRings( const QVariantList &values, const QgsExpressionContext *, QgsExpression *parent, const QgsExpressionNodeFunction * )
{
  QgsGeometry geom = QgsExpressionUtils::getGeometry( values.at( 0 ), parent );

  if ( geom.isNull() )
    return QVariant();

  const QgsCurvePolygon *curvePolygon = qgsgeometry_cast< const QgsCurvePolygon * >( geom.constGet() );
  if ( curvePolygon )
    return QVariant( curvePolygon->numInteriorRings() );

  const QgsGeometryCollection *collection = qgsgeometry_cast< const QgsGeometryCollection * >( geom.constGet() );
  if ( collection )
  {
    //find first CurvePolygon in collection
    for ( int i = 0; i < collection->numGeometries(); ++i )
    {
      curvePolygon = qgsgeometry_cast< const QgsCurvePolygon *>( collection->geometryN( i ) );
      if ( !curvePolygon )
        continue;

      return QVariant( curvePolygon->isEmpty() ? 0 : curvePolygon->numInteriorRings() );
    }
  }

  return QVariant();
}

static QVariant fcnGeomNumRings( const QVariantList &values, const QgsExpressionContext *, QgsExpression *parent, const QgsExpressionNodeFunction * )
{
  QgsGeometry geom = QgsExpressionUtils::getGeometry( values.at( 0 ), parent );

  if ( geom.isNull() )
    return QVariant();

  const QgsCurvePolygon *curvePolygon = qgsgeometry_cast< const QgsCurvePolygon * >( geom.constGet() );
  if ( curvePolygon )
    return QVariant( curvePolygon->ringCount() );

  bool foundPoly = false;
  int ringCount = 0;
  const QgsGeometryCollection *collection = qgsgeometry_cast< const QgsGeometryCollection * >( geom.constGet() );
  if ( collection )
  {
    //find CurvePolygons in collection
    for ( int i = 0; i < collection->numGeometries(); ++i )
    {
      curvePolygon = qgsgeometry_cast< QgsCurvePolygon *>( collection->geometryN( i ) );
      if ( !curvePolygon )
        continue;

      foundPoly = true;
      ringCount += curvePolygon->ringCount();
    }
  }

  if ( !foundPoly )
    return QVariant();

  return QVariant( ringCount );
}

static QVariant fcnBounds( const QVariantList &values, const QgsExpressionContext *, QgsExpression *parent, const QgsExpressionNodeFunction * )
{
  QgsGeometry geom = QgsExpressionUtils::getGeometry( values.at( 0 ), parent );
  QgsGeometry geomBounds = QgsGeometry::fromRect( geom.boundingBox() );
  QVariant result = !geomBounds.isNull() ? QVariant::fromValue( geomBounds ) : QVariant();
  return result;
}

static QVariant fcnBoundsWidth( const QVariantList &values, const QgsExpressionContext *, QgsExpression *parent, const QgsExpressionNodeFunction * )
{
  QgsGeometry geom = QgsExpressionUtils::getGeometry( values.at( 0 ), parent );
  return QVariant::fromValue( geom.boundingBox().width() );
}

static QVariant fcnBoundsHeight( const QVariantList &values, const QgsExpressionContext *, QgsExpression *parent, const QgsExpressionNodeFunction * )
{
  QgsGeometry geom = QgsExpressionUtils::getGeometry( values.at( 0 ), parent );
  return QVariant::fromValue( geom.boundingBox().height() );
}

static QVariant fcnXMin( const QVariantList &values, const QgsExpressionContext *, QgsExpression *parent, const QgsExpressionNodeFunction * )
{
  QgsGeometry geom = QgsExpressionUtils::getGeometry( values.at( 0 ), parent );
  return QVariant::fromValue( geom.boundingBox().xMinimum() );
}

static QVariant fcnXMax( const QVariantList &values, const QgsExpressionContext *, QgsExpression *parent, const QgsExpressionNodeFunction * )
{
  QgsGeometry geom = QgsExpressionUtils::getGeometry( values.at( 0 ), parent );
  return QVariant::fromValue( geom.boundingBox().xMaximum() );
}

static QVariant fcnYMin( const QVariantList &values, const QgsExpressionContext *, QgsExpression *parent, const QgsExpressionNodeFunction * )
{
  QgsGeometry geom = QgsExpressionUtils::getGeometry( values.at( 0 ), parent );
  return QVariant::fromValue( geom.boundingBox().yMinimum() );
}

static QVariant fcnYMax( const QVariantList &values, const QgsExpressionContext *, QgsExpression *parent, const QgsExpressionNodeFunction * )
{
  QgsGeometry geom = QgsExpressionUtils::getGeometry( values.at( 0 ), parent );
  return QVariant::fromValue( geom.boundingBox().yMaximum() );
}

static QVariant fcnZMax( const QVariantList &values, const QgsExpressionContext *, QgsExpression *parent, const QgsExpressionNodeFunction * )
{
  QgsGeometry geom = QgsExpressionUtils::getGeometry( values.at( 0 ), parent );

  if ( geom.isNull() || geom.isEmpty( ) )
    return QVariant();

  if ( !geom.constGet()->is3D() )
    return QVariant();

  double max = std::numeric_limits< double >::lowest();

  for ( auto it = geom.vertices_begin(); it != geom.vertices_end(); ++it )
  {
    double z = ( *it ).z();

    if ( max < z )
      max = z;
  }

  if ( max == std::numeric_limits< double >::lowest() )
    return QVariant( QVariant::Double );

  return QVariant( max );
}

static QVariant fcnZMin( const QVariantList &values, const QgsExpressionContext *, QgsExpression *parent, const QgsExpressionNodeFunction * )
{
  QgsGeometry geom = QgsExpressionUtils::getGeometry( values.at( 0 ), parent );

  if ( geom.isNull() || geom.isEmpty() )
    return QVariant();

  if ( !geom.constGet()->is3D() )
    return QVariant();

  double min = std::numeric_limits< double >::max();

  for ( auto it = geom.vertices_begin(); it != geom.vertices_end(); ++it )
  {
    double z = ( *it ).z();

    if ( z < min )
      min = z;
  }

  if ( min == std::numeric_limits< double >::max() )
    return QVariant( QVariant::Double );

  return QVariant( min );
}

static QVariant fcnMMin( const QVariantList &values, const QgsExpressionContext *, QgsExpression *parent, const QgsExpressionNodeFunction * )
{
  QgsGeometry geom = QgsExpressionUtils::getGeometry( values.at( 0 ), parent );

  if ( geom.isNull() || geom.isEmpty() )
    return QVariant();

  if ( !geom.constGet()->isMeasure() )
    return QVariant();

  double min = std::numeric_limits< double >::max();

  for ( auto it = geom.vertices_begin(); it != geom.vertices_end(); ++it )
  {
    double m = ( *it ).m();

    if ( m < min )
      min = m;
  }

  if ( min == std::numeric_limits< double >::max() )
    return QVariant( QVariant::Double );

  return QVariant( min );
}

static QVariant fcnMMax( const QVariantList &values, const QgsExpressionContext *, QgsExpression *parent, const QgsExpressionNodeFunction * )
{
  QgsGeometry geom = QgsExpressionUtils::getGeometry( values.at( 0 ), parent );

  if ( geom.isNull() || geom.isEmpty() )
    return QVariant();

  if ( !geom.constGet()->isMeasure() )
    return QVariant();

  double max = std::numeric_limits< double >::lowest();

  for ( auto it = geom.vertices_begin(); it != geom.vertices_end(); ++it )
  {
    double m = ( *it ).m();

    if ( max < m )
      max = m;
  }

  if ( max == std::numeric_limits< double >::lowest() )
    return QVariant( QVariant::Double );

  return QVariant( max );
}

static QVariant fcnFlipCoordinates( const QVariantList &values, const QgsExpressionContext *, QgsExpression *parent, const QgsExpressionNodeFunction * )
{
  QgsGeometry geom = QgsExpressionUtils::getGeometry( values.at( 0 ), parent );
  if ( geom.isNull() )
    return QVariant();

  std::unique_ptr< QgsAbstractGeometry > flipped( geom.constGet()->clone() );
  flipped->swapXy();
  return QVariant::fromValue( QgsGeometry( std::move( flipped ) ) );
}

static QVariant fcnIsClosed( const QVariantList &values, const QgsExpressionContext *, QgsExpression *parent, const QgsExpressionNodeFunction * )
{
  QgsGeometry fGeom = QgsExpressionUtils::getGeometry( values.at( 0 ), parent );
  if ( fGeom.isNull() )
    return QVariant();

  const QgsCurve *curve = qgsgeometry_cast< const QgsCurve * >( fGeom.constGet() );
  if ( !curve && fGeom.isMultipart() )
  {
    if ( const QgsGeometryCollection *collection = qgsgeometry_cast< const QgsGeometryCollection * >( fGeom.constGet() ) )
    {
      if ( collection->numGeometries() == 1 )
      {
        curve = qgsgeometry_cast< const QgsCurve * >( collection->geometryN( 0 ) );
      }
    }
  }

  if ( !curve )
    return QVariant();

  return QVariant::fromValue( curve->isClosed() );
}

static QVariant fcnCloseLine( const QVariantList &values, const QgsExpressionContext *, QgsExpression *parent, const QgsExpressionNodeFunction * )
{
  QgsGeometry geom = QgsExpressionUtils::getGeometry( values.at( 0 ), parent );

  if ( geom.isNull() )
    return QVariant();

  QVariant result;
  if ( !geom.isMultipart() )
  {
    const QgsLineString *line = qgsgeometry_cast<const QgsLineString * >( geom.constGet() );

    if ( !line )
      return QVariant();

    std::unique_ptr< QgsLineString > closedLine( line->clone() );
    closedLine->close();

    result = QVariant::fromValue( QgsGeometry( std::move( closedLine ) ) );
  }
  else
  {
    const QgsGeometryCollection *collection = qgsgeometry_cast< const QgsGeometryCollection *>( geom.constGet() );

    std::unique_ptr< QgsGeometryCollection > closed( collection->createEmptyWithSameType() );

    for ( int i = 0; i < collection->numGeometries(); ++i )
    {
      if ( const QgsLineString *line = qgsgeometry_cast<const QgsLineString * >( collection->geometryN( i ) ) )
      {
        std::unique_ptr< QgsLineString > closedLine( line->clone() );
        closedLine->close();

        closed->addGeometry( closedLine.release() );
      }
    }
    result = QVariant::fromValue( QgsGeometry( std::move( closed ) ) );
  }

  return result;
}

static QVariant fcnIsEmpty( const QVariantList &values, const QgsExpressionContext *, QgsExpression *parent, const QgsExpressionNodeFunction * )
{
  QgsGeometry fGeom = QgsExpressionUtils::getGeometry( values.at( 0 ), parent );
  if ( fGeom.isNull() )
    return QVariant();

  return QVariant::fromValue( fGeom.isEmpty() );
}

static QVariant fcnIsEmptyOrNull( const QVariantList &values, const QgsExpressionContext *, QgsExpression *parent, const QgsExpressionNodeFunction * )
{
  if ( values.at( 0 ).isNull() )
    return QVariant::fromValue( true );

  QgsGeometry fGeom = QgsExpressionUtils::getGeometry( values.at( 0 ), parent );
  return QVariant::fromValue( fGeom.isNull() || fGeom.isEmpty() );
}

static QVariant fcnRelate( const QVariantList &values, const QgsExpressionContext *, QgsExpression *parent, const QgsExpressionNodeFunction * )
{
  if ( values.length() < 2 || values.length() > 3 )
    return QVariant();

  QgsGeometry fGeom = QgsExpressionUtils::getGeometry( values.at( 0 ), parent );
  QgsGeometry sGeom = QgsExpressionUtils::getGeometry( values.at( 1 ), parent );

  if ( fGeom.isNull() || sGeom.isNull() )
    return QVariant();

  std::unique_ptr<QgsGeometryEngine> engine( QgsGeometry::createGeometryEngine( fGeom.constGet() ) );

  if ( values.length() == 2 )
  {
    //two geometry arguments, return relation
    QString result = engine->relate( sGeom.constGet() );
    return QVariant::fromValue( result );
  }
  else
  {
    //three arguments, test pattern
    QString pattern = QgsExpressionUtils::getStringValue( values.at( 2 ), parent );
    bool result = engine->relatePattern( sGeom.constGet(), pattern );
    return QVariant::fromValue( result );
  }
}

static QVariant fcnBbox( const QVariantList &values, const QgsExpressionContext *, QgsExpression *parent, const QgsExpressionNodeFunction * )
{
  QgsGeometry fGeom = QgsExpressionUtils::getGeometry( values.at( 0 ), parent );
  QgsGeometry sGeom = QgsExpressionUtils::getGeometry( values.at( 1 ), parent );
  return fGeom.intersects( sGeom.boundingBox() ) ? TVL_True : TVL_False;
}
static QVariant fcnDisjoint( const QVariantList &values, const QgsExpressionContext *, QgsExpression *parent, const QgsExpressionNodeFunction * )
{
  QgsGeometry fGeom = QgsExpressionUtils::getGeometry( values.at( 0 ), parent );
  QgsGeometry sGeom = QgsExpressionUtils::getGeometry( values.at( 1 ), parent );
  return fGeom.disjoint( sGeom ) ? TVL_True : TVL_False;
}
static QVariant fcnIntersects( const QVariantList &values, const QgsExpressionContext *, QgsExpression *parent, const QgsExpressionNodeFunction * )
{
  QgsGeometry fGeom = QgsExpressionUtils::getGeometry( values.at( 0 ), parent );
  QgsGeometry sGeom = QgsExpressionUtils::getGeometry( values.at( 1 ), parent );
  return fGeom.intersects( sGeom ) ? TVL_True : TVL_False;
}
static QVariant fcnTouches( const QVariantList &values, const QgsExpressionContext *, QgsExpression *parent, const QgsExpressionNodeFunction * )
{
  QgsGeometry fGeom = QgsExpressionUtils::getGeometry( values.at( 0 ), parent );
  QgsGeometry sGeom = QgsExpressionUtils::getGeometry( values.at( 1 ), parent );
  return fGeom.touches( sGeom ) ? TVL_True : TVL_False;
}
static QVariant fcnCrosses( const QVariantList &values, const QgsExpressionContext *, QgsExpression *parent, const QgsExpressionNodeFunction * )
{
  QgsGeometry fGeom = QgsExpressionUtils::getGeometry( values.at( 0 ), parent );
  QgsGeometry sGeom = QgsExpressionUtils::getGeometry( values.at( 1 ), parent );
  return fGeom.crosses( sGeom ) ? TVL_True : TVL_False;
}
static QVariant fcnContains( const QVariantList &values, const QgsExpressionContext *, QgsExpression *parent, const QgsExpressionNodeFunction * )
{
  QgsGeometry fGeom = QgsExpressionUtils::getGeometry( values.at( 0 ), parent );
  QgsGeometry sGeom = QgsExpressionUtils::getGeometry( values.at( 1 ), parent );
  return fGeom.contains( sGeom ) ? TVL_True : TVL_False;
}
static QVariant fcnOverlaps( const QVariantList &values, const QgsExpressionContext *, QgsExpression *parent, const QgsExpressionNodeFunction * )
{
  QgsGeometry fGeom = QgsExpressionUtils::getGeometry( values.at( 0 ), parent );
  QgsGeometry sGeom = QgsExpressionUtils::getGeometry( values.at( 1 ), parent );
  return fGeom.overlaps( sGeom ) ? TVL_True : TVL_False;
}
static QVariant fcnWithin( const QVariantList &values, const QgsExpressionContext *, QgsExpression *parent, const QgsExpressionNodeFunction * )
{
  QgsGeometry fGeom = QgsExpressionUtils::getGeometry( values.at( 0 ), parent );
  QgsGeometry sGeom = QgsExpressionUtils::getGeometry( values.at( 1 ), parent );
  return fGeom.within( sGeom ) ? TVL_True : TVL_False;
}
static QVariant fcnBuffer( const QVariantList &values, const QgsExpressionContext *, QgsExpression *parent, const QgsExpressionNodeFunction * )
{
  if ( values.length() < 2 || values.length() > 3 )
    return QVariant();

  QgsGeometry fGeom = QgsExpressionUtils::getGeometry( values.at( 0 ), parent );
  double dist = QgsExpressionUtils::getDoubleValue( values.at( 1 ), parent );
  int seg = 8;
  if ( values.length() == 3 )
    seg = QgsExpressionUtils::getNativeIntValue( values.at( 2 ), parent );

  QgsGeometry geom = fGeom.buffer( dist, seg );
  QVariant result = !geom.isNull() ? QVariant::fromValue( geom ) : QVariant();
  return result;
}

static QVariant fcnForceRHR( const QVariantList &values, const QgsExpressionContext *, QgsExpression *parent, const QgsExpressionNodeFunction * )
{
  const QgsGeometry fGeom = QgsExpressionUtils::getGeometry( values.at( 0 ), parent );
  const QgsGeometry reoriented = fGeom.forceRHR();
  return !reoriented.isNull() ? QVariant::fromValue( reoriented ) : QVariant();
}

static QVariant fcnWedgeBuffer( const QVariantList &values, const QgsExpressionContext *, QgsExpression *parent, const QgsExpressionNodeFunction * )
{
  QgsGeometry fGeom = QgsExpressionUtils::getGeometry( values.at( 0 ), parent );
  const QgsPoint *pt = qgsgeometry_cast<const QgsPoint *>( fGeom.constGet() );
  if ( !pt && fGeom.isMultipart() )
  {
    if ( const QgsGeometryCollection *collection = qgsgeometry_cast< const QgsGeometryCollection * >( fGeom.constGet() ) )
    {
      if ( collection->numGeometries() == 1 )
      {
        pt = qgsgeometry_cast< const QgsPoint * >( collection->geometryN( 0 ) );
      }
    }
  }

  if ( !pt )
  {
    parent->setEvalErrorString( QObject::tr( "Function `wedge_buffer` requires a point value for the center." ) );
    return QVariant();
  }

  double azimuth = QgsExpressionUtils::getDoubleValue( values.at( 1 ), parent );
  double width = QgsExpressionUtils::getDoubleValue( values.at( 2 ), parent );
  double outerRadius = QgsExpressionUtils::getDoubleValue( values.at( 3 ), parent );
  double innerRadius = QgsExpressionUtils::getDoubleValue( values.at( 4 ), parent );

  QgsGeometry geom = QgsGeometry::createWedgeBuffer( *pt, azimuth, width, outerRadius, innerRadius );
  QVariant result = !geom.isNull() ? QVariant::fromValue( geom ) : QVariant();
  return result;
}

static QVariant fcnTaperedBuffer( const QVariantList &values, const QgsExpressionContext *, QgsExpression *parent, const QgsExpressionNodeFunction * )
{
  QgsGeometry fGeom = QgsExpressionUtils::getGeometry( values.at( 0 ), parent );
  if ( fGeom.type() != QgsWkbTypes::LineGeometry )
  {
    parent->setEvalErrorString( QObject::tr( "Function `tapered_buffer` requires a line geometry." ) );
    return QVariant();
  }

  double startWidth = QgsExpressionUtils::getDoubleValue( values.at( 1 ), parent );
  double endWidth = QgsExpressionUtils::getDoubleValue( values.at( 2 ), parent );
  int segments = static_cast< int >( QgsExpressionUtils::getIntValue( values.at( 3 ), parent ) );

  QgsGeometry geom = fGeom.taperedBuffer( startWidth, endWidth, segments );
  QVariant result = !geom.isNull() ? QVariant::fromValue( geom ) : QVariant();
  return result;
}

static QVariant fcnBufferByM( const QVariantList &values, const QgsExpressionContext *, QgsExpression *parent, const QgsExpressionNodeFunction * )
{
  QgsGeometry fGeom = QgsExpressionUtils::getGeometry( values.at( 0 ), parent );
  if ( fGeom.type() != QgsWkbTypes::LineGeometry )
  {
    parent->setEvalErrorString( QObject::tr( "Function `buffer_by_m` requires a line geometry." ) );
    return QVariant();
  }

  int segments = static_cast< int >( QgsExpressionUtils::getIntValue( values.at( 1 ), parent ) );

  QgsGeometry geom = fGeom.variableWidthBufferByM( segments );
  QVariant result = !geom.isNull() ? QVariant::fromValue( geom ) : QVariant();
  return result;
}

static QVariant fcnOffsetCurve( const QVariantList &values, const QgsExpressionContext *, QgsExpression *parent, const QgsExpressionNodeFunction * )
{
  QgsGeometry fGeom = QgsExpressionUtils::getGeometry( values.at( 0 ), parent );
  double dist = QgsExpressionUtils::getDoubleValue( values.at( 1 ), parent );
  int segments = QgsExpressionUtils::getNativeIntValue( values.at( 2 ), parent );
  QgsGeometry::JoinStyle join = static_cast< QgsGeometry::JoinStyle >( QgsExpressionUtils::getIntValue( values.at( 3 ), parent ) );
  if ( join < QgsGeometry::JoinStyleRound || join > QgsGeometry::JoinStyleBevel )
    return QVariant();
  double miterLimit = QgsExpressionUtils::getDoubleValue( values.at( 3 ), parent );

  QgsGeometry geom = fGeom.offsetCurve( dist, segments, join, miterLimit );
  QVariant result = !geom.isNull() ? QVariant::fromValue( geom ) : QVariant();
  return result;
}

static QVariant fcnSingleSidedBuffer( const QVariantList &values, const QgsExpressionContext *, QgsExpression *parent, const QgsExpressionNodeFunction * )
{
  QgsGeometry fGeom = QgsExpressionUtils::getGeometry( values.at( 0 ), parent );
  double dist = QgsExpressionUtils::getDoubleValue( values.at( 1 ), parent );
  int segments = QgsExpressionUtils::getNativeIntValue( values.at( 2 ), parent );
  QgsGeometry::JoinStyle join = static_cast< QgsGeometry::JoinStyle >( QgsExpressionUtils::getIntValue( values.at( 3 ), parent ) );
  if ( join < QgsGeometry::JoinStyleRound || join > QgsGeometry::JoinStyleBevel )
    return QVariant();
  double miterLimit = QgsExpressionUtils::getDoubleValue( values.at( 3 ), parent );

  QgsGeometry geom = fGeom.singleSidedBuffer( dist, segments, QgsGeometry::SideLeft, join, miterLimit );
  QVariant result = !geom.isNull() ? QVariant::fromValue( geom ) : QVariant();
  return result;
}

static QVariant fcnExtend( const QVariantList &values, const QgsExpressionContext *, QgsExpression *parent, const QgsExpressionNodeFunction * )
{
  QgsGeometry fGeom = QgsExpressionUtils::getGeometry( values.at( 0 ), parent );
  double distStart = QgsExpressionUtils::getDoubleValue( values.at( 1 ), parent );
  double distEnd = QgsExpressionUtils::getDoubleValue( values.at( 2 ), parent );

  QgsGeometry geom = fGeom.extendLine( distStart, distEnd );
  QVariant result = !geom.isNull() ? QVariant::fromValue( geom ) : QVariant();
  return result;
}

static QVariant fcnTranslate( const QVariantList &values, const QgsExpressionContext *, QgsExpression *parent, const QgsExpressionNodeFunction * )
{
  QgsGeometry fGeom = QgsExpressionUtils::getGeometry( values.at( 0 ), parent );
  double dx = QgsExpressionUtils::getDoubleValue( values.at( 1 ), parent );
  double dy = QgsExpressionUtils::getDoubleValue( values.at( 2 ), parent );
  fGeom.translate( dx, dy );
  return QVariant::fromValue( fGeom );
}

static QVariant fcnRotate( const QVariantList &values, const QgsExpressionContext *, QgsExpression *parent, const QgsExpressionNodeFunction * )
{
  QgsGeometry fGeom = QgsExpressionUtils::getGeometry( values.at( 0 ), parent );
  const double rotation = QgsExpressionUtils::getDoubleValue( values.at( 1 ), parent );
  const QgsGeometry center = values.at( 2 ).isValid() ? QgsExpressionUtils::getGeometry( values.at( 2 ), parent )
                             : QgsGeometry();

  QgsPointXY pt;
  if ( center.isNull() )
  {
    // if center wasn't specified, use bounding box centroid
    pt = fGeom.boundingBox().center();
  }
  else if ( center.type() != QgsWkbTypes::PointGeometry )
  {
    parent->setEvalErrorString( QObject::tr( "Function 'rotate' requires a point value for the center" ) );
    return QVariant();
  }
  else if ( center.isMultipart() )
  {
    QgsMultiPointXY multiPoint = center.asMultiPoint();
    if ( multiPoint.count() == 1 )
    {
      pt = multiPoint[0];
    }
    else
    {
      parent->setEvalErrorString( QObject::tr( "Function 'rotate' requires a point value for the center" ) );
      return QVariant();
    }
  }
  else
  {
    pt = center.asPoint();
  }

  fGeom.rotate( rotation, pt );
  return QVariant::fromValue( fGeom );
}

static QVariant fcnCentroid( const QVariantList &values, const QgsExpressionContext *, QgsExpression *parent, const QgsExpressionNodeFunction * )
{
  QgsGeometry fGeom = QgsExpressionUtils::getGeometry( values.at( 0 ), parent );
  QgsGeometry geom = fGeom.centroid();
  QVariant result = !geom.isNull() ? QVariant::fromValue( geom ) : QVariant();
  return result;
}
static QVariant fcnPointOnSurface( const QVariantList &values, const QgsExpressionContext *, QgsExpression *parent, const QgsExpressionNodeFunction * )
{
  QgsGeometry fGeom = QgsExpressionUtils::getGeometry( values.at( 0 ), parent );
  QgsGeometry geom = fGeom.pointOnSurface();
  QVariant result = !geom.isNull() ? QVariant::fromValue( geom ) : QVariant();
  return result;
}

static QVariant fcnPoleOfInaccessibility( const QVariantList &values, const QgsExpressionContext *, QgsExpression *parent, const QgsExpressionNodeFunction * )
{
  QgsGeometry fGeom = QgsExpressionUtils::getGeometry( values.at( 0 ), parent );
  double tolerance = QgsExpressionUtils::getDoubleValue( values.at( 1 ), parent );
  QgsGeometry geom = fGeom.poleOfInaccessibility( tolerance );
  QVariant result = !geom.isNull() ? QVariant::fromValue( geom ) : QVariant();
  return result;
}

static QVariant fcnConvexHull( const QVariantList &values, const QgsExpressionContext *, QgsExpression *parent, const QgsExpressionNodeFunction * )
{
  QgsGeometry fGeom = QgsExpressionUtils::getGeometry( values.at( 0 ), parent );
  QgsGeometry geom = fGeom.convexHull();
  QVariant result = !geom.isNull() ? QVariant::fromValue( geom ) : QVariant();
  return result;
}


static QVariant fcnMinimalCircle( const QVariantList &values, const QgsExpressionContext *, QgsExpression *parent, const QgsExpressionNodeFunction * )
{
  QgsGeometry fGeom = QgsExpressionUtils::getGeometry( values.at( 0 ), parent );
  int segments = 36;
  if ( values.length() == 2 )
    segments = QgsExpressionUtils::getNativeIntValue( values.at( 1 ), parent );
  if ( segments < 0 )
  {
    parent->setEvalErrorString( QObject::tr( "Parameter can not be negative." ) );
    return QVariant();
  }

  QgsGeometry geom = fGeom.minimalEnclosingCircle( static_cast<unsigned int>( segments ) );
  QVariant result = !geom.isNull() ? QVariant::fromValue( geom ) : QVariant();
  return result;
}

static QVariant fcnOrientedBBox( const QVariantList &values, const QgsExpressionContext *, QgsExpression *parent, const QgsExpressionNodeFunction * )
{
  QgsGeometry fGeom = QgsExpressionUtils::getGeometry( values.at( 0 ), parent );
  QgsGeometry geom = fGeom.orientedMinimumBoundingBox( );
  QVariant result = !geom.isNull() ? QVariant::fromValue( geom ) : QVariant();
  return result;
}

static QVariant fcnMainAngle( const QVariantList &values, const QgsExpressionContext *, QgsExpression *parent, const QgsExpressionNodeFunction * )
{
  const QgsGeometry fGeom = QgsExpressionUtils::getGeometry( values.at( 0 ), parent );

  // we use the angle of the oriented minimum bounding box to calculate the polygon main angle.
  // While ArcGIS uses a different approach ("the angle of longest collection of segments that have similar orientation"), this
  // yields similar results to OMBB approach under the same constraints ("this tool is meant for primarily orthogonal polygons rather than organically shaped ones.")

  double area, angle, width, height;
  const QgsGeometry geom = fGeom.orientedMinimumBoundingBox( area, angle, width, height );

  if ( geom.isNull() )
  {
    parent->setEvalErrorString( QObject::tr( "Error calculating polygon main angle: %1" ).arg( geom.lastError() ) );
    return QVariant();
  }
  return angle;
}

static QVariant fcnDifference( const QVariantList &values, const QgsExpressionContext *, QgsExpression *parent, const QgsExpressionNodeFunction * )
{
  QgsGeometry fGeom = QgsExpressionUtils::getGeometry( values.at( 0 ), parent );
  QgsGeometry sGeom = QgsExpressionUtils::getGeometry( values.at( 1 ), parent );
  QgsGeometry geom = fGeom.difference( sGeom );
  QVariant result = !geom.isNull() ? QVariant::fromValue( geom ) : QVariant();
  return result;
}

static QVariant fcnReverse( const QVariantList &values, const QgsExpressionContext *, QgsExpression *parent, const QgsExpressionNodeFunction * )
{
  QgsGeometry fGeom = QgsExpressionUtils::getGeometry( values.at( 0 ), parent );
  if ( fGeom.isNull() )
    return QVariant();

  QVariant result;
  if ( !fGeom.isMultipart() )
  {
    const QgsCurve *curve = qgsgeometry_cast<const QgsCurve * >( fGeom.constGet() );
    if ( !curve )
      return QVariant();

    QgsCurve *reversed = curve->reversed();
    result = reversed ? QVariant::fromValue( QgsGeometry( reversed ) ) : QVariant();
  }
  else
  {
    const QgsGeometryCollection *collection = qgsgeometry_cast< const QgsGeometryCollection *>( fGeom.constGet() );
    std::unique_ptr< QgsGeometryCollection > reversed( collection->createEmptyWithSameType() );
    for ( int i = 0; i < collection->numGeometries(); ++i )
    {
      if ( const QgsCurve *curve = qgsgeometry_cast<const QgsCurve * >( collection->geometryN( i ) ) )
      {
        reversed->addGeometry( curve->reversed() );
      }
      else
      {
        reversed->addGeometry( collection->geometryN( i )->clone() );
      }
    }
    result = reversed ? QVariant::fromValue( QgsGeometry( std::move( reversed ) ) ) : QVariant();
  }
  return result;
}

static QVariant fcnExteriorRing( const QVariantList &values, const QgsExpressionContext *, QgsExpression *parent, const QgsExpressionNodeFunction * )
{
  QgsGeometry fGeom = QgsExpressionUtils::getGeometry( values.at( 0 ), parent );
  if ( fGeom.isNull() )
    return QVariant();

  const QgsCurvePolygon *curvePolygon = qgsgeometry_cast< const QgsCurvePolygon * >( fGeom.constGet() );
  if ( !curvePolygon && fGeom.isMultipart() )
  {
    if ( const QgsGeometryCollection *collection = qgsgeometry_cast< const QgsGeometryCollection * >( fGeom.constGet() ) )
    {
      if ( collection->numGeometries() == 1 )
      {
        curvePolygon = qgsgeometry_cast< const QgsCurvePolygon * >( collection->geometryN( 0 ) );
      }
    }
  }

  if ( !curvePolygon || !curvePolygon->exteriorRing() )
    return QVariant();

  QgsCurve *exterior = static_cast< QgsCurve * >( curvePolygon->exteriorRing()->clone() );
  QVariant result = exterior ? QVariant::fromValue( QgsGeometry( exterior ) ) : QVariant();
  return result;
}

static QVariant fcnDistance( const QVariantList &values, const QgsExpressionContext *, QgsExpression *parent, const QgsExpressionNodeFunction * )
{
  QgsGeometry fGeom = QgsExpressionUtils::getGeometry( values.at( 0 ), parent );
  QgsGeometry sGeom = QgsExpressionUtils::getGeometry( values.at( 1 ), parent );
  return QVariant( fGeom.distance( sGeom ) );
}

static QVariant fcnHausdorffDistance( const QVariantList &values, const QgsExpressionContext *, QgsExpression *parent, const QgsExpressionNodeFunction * )
{
  QgsGeometry g1 = QgsExpressionUtils::getGeometry( values.at( 0 ), parent );
  QgsGeometry g2 = QgsExpressionUtils::getGeometry( values.at( 1 ), parent );

  double res = -1;
  if ( values.length() == 3 && values.at( 2 ).isValid() )
  {
    double densify = QgsExpressionUtils::getDoubleValue( values.at( 2 ), parent );
    densify = qBound( 0.0, densify, 1.0 );
    res = g1.hausdorffDistanceDensify( g2, densify );
  }
  else
  {
    res = g1.hausdorffDistance( g2 );
  }

  return res > -1 ? QVariant( res ) : QVariant();
}

static QVariant fcnIntersection( const QVariantList &values, const QgsExpressionContext *, QgsExpression *parent, const QgsExpressionNodeFunction * )
{
  QgsGeometry fGeom = QgsExpressionUtils::getGeometry( values.at( 0 ), parent );
  QgsGeometry sGeom = QgsExpressionUtils::getGeometry( values.at( 1 ), parent );
  QgsGeometry geom = fGeom.intersection( sGeom );
  QVariant result = !geom.isNull() ? QVariant::fromValue( geom ) : QVariant();
  return result;
}
static QVariant fcnSymDifference( const QVariantList &values, const QgsExpressionContext *, QgsExpression *parent, const QgsExpressionNodeFunction * )
{
  QgsGeometry fGeom = QgsExpressionUtils::getGeometry( values.at( 0 ), parent );
  QgsGeometry sGeom = QgsExpressionUtils::getGeometry( values.at( 1 ), parent );
  QgsGeometry geom = fGeom.symDifference( sGeom );
  QVariant result = !geom.isNull() ? QVariant::fromValue( geom ) : QVariant();
  return result;
}
static QVariant fcnCombine( const QVariantList &values, const QgsExpressionContext *, QgsExpression *parent, const QgsExpressionNodeFunction * )
{
  QgsGeometry fGeom = QgsExpressionUtils::getGeometry( values.at( 0 ), parent );
  QgsGeometry sGeom = QgsExpressionUtils::getGeometry( values.at( 1 ), parent );
  QgsGeometry geom = fGeom.combine( sGeom );
  QVariant result = !geom.isNull() ? QVariant::fromValue( geom ) : QVariant();
  return result;
}

static QVariant fcnGeomToWKT( const QVariantList &values, const QgsExpressionContext *, QgsExpression *parent, const QgsExpressionNodeFunction * )
{
  if ( values.length() < 1 || values.length() > 2 )
    return QVariant();

  QgsGeometry fGeom = QgsExpressionUtils::getGeometry( values.at( 0 ), parent );
  int prec = 8;
  if ( values.length() == 2 )
    prec = QgsExpressionUtils::getNativeIntValue( values.at( 1 ), parent );
  QString wkt = fGeom.asWkt( prec );
  return QVariant( wkt );
}

static QVariant fcnGeomToWKB( const QVariantList &values, const QgsExpressionContext *, QgsExpression *parent, const QgsExpressionNodeFunction * )
{
  QgsGeometry fGeom = QgsExpressionUtils::getGeometry( values.at( 0 ), parent );
  return fGeom.isNull() ? QVariant() : QVariant( fGeom.asWkb() );
}

static QVariant fcnAzimuth( const QVariantList &values, const QgsExpressionContext *, QgsExpression *parent, const QgsExpressionNodeFunction * )
{
  if ( values.length() != 2 )
  {
    parent->setEvalErrorString( QObject::tr( "Function `azimuth` requires exactly two parameters. %1 given." ).arg( values.length() ) );
    return QVariant();
  }

  QgsGeometry fGeom1 = QgsExpressionUtils::getGeometry( values.at( 0 ), parent );
  QgsGeometry fGeom2 = QgsExpressionUtils::getGeometry( values.at( 1 ), parent );

  const QgsPoint *pt1 = qgsgeometry_cast<const QgsPoint *>( fGeom1.constGet() );
  if ( !pt1 && fGeom1.isMultipart() )
  {
    if ( const QgsGeometryCollection *collection = qgsgeometry_cast< const QgsGeometryCollection * >( fGeom1.constGet() ) )
    {
      if ( collection->numGeometries() == 1 )
      {
        pt1 = qgsgeometry_cast< const QgsPoint * >( collection->geometryN( 0 ) );
      }
    }
  }

  const QgsPoint *pt2 = qgsgeometry_cast<const QgsPoint *>( fGeom2.constGet() );
  if ( !pt2 && fGeom2.isMultipart() )
  {
    if ( const QgsGeometryCollection *collection = qgsgeometry_cast< const QgsGeometryCollection * >( fGeom2.constGet() ) )
    {
      if ( collection->numGeometries() == 1 )
      {
        pt2 = qgsgeometry_cast< const QgsPoint * >( collection->geometryN( 0 ) );
      }
    }
  }

  if ( !pt1 || !pt2 )
  {
    parent->setEvalErrorString( QObject::tr( "Function `azimuth` requires two points as arguments." ) );
    return QVariant();
  }

  // Code from PostGIS
  if ( qgsDoubleNear( pt1->x(), pt2->x() ) )
  {
    if ( pt1->y() < pt2->y() )
      return 0.0;
    else if ( pt1->y() > pt2->y() )
      return M_PI;
    else
      return 0;
  }

  if ( qgsDoubleNear( pt1->y(), pt2->y() ) )
  {
    if ( pt1->x() < pt2->x() )
      return M_PI_2;
    else if ( pt1->x() > pt2->x() )
      return M_PI + ( M_PI_2 );
    else
      return 0;
  }

  if ( pt1->x() < pt2->x() )
  {
    if ( pt1->y() < pt2->y() )
    {
      return std::atan( std::fabs( pt1->x() - pt2->x() ) / std::fabs( pt1->y() - pt2->y() ) );
    }
    else /* ( pt1->y() > pt2->y() )  - equality case handled above */
    {
      return std::atan( std::fabs( pt1->y() - pt2->y() ) / std::fabs( pt1->x() - pt2->x() ) )
             + ( M_PI_2 );
    }
  }

  else /* ( pt1->x() > pt2->x() ) - equality case handled above */
  {
    if ( pt1->y() > pt2->y() )
    {
      return std::atan( std::fabs( pt1->x() - pt2->x() ) / std::fabs( pt1->y() - pt2->y() ) )
             + M_PI;
    }
    else /* ( pt1->y() < pt2->y() )  - equality case handled above */
    {
      return std::atan( std::fabs( pt1->y() - pt2->y() ) / std::fabs( pt1->x() - pt2->x() ) )
             + ( M_PI + ( M_PI_2 ) );
    }
  }
}

static QVariant fcnProject( const QVariantList &values, const QgsExpressionContext *, QgsExpression *parent, const QgsExpressionNodeFunction * )
{
  QgsGeometry geom = QgsExpressionUtils::getGeometry( values.at( 0 ), parent );

  if ( geom.type() != QgsWkbTypes::PointGeometry )
  {
    parent->setEvalErrorString( QStringLiteral( "'project' requires a point geometry" ) );
    return QVariant();
  }

  double distance = QgsExpressionUtils::getDoubleValue( values.at( 1 ), parent );
  double azimuth = QgsExpressionUtils::getDoubleValue( values.at( 2 ), parent );
  double inclination = QgsExpressionUtils::getDoubleValue( values.at( 3 ), parent );

  const QgsPoint *p = static_cast<const QgsPoint *>( geom.constGet() );
  QgsPoint newPoint = p->project( distance,  180.0 * azimuth / M_PI, 180.0 * inclination / M_PI );

  return QVariant::fromValue( QgsGeometry( new QgsPoint( newPoint ) ) );
}

static QVariant fcnInclination( const QVariantList &values, const QgsExpressionContext *, QgsExpression *parent, const QgsExpressionNodeFunction * )
{
  QgsGeometry fGeom1 = QgsExpressionUtils::getGeometry( values.at( 0 ), parent );
  QgsGeometry fGeom2 = QgsExpressionUtils::getGeometry( values.at( 1 ), parent );

  const QgsPoint *pt1 = qgsgeometry_cast<const QgsPoint *>( fGeom1.constGet() );
  if ( !pt1 && fGeom1.isMultipart() )
  {
    if ( const QgsGeometryCollection *collection = qgsgeometry_cast< const QgsGeometryCollection * >( fGeom1.constGet() ) )
    {
      if ( collection->numGeometries() == 1 )
      {
        pt1 = qgsgeometry_cast< const QgsPoint * >( collection->geometryN( 0 ) );
      }
    }
  }
  const QgsPoint *pt2 = qgsgeometry_cast<const QgsPoint *>( fGeom2.constGet() );
  if ( !pt2 && fGeom2.isMultipart() )
  {
    if ( const QgsGeometryCollection *collection = qgsgeometry_cast< const QgsGeometryCollection * >( fGeom2.constGet() ) )
    {
      if ( collection->numGeometries() == 1 )
      {
        pt2 = qgsgeometry_cast< const QgsPoint * >( collection->geometryN( 0 ) );
      }
    }
  }

  if ( ( fGeom1.type() != QgsWkbTypes::PointGeometry ) || ( fGeom2.type() != QgsWkbTypes::PointGeometry ) ||
       !pt1 || !pt2 )
  {
    parent->setEvalErrorString( QStringLiteral( "Function 'inclination' requires two points as arguments." ) );
    return QVariant();
  }

  return pt1->inclination( *pt2 );

}

static QVariant fcnExtrude( const QVariantList &values, const QgsExpressionContext *, QgsExpression *parent, const QgsExpressionNodeFunction * )
{
  if ( values.length() != 3 )
    return QVariant();

  QgsGeometry fGeom = QgsExpressionUtils::getGeometry( values.at( 0 ), parent );
  double x = QgsExpressionUtils::getDoubleValue( values.at( 1 ), parent );
  double y = QgsExpressionUtils::getDoubleValue( values.at( 2 ), parent );

  QgsGeometry geom = fGeom.extrude( x, y );

  QVariant result = geom.constGet() ? QVariant::fromValue( geom ) : QVariant();
  return result;
}

static QVariant fcnOrderParts( const QVariantList &values, const QgsExpressionContext *ctx, QgsExpression *parent, const QgsExpressionNodeFunction * )
{
  if ( values.length() < 2 )
    return QVariant();

  QgsGeometry fGeom = QgsExpressionUtils::getGeometry( values.at( 0 ), parent );

  if ( !fGeom.isMultipart() )
    return values.at( 0 );

  QString expString = QgsExpressionUtils::getStringValue( values.at( 1 ), parent );
  QVariant cachedExpression;
  if ( ctx )
    cachedExpression = ctx->cachedValue( expString );
  QgsExpression expression;

  if ( cachedExpression.isValid() )
  {
    expression = cachedExpression.value<QgsExpression>();
  }
  else
    expression = QgsExpression( expString );

  bool asc = values.value( 2 ).toBool();

  QgsExpressionContext *unconstedContext = nullptr;
  QgsFeature f;
  if ( ctx )
  {
    // ExpressionSorter wants a modifiable expression context, but it will return it in the same shape after
    // so no reason to worry
    unconstedContext = const_cast<QgsExpressionContext *>( ctx );
    f = ctx->feature();
  }
  else
  {
    // If there's no context provided, create a fake one
    unconstedContext = new QgsExpressionContext();
  }

  const QgsGeometryCollection *collection = qgsgeometry_cast<const QgsGeometryCollection *>( fGeom.constGet() );
  Q_ASSERT( collection ); // Should have failed the multipart check above

  QgsFeatureRequest::OrderBy orderBy;
  orderBy.append( QgsFeatureRequest::OrderByClause( expression, asc ) );
  QgsExpressionSorter sorter( orderBy );

  QList<QgsFeature> partFeatures;
  partFeatures.reserve( collection->partCount() );
  for ( int i = 0; i < collection->partCount(); ++i )
  {
    f.setGeometry( QgsGeometry( collection->geometryN( i )->clone() ) );
    partFeatures << f;
  }

  sorter.sortFeatures( partFeatures, unconstedContext );

  QgsGeometryCollection *orderedGeom = qgsgeometry_cast<QgsGeometryCollection *>( fGeom.constGet()->clone() );

  Q_ASSERT( orderedGeom );

  while ( orderedGeom->partCount() )
    orderedGeom->removeGeometry( 0 );

  for ( const QgsFeature &feature : qgis::as_const( partFeatures ) )
  {
    orderedGeom->addGeometry( feature.geometry().constGet()->clone() );
  }

  QVariant result = QVariant::fromValue( QgsGeometry( orderedGeom ) );

  if ( !ctx )
    delete unconstedContext;

  return result;
}

static QVariant fcnClosestPoint( const QVariantList &values, const QgsExpressionContext *, QgsExpression *parent, const QgsExpressionNodeFunction * )
{
  QgsGeometry fromGeom = QgsExpressionUtils::getGeometry( values.at( 0 ), parent );
  QgsGeometry toGeom = QgsExpressionUtils::getGeometry( values.at( 1 ), parent );

  QgsGeometry geom = fromGeom.nearestPoint( toGeom );

  QVariant result = !geom.isNull() ? QVariant::fromValue( geom ) : QVariant();
  return result;
}

static QVariant fcnShortestLine( const QVariantList &values, const QgsExpressionContext *, QgsExpression *parent, const QgsExpressionNodeFunction * )
{
  QgsGeometry fromGeom = QgsExpressionUtils::getGeometry( values.at( 0 ), parent );
  QgsGeometry toGeom = QgsExpressionUtils::getGeometry( values.at( 1 ), parent );

  QgsGeometry geom = fromGeom.shortestLine( toGeom );

  QVariant result = !geom.isNull() ? QVariant::fromValue( geom ) : QVariant();
  return result;
}

static QVariant fcnLineInterpolatePoint( const QVariantList &values, const QgsExpressionContext *, QgsExpression *parent, const QgsExpressionNodeFunction * )
{
  QgsGeometry lineGeom = QgsExpressionUtils::getGeometry( values.at( 0 ), parent );
  double distance = QgsExpressionUtils::getDoubleValue( values.at( 1 ), parent );

  QgsGeometry geom = lineGeom.interpolate( distance );

  QVariant result = !geom.isNull() ? QVariant::fromValue( geom ) : QVariant();
  return result;
}

static QVariant fcnLineSubset( const QVariantList &values, const QgsExpressionContext *, QgsExpression *parent, const QgsExpressionNodeFunction * )
{
  QgsGeometry lineGeom = QgsExpressionUtils::getGeometry( values.at( 0 ), parent );
  if ( lineGeom.type() != QgsWkbTypes::LineGeometry )
  {
    parent->setEvalErrorString( QObject::tr( "line_substring requires a curve geometry input" ) );
    return QVariant();
  }

  const QgsCurve *curve = nullptr;
  if ( !lineGeom.isMultipart() )
    curve = qgsgeometry_cast< const QgsCurve * >( lineGeom.constGet() );
  else
  {
    if ( const QgsGeometryCollection *collection = qgsgeometry_cast< const QgsGeometryCollection * >( lineGeom.constGet() ) )
    {
      if ( collection->numGeometries() > 0 )
      {
        curve = qgsgeometry_cast< const QgsCurve * >( collection->geometryN( 0 ) );
      }
    }
  }
  if ( !curve )
    return QVariant();

  double startDistance = QgsExpressionUtils::getDoubleValue( values.at( 1 ), parent );
  double endDistance = QgsExpressionUtils::getDoubleValue( values.at( 2 ), parent );

  std::unique_ptr< QgsCurve > substring( curve->curveSubstring( startDistance, endDistance ) );
  QgsGeometry result( std::move( substring ) );
  return !result.isNull() ? QVariant::fromValue( result ) : QVariant();
}

static QVariant fcnLineInterpolateAngle( const QVariantList &values, const QgsExpressionContext *, QgsExpression *parent, const QgsExpressionNodeFunction * )
{
  QgsGeometry lineGeom = QgsExpressionUtils::getGeometry( values.at( 0 ), parent );
  double distance = QgsExpressionUtils::getDoubleValue( values.at( 1 ), parent );

  return lineGeom.interpolateAngle( distance ) * 180.0 / M_PI;
}

static QVariant fcnAngleAtVertex( const QVariantList &values, const QgsExpressionContext *, QgsExpression *parent, const QgsExpressionNodeFunction * )
{
  QgsGeometry geom = QgsExpressionUtils::getGeometry( values.at( 0 ), parent );
  int vertex = QgsExpressionUtils::getNativeIntValue( values.at( 1 ), parent );
  if ( vertex < 0 )
  {
    //negative idx
    int count = geom.constGet()->nCoordinates();
    vertex = count + vertex;
  }

  return geom.angleAtVertex( vertex ) * 180.0 / M_PI;
}

static QVariant fcnDistanceToVertex( const QVariantList &values, const QgsExpressionContext *, QgsExpression *parent, const QgsExpressionNodeFunction * )
{
  QgsGeometry geom = QgsExpressionUtils::getGeometry( values.at( 0 ), parent );
  int vertex = QgsExpressionUtils::getNativeIntValue( values.at( 1 ), parent );
  if ( vertex < 0 )
  {
    //negative idx
    int count = geom.constGet()->nCoordinates();
    vertex = count + vertex;
  }

  return geom.distanceToVertex( vertex );
}

static QVariant fcnLineLocatePoint( const QVariantList &values, const QgsExpressionContext *, QgsExpression *parent, const QgsExpressionNodeFunction * )
{
  QgsGeometry lineGeom = QgsExpressionUtils::getGeometry( values.at( 0 ), parent );
  QgsGeometry pointGeom = QgsExpressionUtils::getGeometry( values.at( 1 ), parent );

  double distance = lineGeom.lineLocatePoint( pointGeom );

  return distance >= 0 ? distance : QVariant();
}

static QVariant fcnRound( const QVariantList &values, const QgsExpressionContext *, QgsExpression *parent, const QgsExpressionNodeFunction * )
{
  if ( values.length() == 2 && values.at( 1 ).toInt() != 0 )
  {
    double number = QgsExpressionUtils::getDoubleValue( values.at( 0 ), parent );
    return qgsRound( number, QgsExpressionUtils::getNativeIntValue( values.at( 1 ), parent ) );
  }

  if ( values.length() >= 1 )
  {
    double number = QgsExpressionUtils::getIntValue( values.at( 0 ), parent );
    return QVariant( qlonglong( std::round( number ) ) );
  }

  return QVariant();
}

static QVariant fcnPi( const QVariantList &values, const QgsExpressionContext *, QgsExpression *parent, const QgsExpressionNodeFunction * )
{
  Q_UNUSED( values )
  Q_UNUSED( parent )
  return M_PI;
}

static QVariant fcnFormatNumber( const QVariantList &values, const QgsExpressionContext *, QgsExpression *parent, const QgsExpressionNodeFunction * )
{
  const double value = QgsExpressionUtils::getDoubleValue( values.at( 0 ), parent );
  const int places = QgsExpressionUtils::getNativeIntValue( values.at( 1 ), parent );
  const QString language = QgsExpressionUtils::getStringValue( values.at( 2 ), parent );
  if ( places < 0 )
  {
    parent->setEvalErrorString( QObject::tr( "Number of places must be positive" ) );
    return QVariant();
  }

  QLocale locale = !language.isEmpty() ? QLocale( language ) : QLocale();
  locale.setNumberOptions( locale.numberOptions() &= ~QLocale::NumberOption::OmitGroupSeparator );
  return locale.toString( value, 'f', places );
}

static QVariant fcnFormatDate( const QVariantList &values, const QgsExpressionContext *, QgsExpression *parent, const QgsExpressionNodeFunction * )
{
  const QDateTime datetime = QgsExpressionUtils::getDateTimeValue( values.at( 0 ), parent );
  const QString format = QgsExpressionUtils::getStringValue( values.at( 1 ), parent );
  const QString language = QgsExpressionUtils::getStringValue( values.at( 2 ), parent );

  QLocale locale = !language.isEmpty() ? QLocale( language ) : QLocale();
  return locale.toString( datetime, format );
}

static QVariant fcnColorGrayscaleAverage( const QVariantList &values, const QgsExpressionContext *, QgsExpression *, const QgsExpressionNodeFunction * )
{
  QColor color = QgsSymbolLayerUtils::decodeColor( values.at( 0 ).toString() );
  int avg = ( color.red() + color.green() + color.blue() ) / 3;
  int alpha = color.alpha();

  color.setRgb( avg, avg, avg, alpha );

  return QgsSymbolLayerUtils::encodeColor( color );
}

static QVariant fcnColorMixRgb( const QVariantList &values, const QgsExpressionContext *, QgsExpression *parent, const QgsExpressionNodeFunction * )
{
  QColor color1 = QgsSymbolLayerUtils::decodeColor( values.at( 0 ).toString() );
  QColor color2 = QgsSymbolLayerUtils::decodeColor( values.at( 1 ).toString() );
  double ratio = QgsExpressionUtils::getDoubleValue( values.at( 2 ), parent );
  if ( ratio > 1 )
  {
    ratio = 1;
  }
  else if ( ratio < 0 )
  {
    ratio = 0;
  }

  int red = static_cast<int>( color1.red() * ( 1 - ratio ) + color2.red() * ratio );
  int green = static_cast<int>( color1.green() * ( 1 - ratio ) + color2.green() * ratio );
  int blue = static_cast<int>( color1.blue() * ( 1 - ratio ) + color2.blue() * ratio );
  int alpha = static_cast<int>( color1.alpha() * ( 1 - ratio ) + color2.alpha() * ratio );

  QColor newColor( red, green, blue, alpha );

  return QgsSymbolLayerUtils::encodeColor( newColor );
}

static QVariant fcnColorRgb( const QVariantList &values, const QgsExpressionContext *, QgsExpression *parent, const QgsExpressionNodeFunction * )
{
  int red = QgsExpressionUtils::getNativeIntValue( values.at( 0 ), parent );
  int green = QgsExpressionUtils::getNativeIntValue( values.at( 1 ), parent );
  int blue = QgsExpressionUtils::getNativeIntValue( values.at( 2 ), parent );
  QColor color = QColor( red, green, blue );
  if ( ! color.isValid() )
  {
    parent->setEvalErrorString( QObject::tr( "Cannot convert '%1:%2:%3' to color" ).arg( red ).arg( green ).arg( blue ) );
    color = QColor( 0, 0, 0 );
  }

  return QStringLiteral( "%1,%2,%3" ).arg( color.red() ).arg( color.green() ).arg( color.blue() );
}

static QVariant fcnTry( const QVariantList &values, const QgsExpressionContext *context, QgsExpression *parent, const QgsExpressionNodeFunction * )
{
  QgsExpressionNode *node = QgsExpressionUtils::getNode( values.at( 0 ), parent );
  QVariant value = node->eval( parent, context );
  if ( parent->hasEvalError() )
  {
    parent->setEvalErrorString( QString() );
    node = QgsExpressionUtils::getNode( values.at( 1 ), parent );
    ENSURE_NO_EVAL_ERROR
    value = node->eval( parent, context );
    ENSURE_NO_EVAL_ERROR
  }
  return value;
}

static QVariant fcnIf( const QVariantList &values, const QgsExpressionContext *context, QgsExpression *parent, const QgsExpressionNodeFunction * )
{
  QgsExpressionNode *node = QgsExpressionUtils::getNode( values.at( 0 ), parent );
  ENSURE_NO_EVAL_ERROR
  QVariant value = node->eval( parent, context );
  ENSURE_NO_EVAL_ERROR
  if ( value.toBool() )
  {
    node = QgsExpressionUtils::getNode( values.at( 1 ), parent );
    ENSURE_NO_EVAL_ERROR
    value = node->eval( parent, context );
    ENSURE_NO_EVAL_ERROR
  }
  else
  {
    node = QgsExpressionUtils::getNode( values.at( 2 ), parent );
    ENSURE_NO_EVAL_ERROR
    value = node->eval( parent, context );
    ENSURE_NO_EVAL_ERROR
  }
  return value;
}

static QVariant fncColorRgba( const QVariantList &values, const QgsExpressionContext *, QgsExpression *parent, const QgsExpressionNodeFunction * )
{
  int red = QgsExpressionUtils::getNativeIntValue( values.at( 0 ), parent );
  int green = QgsExpressionUtils::getNativeIntValue( values.at( 1 ), parent );
  int blue = QgsExpressionUtils::getNativeIntValue( values.at( 2 ), parent );
  int alpha = QgsExpressionUtils::getNativeIntValue( values.at( 3 ), parent );
  QColor color = QColor( red, green, blue, alpha );
  if ( ! color.isValid() )
  {
    parent->setEvalErrorString( QObject::tr( "Cannot convert '%1:%2:%3:%4' to color" ).arg( red ).arg( green ).arg( blue ).arg( alpha ) );
    color = QColor( 0, 0, 0 );
  }
  return QgsSymbolLayerUtils::encodeColor( color );
}

QVariant fcnRampColor( const QVariantList &values, const QgsExpressionContext *, QgsExpression *parent, const QgsExpressionNodeFunction * )
{
  QgsGradientColorRamp expRamp;
  const QgsColorRamp *ramp = nullptr;
  if ( values.at( 0 ).canConvert<QgsGradientColorRamp>() )
  {
    expRamp = QgsExpressionUtils::getRamp( values.at( 0 ), parent );
    ramp = &expRamp;
  }
  else
  {
    QString rampName = QgsExpressionUtils::getStringValue( values.at( 0 ), parent );
    ramp = QgsStyle::defaultStyle()->colorRampRef( rampName );
    if ( ! ramp )
    {
      parent->setEvalErrorString( QObject::tr( "\"%1\" is not a valid color ramp" ).arg( rampName ) );
      return QVariant();
    }
  }

  double value = QgsExpressionUtils::getDoubleValue( values.at( 1 ), parent );
  QColor color = ramp->color( value );
  return QgsSymbolLayerUtils::encodeColor( color );
}

static QVariant fcnColorHsl( const QVariantList &values, const QgsExpressionContext *, QgsExpression *parent, const QgsExpressionNodeFunction * )
{
  // Hue ranges from 0 - 360
  double hue = QgsExpressionUtils::getIntValue( values.at( 0 ), parent ) / 360.0;
  // Saturation ranges from 0 - 100
  double saturation = QgsExpressionUtils::getIntValue( values.at( 1 ), parent ) / 100.0;
  // Lightness ranges from 0 - 100
  double lightness = QgsExpressionUtils::getIntValue( values.at( 2 ), parent ) / 100.0;

  QColor color = QColor::fromHslF( hue, saturation, lightness );

  if ( ! color.isValid() )
  {
    parent->setEvalErrorString( QObject::tr( "Cannot convert '%1:%2:%3' to color" ).arg( hue ).arg( saturation ).arg( lightness ) );
    color = QColor( 0, 0, 0 );
  }

  return QStringLiteral( "%1,%2,%3" ).arg( color.red() ).arg( color.green() ).arg( color.blue() );
}

static QVariant fncColorHsla( const QVariantList &values, const QgsExpressionContext *, QgsExpression *parent, const QgsExpressionNodeFunction * )
{
  // Hue ranges from 0 - 360
  double hue = QgsExpressionUtils::getIntValue( values.at( 0 ), parent ) / 360.0;
  // Saturation ranges from 0 - 100
  double saturation = QgsExpressionUtils::getIntValue( values.at( 1 ), parent ) / 100.0;
  // Lightness ranges from 0 - 100
  double lightness = QgsExpressionUtils::getIntValue( values.at( 2 ), parent ) / 100.0;
  // Alpha ranges from 0 - 255
  double alpha = QgsExpressionUtils::getIntValue( values.at( 3 ), parent ) / 255.0;

  QColor color = QColor::fromHslF( hue, saturation, lightness, alpha );
  if ( ! color.isValid() )
  {
    parent->setEvalErrorString( QObject::tr( "Cannot convert '%1:%2:%3:%4' to color" ).arg( hue ).arg( saturation ).arg( lightness ).arg( alpha ) );
    color = QColor( 0, 0, 0 );
  }
  return QgsSymbolLayerUtils::encodeColor( color );
}

static QVariant fcnColorHsv( const QVariantList &values, const QgsExpressionContext *, QgsExpression *parent, const QgsExpressionNodeFunction * )
{
  // Hue ranges from 0 - 360
  double hue = QgsExpressionUtils::getIntValue( values.at( 0 ), parent ) / 360.0;
  // Saturation ranges from 0 - 100
  double saturation = QgsExpressionUtils::getIntValue( values.at( 1 ), parent ) / 100.0;
  // Value ranges from 0 - 100
  double value = QgsExpressionUtils::getIntValue( values.at( 2 ), parent ) / 100.0;

  QColor color = QColor::fromHsvF( hue, saturation, value );

  if ( ! color.isValid() )
  {
    parent->setEvalErrorString( QObject::tr( "Cannot convert '%1:%2:%3' to color" ).arg( hue ).arg( saturation ).arg( value ) );
    color = QColor( 0, 0, 0 );
  }

  return QStringLiteral( "%1,%2,%3" ).arg( color.red() ).arg( color.green() ).arg( color.blue() );
}

static QVariant fncColorHsva( const QVariantList &values, const QgsExpressionContext *, QgsExpression *parent, const QgsExpressionNodeFunction * )
{
  // Hue ranges from 0 - 360
  double hue = QgsExpressionUtils::getIntValue( values.at( 0 ), parent ) / 360.0;
  // Saturation ranges from 0 - 100
  double saturation = QgsExpressionUtils::getIntValue( values.at( 1 ), parent ) / 100.0;
  // Value ranges from 0 - 100
  double value = QgsExpressionUtils::getIntValue( values.at( 2 ), parent ) / 100.0;
  // Alpha ranges from 0 - 255
  double alpha = QgsExpressionUtils::getIntValue( values.at( 3 ), parent ) / 255.0;

  QColor color = QColor::fromHsvF( hue, saturation, value, alpha );
  if ( ! color.isValid() )
  {
    parent->setEvalErrorString( QObject::tr( "Cannot convert '%1:%2:%3:%4' to color" ).arg( hue ).arg( saturation ).arg( value ).arg( alpha ) );
    color = QColor( 0, 0, 0 );
  }
  return QgsSymbolLayerUtils::encodeColor( color );
}

static QVariant fcnColorCmyk( const QVariantList &values, const QgsExpressionContext *, QgsExpression *parent, const QgsExpressionNodeFunction * )
{
  // Cyan ranges from 0 - 100
  double cyan = QgsExpressionUtils::getIntValue( values.at( 0 ), parent ) / 100.0;
  // Magenta ranges from 0 - 100
  double magenta = QgsExpressionUtils::getIntValue( values.at( 1 ), parent ) / 100.0;
  // Yellow ranges from 0 - 100
  double yellow = QgsExpressionUtils::getIntValue( values.at( 2 ), parent ) / 100.0;
  // Black ranges from 0 - 100
  double black = QgsExpressionUtils::getIntValue( values.at( 3 ), parent ) / 100.0;

  QColor color = QColor::fromCmykF( cyan, magenta, yellow, black );

  if ( ! color.isValid() )
  {
    parent->setEvalErrorString( QObject::tr( "Cannot convert '%1:%2:%3:%4' to color" ).arg( cyan ).arg( magenta ).arg( yellow ).arg( black ) );
    color = QColor( 0, 0, 0 );
  }

  return QStringLiteral( "%1,%2,%3" ).arg( color.red() ).arg( color.green() ).arg( color.blue() );
}

static QVariant fncColorCmyka( const QVariantList &values, const QgsExpressionContext *, QgsExpression *parent, const QgsExpressionNodeFunction * )
{
  // Cyan ranges from 0 - 100
  double cyan = QgsExpressionUtils::getIntValue( values.at( 0 ), parent ) / 100.0;
  // Magenta ranges from 0 - 100
  double magenta = QgsExpressionUtils::getIntValue( values.at( 1 ), parent ) / 100.0;
  // Yellow ranges from 0 - 100
  double yellow = QgsExpressionUtils::getIntValue( values.at( 2 ), parent ) / 100.0;
  // Black ranges from 0 - 100
  double black = QgsExpressionUtils::getIntValue( values.at( 3 ), parent ) / 100.0;
  // Alpha ranges from 0 - 255
  double alpha = QgsExpressionUtils::getIntValue( values.at( 4 ), parent ) / 255.0;

  QColor color = QColor::fromCmykF( cyan, magenta, yellow, black, alpha );
  if ( ! color.isValid() )
  {
    parent->setEvalErrorString( QObject::tr( "Cannot convert '%1:%2:%3:%4:%5' to color" ).arg( cyan ).arg( magenta ).arg( yellow ).arg( black ).arg( alpha ) );
    color = QColor( 0, 0, 0 );
  }
  return QgsSymbolLayerUtils::encodeColor( color );
}

static QVariant fncColorPart( const QVariantList &values, const QgsExpressionContext *, QgsExpression *parent, const QgsExpressionNodeFunction * )
{
  QColor color = QgsSymbolLayerUtils::decodeColor( values.at( 0 ).toString() );
  if ( ! color.isValid() )
  {
    parent->setEvalErrorString( QObject::tr( "Cannot convert '%1' to color" ).arg( values.at( 0 ).toString() ) );
    return QVariant();
  }

  QString part = QgsExpressionUtils::getStringValue( values.at( 1 ), parent );
  if ( part.compare( QLatin1String( "red" ), Qt::CaseInsensitive ) == 0 )
    return color.red();
  else if ( part.compare( QLatin1String( "green" ), Qt::CaseInsensitive ) == 0 )
    return color.green();
  else if ( part.compare( QLatin1String( "blue" ), Qt::CaseInsensitive ) == 0 )
    return color.blue();
  else if ( part.compare( QLatin1String( "alpha" ), Qt::CaseInsensitive ) == 0 )
    return color.alpha();
  else if ( part.compare( QLatin1String( "hue" ), Qt::CaseInsensitive ) == 0 )
    return color.hsvHueF() * 360;
  else if ( part.compare( QLatin1String( "saturation" ), Qt::CaseInsensitive ) == 0 )
    return color.hsvSaturationF() * 100;
  else if ( part.compare( QLatin1String( "value" ), Qt::CaseInsensitive ) == 0 )
    return color.valueF() * 100;
  else if ( part.compare( QLatin1String( "hsl_hue" ), Qt::CaseInsensitive ) == 0 )
    return color.hslHueF() * 360;
  else if ( part.compare( QLatin1String( "hsl_saturation" ), Qt::CaseInsensitive ) == 0 )
    return color.hslSaturationF() * 100;
  else if ( part.compare( QLatin1String( "lightness" ), Qt::CaseInsensitive ) == 0 )
    return color.lightnessF() * 100;
  else if ( part.compare( QLatin1String( "cyan" ), Qt::CaseInsensitive ) == 0 )
    return color.cyanF() * 100;
  else if ( part.compare( QLatin1String( "magenta" ), Qt::CaseInsensitive ) == 0 )
    return color.magentaF() * 100;
  else if ( part.compare( QLatin1String( "yellow" ), Qt::CaseInsensitive ) == 0 )
    return color.yellowF() * 100;
  else if ( part.compare( QLatin1String( "black" ), Qt::CaseInsensitive ) == 0 )
    return color.blackF() * 100;

  parent->setEvalErrorString( QObject::tr( "Unknown color component '%1'" ).arg( part ) );
  return QVariant();
}

static QVariant fcnCreateRamp( const QVariantList &values, const QgsExpressionContext *, QgsExpression *parent, const QgsExpressionNodeFunction * )
{
  const QVariantMap map = QgsExpressionUtils::getMapValue( values.at( 0 ), parent );
  if ( map.count() < 1 )
  {
    parent->setEvalErrorString( QObject::tr( "A minimum of two colors is required to create a ramp" ) );
    return QVariant();
  }

  QList< QColor > colors;
  QgsGradientStopsList stops;
  for ( QVariantMap::const_iterator it = map.constBegin(); it != map.constEnd(); ++it )
  {
    colors << QgsSymbolLayerUtils::decodeColor( it.value().toString() );
    if ( !colors.last().isValid() )
    {
      parent->setEvalErrorString( QObject::tr( "Cannot convert '%1' to color" ).arg( it.value().toString() ) );
      return QVariant();
    }

    double step = it.key().toDouble();
    if ( it == map.constBegin() )
    {
      if ( step != 0.0 )
        stops << QgsGradientStop( step, colors.last() );
    }
    else if ( it == map.constEnd() )
    {
      if ( step != 1.0 )
        stops << QgsGradientStop( step, colors.last() );
    }
    else
    {
      stops << QgsGradientStop( step, colors.last() );
    }
  }
  bool discrete = values.at( 1 ).toBool();

  return QVariant::fromValue( QgsGradientColorRamp( colors.first(), colors.last(), discrete, stops ) );
}

static QVariant fncSetColorPart( const QVariantList &values, const QgsExpressionContext *, QgsExpression *parent, const QgsExpressionNodeFunction * )
{
  QColor color = QgsSymbolLayerUtils::decodeColor( values.at( 0 ).toString() );
  if ( ! color.isValid() )
  {
    parent->setEvalErrorString( QObject::tr( "Cannot convert '%1' to color" ).arg( values.at( 0 ).toString() ) );
    return QVariant();
  }

  QString part = QgsExpressionUtils::getStringValue( values.at( 1 ), parent );
  int value = QgsExpressionUtils::getNativeIntValue( values.at( 2 ), parent );
  if ( part.compare( QLatin1String( "red" ), Qt::CaseInsensitive ) == 0 )
    color.setRed( value );
  else if ( part.compare( QLatin1String( "green" ), Qt::CaseInsensitive ) == 0 )
    color.setGreen( value );
  else if ( part.compare( QLatin1String( "blue" ), Qt::CaseInsensitive ) == 0 )
    color.setBlue( value );
  else if ( part.compare( QLatin1String( "alpha" ), Qt::CaseInsensitive ) == 0 )
    color.setAlpha( value );
  else if ( part.compare( QLatin1String( "hue" ), Qt::CaseInsensitive ) == 0 )
    color.setHsv( value, color.hsvSaturation(), color.value(), color.alpha() );
  else if ( part.compare( QLatin1String( "saturation" ), Qt::CaseInsensitive ) == 0 )
    color.setHsvF( color.hsvHueF(), value / 100.0, color.valueF(), color.alphaF() );
  else if ( part.compare( QLatin1String( "value" ), Qt::CaseInsensitive ) == 0 )
    color.setHsvF( color.hsvHueF(), color.hsvSaturationF(), value / 100.0, color.alphaF() );
  else if ( part.compare( QLatin1String( "hsl_hue" ), Qt::CaseInsensitive ) == 0 )
    color.setHsl( value, color.hslSaturation(), color.lightness(), color.alpha() );
  else if ( part.compare( QLatin1String( "hsl_saturation" ), Qt::CaseInsensitive ) == 0 )
    color.setHslF( color.hslHueF(), value / 100.0, color.lightnessF(), color.alphaF() );
  else if ( part.compare( QLatin1String( "lightness" ), Qt::CaseInsensitive ) == 0 )
    color.setHslF( color.hslHueF(), color.hslSaturationF(), value / 100.0, color.alphaF() );
  else if ( part.compare( QLatin1String( "cyan" ), Qt::CaseInsensitive ) == 0 )
    color.setCmykF( value / 100.0, color.magentaF(), color.yellowF(), color.blackF(), color.alphaF() );
  else if ( part.compare( QLatin1String( "magenta" ), Qt::CaseInsensitive ) == 0 )
    color.setCmykF( color.cyanF(), value / 100.0, color.yellowF(), color.blackF(), color.alphaF() );
  else if ( part.compare( QLatin1String( "yellow" ), Qt::CaseInsensitive ) == 0 )
    color.setCmykF( color.cyanF(), color.magentaF(), value / 100.0, color.blackF(), color.alphaF() );
  else if ( part.compare( QLatin1String( "black" ), Qt::CaseInsensitive ) == 0 )
    color.setCmykF( color.cyanF(), color.magentaF(), color.yellowF(), value / 100.0, color.alphaF() );
  else
  {
    parent->setEvalErrorString( QObject::tr( "Unknown color component '%1'" ).arg( part ) );
    return QVariant();
  }
  return QgsSymbolLayerUtils::encodeColor( color );
}

static QVariant fncDarker( const QVariantList &values, const QgsExpressionContext *, QgsExpression *parent, const QgsExpressionNodeFunction * )
{
  QColor color = QgsSymbolLayerUtils::decodeColor( values.at( 0 ).toString() );
  if ( ! color.isValid() )
  {
    parent->setEvalErrorString( QObject::tr( "Cannot convert '%1' to color" ).arg( values.at( 0 ).toString() ) );
    return QVariant();
  }

  color = color.darker( QgsExpressionUtils::getNativeIntValue( values.at( 1 ), parent ) );

  return QgsSymbolLayerUtils::encodeColor( color );
}

static QVariant fncLighter( const QVariantList &values, const QgsExpressionContext *, QgsExpression *parent, const QgsExpressionNodeFunction * )
{
  QColor color = QgsSymbolLayerUtils::decodeColor( values.at( 0 ).toString() );
  if ( ! color.isValid() )
  {
    parent->setEvalErrorString( QObject::tr( "Cannot convert '%1' to color" ).arg( values.at( 0 ).toString() ) );
    return QVariant();
  }

  color = color.lighter( QgsExpressionUtils::getNativeIntValue( values.at( 1 ), parent ) );

  return QgsSymbolLayerUtils::encodeColor( color );
}

static QVariant fcnGetGeometry( const QVariantList &values, const QgsExpressionContext *, QgsExpression *parent, const QgsExpressionNodeFunction * )
{
  QgsFeature feat = QgsExpressionUtils::getFeature( values.at( 0 ), parent );
  QgsGeometry geom = feat.geometry();
  if ( !geom.isNull() )
    return QVariant::fromValue( geom );
  return QVariant();
}

static QVariant fcnTransformGeometry( const QVariantList &values, const QgsExpressionContext *context, QgsExpression *parent, const QgsExpressionNodeFunction * )
{
  QgsGeometry fGeom = QgsExpressionUtils::getGeometry( values.at( 0 ), parent );
  QString sAuthId = QgsExpressionUtils::getStringValue( values.at( 1 ), parent );
  QString dAuthId = QgsExpressionUtils::getStringValue( values.at( 2 ), parent );

  QgsCoordinateReferenceSystem s = QgsCoordinateReferenceSystem::fromOgcWmsCrs( sAuthId );
  if ( ! s.isValid() )
    return QVariant::fromValue( fGeom );
  QgsCoordinateReferenceSystem d = QgsCoordinateReferenceSystem::fromOgcWmsCrs( dAuthId );
  if ( ! d.isValid() )
    return QVariant::fromValue( fGeom );

  QgsCoordinateTransformContext tContext;
  if ( context )
    tContext = context->variable( QStringLiteral( "_project_transform_context" ) ).value<QgsCoordinateTransformContext>();
  QgsCoordinateTransform t( s, d, tContext );
  try
  {
    if ( fGeom.transform( t ) == 0 )
      return QVariant::fromValue( fGeom );
  }
  catch ( QgsCsException &cse )
  {
    QgsMessageLog::logMessage( QObject::tr( "Transform error caught in transform() function: %1" ).arg( cse.what() ) );
    return QVariant();
  }
  return QVariant();
}


static QVariant fcnGetFeatureById( const QVariantList &values, const QgsExpressionContext *, QgsExpression *parent, const QgsExpressionNodeFunction * )
{
  QVariant result;
  QgsVectorLayer *vl = QgsExpressionUtils::getVectorLayer( values.at( 0 ), parent );
  if ( vl )
  {
    QgsFeatureId fid = QgsExpressionUtils::getIntValue( values.at( 1 ), parent );

    QgsFeatureRequest req;
    req.setFilterFid( fid );
    req.setTimeout( 10000 );
    req.setRequestMayBeNested( true );
    QgsFeatureIterator fIt = vl->getFeatures( req );

    QgsFeature fet;
    if ( fIt.nextFeature( fet ) )
      result = QVariant::fromValue( fet );
  }

  return result;
}

static QVariant fcnGetFeature( const QVariantList &values, const QgsExpressionContext *context, QgsExpression *parent, const QgsExpressionNodeFunction * )
{
  //arguments: 1. layer id / name, 2. key attribute, 3. eq value

  std::unique_ptr<QgsVectorLayerFeatureSource> featureSource = QgsExpressionUtils::getFeatureSource( values.at( 0 ), parent );

  //no layer found
  if ( !featureSource )
  {
    return QVariant();
  }

  QString attribute = QgsExpressionUtils::getStringValue( values.at( 1 ), parent );
  int attributeId = featureSource->fields().lookupField( attribute );
  if ( attributeId == -1 )
  {
    return QVariant();
  }

  const QVariant &attVal = values.at( 2 );

  const QString cacheValueKey = QStringLiteral( "getfeature:%1:%2:%3" ).arg( featureSource->id(), QString::number( attributeId ), attVal.toString() );
  if ( context && context->hasCachedValue( cacheValueKey ) )
  {
    return context->cachedValue( cacheValueKey );
  }

  QgsFeatureRequest req;
  req.setFilterExpression( QStringLiteral( "%1=%2" ).arg( QgsExpression::quotedColumnRef( attribute ),
                           QgsExpression::quotedString( attVal.toString() ) ) );
  req.setLimit( 1 );
  req.setTimeout( 10000 );
  req.setRequestMayBeNested( true );
  if ( !parent->needsGeometry() )
  {
    req.setFlags( QgsFeatureRequest::NoGeometry );
  }
  QgsFeatureIterator fIt = featureSource->getFeatures( req );

  QgsFeature fet;
  QVariant res;
  if ( fIt.nextFeature( fet ) )
  {
    res = QVariant::fromValue( fet );
  }

  if ( context )
    context->setCachedValue( cacheValueKey, res );
  return res;
}

static QVariant fcnRepresentValue( const QVariantList &values, const QgsExpressionContext *context, QgsExpression *parent, const QgsExpressionNodeFunction *node )
{
  QVariant result;
  QString fieldName;

  if ( context )
  {
    if ( !values.isEmpty() )
    {
      QgsExpressionNodeColumnRef *col = dynamic_cast<QgsExpressionNodeColumnRef *>( node->args()->at( 0 ) );
      if ( col && ( values.size() == 1 || !values.at( 1 ).isValid() ) )
        fieldName = col->name();
      else if ( values.size() == 2 )
        fieldName = QgsExpressionUtils::getStringValue( values.at( 1 ), parent );
    }

    QVariant value = values.at( 0 );

    const QgsFields fields = context->fields();
    int fieldIndex = fields.lookupField( fieldName );

    if ( fieldIndex == -1 )
    {
      parent->setEvalErrorString( QCoreApplication::translate( "expression", "%1: Field not found %2" ).arg( QStringLiteral( "represent_value" ), fieldName ) );
    }
    else
    {
      QgsVectorLayer *layer = QgsExpressionUtils::getVectorLayer( context->variable( QStringLiteral( "layer" ) ), parent );

      const QString cacheValueKey = QStringLiteral( "repvalfcnval:%1:%2:%3" ).arg( layer ? layer->id() : QStringLiteral( "[None]" ), fieldName, value.toString() );
      if ( context->hasCachedValue( cacheValueKey ) )
      {
        return context->cachedValue( cacheValueKey );
      }

      const QgsEditorWidgetSetup setup = fields.at( fieldIndex ).editorWidgetSetup();
      const QgsFieldFormatter *formatter = QgsApplication::fieldFormatterRegistry()->fieldFormatter( setup.type() );

      const QString cacheKey = QStringLiteral( "repvalfcn:%1:%2" ).arg( layer ? layer->id() : QStringLiteral( "[None]" ), fieldName );

      QVariant cache;
      if ( !context->hasCachedValue( cacheKey ) )
      {
        cache = formatter->createCache( layer, fieldIndex, setup.config() );
        context->setCachedValue( cacheKey, cache );
      }
      else
        cache = context->cachedValue( cacheKey );

      result = formatter->representValue( layer, fieldIndex, setup.config(), cache, value );

      context->setCachedValue( cacheValueKey, result );
    }
  }
  else
  {
    parent->setEvalErrorString( QCoreApplication::translate( "expression", "%1: function cannot be evaluated without a context." ).arg( QStringLiteral( "represent_value" ), fieldName ) );
  }

  return result;
}

static QVariant fcnGetLayerProperty( const QVariantList &values, const QgsExpressionContext *, QgsExpression *parent, const QgsExpressionNodeFunction * )
{
  QgsMapLayer *layer = QgsExpressionUtils::getMapLayer( values.at( 0 ), parent );

  if ( !layer )
    return QVariant();

  // here, we always prefer the layer metadata values over the older server-specific published values
  QString layerProperty = QgsExpressionUtils::getStringValue( values.at( 1 ), parent );
  if ( QString::compare( layerProperty, QStringLiteral( "name" ), Qt::CaseInsensitive ) == 0 )
    return layer->name();
  else if ( QString::compare( layerProperty, QStringLiteral( "id" ), Qt::CaseInsensitive ) == 0 )
    return layer->id();
  else if ( QString::compare( layerProperty, QStringLiteral( "title" ), Qt::CaseInsensitive ) == 0 )
    return !layer->metadata().title().isEmpty() ? layer->metadata().title() : layer->title();
  else if ( QString::compare( layerProperty, QStringLiteral( "abstract" ), Qt::CaseInsensitive ) == 0 )
    return !layer->metadata().abstract().isEmpty() ? layer->metadata().abstract() : layer->abstract();
  else if ( QString::compare( layerProperty, QStringLiteral( "keywords" ), Qt::CaseInsensitive ) == 0 )
  {
    QStringList keywords;
    const QgsAbstractMetadataBase::KeywordMap keywordMap = layer->metadata().keywords();
    for ( auto it = keywordMap.constBegin(); it != keywordMap.constEnd(); ++it )
    {
      keywords.append( it.value() );
    }
    if ( !keywords.isEmpty() )
      return keywords;
    return layer->keywordList();
  }
  else if ( QString::compare( layerProperty, QStringLiteral( "data_url" ), Qt::CaseInsensitive ) == 0 )
    return layer->dataUrl();
  else if ( QString::compare( layerProperty, QStringLiteral( "attribution" ), Qt::CaseInsensitive ) == 0 )
  {
    return !layer->metadata().rights().isEmpty() ? QVariant( layer->metadata().rights() ) : QVariant( layer->attribution() );
  }
  else if ( QString::compare( layerProperty, QStringLiteral( "attribution_url" ), Qt::CaseInsensitive ) == 0 )
    return layer->attributionUrl();
  else if ( QString::compare( layerProperty, QStringLiteral( "source" ), Qt::CaseInsensitive ) == 0 )
    return layer->publicSource();
  else if ( QString::compare( layerProperty, QStringLiteral( "min_scale" ), Qt::CaseInsensitive ) == 0 )
    return layer->minimumScale();
  else if ( QString::compare( layerProperty, QStringLiteral( "max_scale" ), Qt::CaseInsensitive ) == 0 )
    return layer->maximumScale();
  else if ( QString::compare( layerProperty, QStringLiteral( "is_editable" ), Qt::CaseInsensitive ) == 0 )
    return layer->isEditable();
  else if ( QString::compare( layerProperty, QStringLiteral( "crs" ), Qt::CaseInsensitive ) == 0 )
    return layer->crs().authid();
  else if ( QString::compare( layerProperty, QStringLiteral( "crs_definition" ), Qt::CaseInsensitive ) == 0 )
    return layer->crs().toProj();
  else if ( QString::compare( layerProperty, QStringLiteral( "crs_description" ), Qt::CaseInsensitive ) == 0 )
    return layer->crs().description();
  else if ( QString::compare( layerProperty, QStringLiteral( "extent" ), Qt::CaseInsensitive ) == 0 )
  {
    QgsGeometry extentGeom = QgsGeometry::fromRect( layer->extent() );
    QVariant result = QVariant::fromValue( extentGeom );
    return result;
  }
  else if ( QString::compare( layerProperty, QStringLiteral( "distance_units" ), Qt::CaseInsensitive ) == 0 )
    return QgsUnitTypes::encodeUnit( layer->crs().mapUnits() );
  else if ( QString::compare( layerProperty, QStringLiteral( "type" ), Qt::CaseInsensitive ) == 0 )
  {
    switch ( layer->type() )
    {
      case QgsMapLayerType::VectorLayer:
        return QCoreApplication::translate( "expressions", "Vector" );
      case QgsMapLayerType::RasterLayer:
        return QCoreApplication::translate( "expressions", "Raster" );
      case QgsMapLayerType::MeshLayer:
        return QCoreApplication::translate( "expressions", "Mesh" );
      case QgsMapLayerType::VectorTileLayer:
        return QCoreApplication::translate( "expressions", "Vector Tile" );
      case QgsMapLayerType::PluginLayer:
        return QCoreApplication::translate( "expressions", "Plugin" );
      case QgsMapLayerType::AnnotationLayer:
        return QCoreApplication::translate( "expressions", "Annotation" );
    }
  }
  else
  {
    //vector layer methods
    QgsVectorLayer *vLayer = qobject_cast< QgsVectorLayer * >( layer );
    if ( vLayer )
    {
      if ( QString::compare( layerProperty, QStringLiteral( "storage_type" ), Qt::CaseInsensitive ) == 0 )
        return vLayer->storageType();
      else if ( QString::compare( layerProperty, QStringLiteral( "geometry_type" ), Qt::CaseInsensitive ) == 0 )
        return QgsWkbTypes::geometryDisplayString( vLayer->geometryType() );
      else if ( QString::compare( layerProperty, QStringLiteral( "feature_count" ), Qt::CaseInsensitive ) == 0 )
        return QVariant::fromValue( vLayer->featureCount() );
      else if ( QString::compare( layerProperty, QStringLiteral( "path" ), Qt::CaseInsensitive ) == 0 )
      {
        if ( vLayer->dataProvider() )
        {
          const QVariantMap decodedUri = QgsProviderRegistry::instance()->decodeUri( layer->providerType(), layer->dataProvider()->dataSourceUri() );
          return decodedUri.value( QStringLiteral( "path" ) );
        }
      }
    }
  }

  return QVariant();
}

static QVariant fcnDecodeUri( const QVariantList &values, const QgsExpressionContext *, QgsExpression *parent, const QgsExpressionNodeFunction * )
{
  QgsMapLayer *layer = QgsExpressionUtils::getMapLayer( values.at( 0 ), parent );
  if ( !layer )
  {
    parent->setEvalErrorString( QObject::tr( "Cannot find layer %1" ).arg( values.at( 0 ).toString() ) );
    return QVariant();
  }

  if ( !layer->dataProvider() )
  {
    parent->setEvalErrorString( QObject::tr( "Layer %1 has invalid data provider" ).arg( layer->name() ) );
    return QVariant();
  }

  const QString uriPart = values.at( 1 ).toString();

  const QVariantMap decodedUri = QgsProviderRegistry::instance()->decodeUri( layer->providerType(), layer->dataProvider()->dataSourceUri() );

  if ( !uriPart.isNull() )
  {
    return decodedUri.value( values.at( 1 ).toString() );
  }
  else
  {
    return decodedUri;
  }
}

static QVariant fcnGetRasterBandStat( const QVariantList &values, const QgsExpressionContext *, QgsExpression *parent, const QgsExpressionNodeFunction * )
{
  QString layerIdOrName = QgsExpressionUtils::getStringValue( values.at( 0 ), parent );

  //try to find a matching layer by name
  QgsMapLayer *layer = QgsProject::instance()->mapLayer( layerIdOrName ); //search by id first
  if ( !layer )
  {
    QList<QgsMapLayer *> layersByName = QgsProject::instance()->mapLayersByName( layerIdOrName );
    if ( !layersByName.isEmpty() )
    {
      layer = layersByName.at( 0 );
    }
  }

  if ( !layer )
    return QVariant();

  QgsRasterLayer *rl = qobject_cast< QgsRasterLayer * >( layer );
  if ( !rl )
    return QVariant();

  int band = QgsExpressionUtils::getNativeIntValue( values.at( 1 ), parent );
  if ( band < 1 || band > rl->bandCount() )
  {
    parent->setEvalErrorString( QObject::tr( "Invalid band number %1 for layer %2" ).arg( band ).arg( layerIdOrName ) );
    return QVariant();
  }

  QString layerProperty = QgsExpressionUtils::getStringValue( values.at( 2 ), parent );
  int stat = 0;

  if ( QString::compare( layerProperty, QStringLiteral( "avg" ), Qt::CaseInsensitive ) == 0 )
    stat = QgsRasterBandStats::Mean;
  else if ( QString::compare( layerProperty, QStringLiteral( "stdev" ), Qt::CaseInsensitive ) == 0 )
    stat = QgsRasterBandStats::StdDev;
  else if ( QString::compare( layerProperty, QStringLiteral( "min" ), Qt::CaseInsensitive ) == 0 )
    stat = QgsRasterBandStats::Min;
  else if ( QString::compare( layerProperty, QStringLiteral( "max" ), Qt::CaseInsensitive ) == 0 )
    stat = QgsRasterBandStats::Max;
  else if ( QString::compare( layerProperty, QStringLiteral( "range" ), Qt::CaseInsensitive ) == 0 )
    stat = QgsRasterBandStats::Range;
  else if ( QString::compare( layerProperty, QStringLiteral( "sum" ), Qt::CaseInsensitive ) == 0 )
    stat = QgsRasterBandStats::Sum;
  else
  {
    parent->setEvalErrorString( QObject::tr( "Invalid raster statistic: '%1'" ).arg( layerProperty ) );
    return QVariant();
  }

  QgsRasterBandStats stats = rl->dataProvider()->bandStatistics( band, stat );
  switch ( stat )
  {
    case QgsRasterBandStats::Mean:
      return stats.mean;
    case QgsRasterBandStats::StdDev:
      return stats.stdDev;
    case QgsRasterBandStats::Min:
      return stats.minimumValue;
    case QgsRasterBandStats::Max:
      return stats.maximumValue;
    case QgsRasterBandStats::Range:
      return stats.range;
    case QgsRasterBandStats::Sum:
      return stats.sum;
  }
  return QVariant();
}

static QVariant fcnArray( const QVariantList &values, const QgsExpressionContext *, QgsExpression *, const QgsExpressionNodeFunction * )
{
  return values;
}

static QVariant fcnArraySort( const QVariantList &values, const QgsExpressionContext *, QgsExpression *parent, const QgsExpressionNodeFunction * )
{
  QVariantList list = QgsExpressionUtils::getListValue( values.at( 0 ), parent );
  bool ascending = values.value( 1 ).toBool();
  std::sort( list.begin(), list.end(), [ascending]( QVariant a, QVariant b ) -> bool { return ( !ascending ? qgsVariantLessThan( b, a ) : qgsVariantLessThan( a, b ) ); } );
  return list;
}

static QVariant fcnArrayLength( const QVariantList &values, const QgsExpressionContext *, QgsExpression *parent, const QgsExpressionNodeFunction * )
{
  return QgsExpressionUtils::getListValue( values.at( 0 ), parent ).length();
}

static QVariant fcnArrayContains( const QVariantList &values, const QgsExpressionContext *, QgsExpression *parent, const QgsExpressionNodeFunction * )
{
  return QVariant( QgsExpressionUtils::getListValue( values.at( 0 ), parent ).contains( values.at( 1 ) ) );
}

static QVariant fcnArrayAll( const QVariantList &values, const QgsExpressionContext *, QgsExpression *parent, const QgsExpressionNodeFunction * )
{
  QVariantList listA = QgsExpressionUtils::getListValue( values.at( 0 ), parent );
  QVariantList listB = QgsExpressionUtils::getListValue( values.at( 1 ), parent );
  int match = 0;
  for ( const auto &item : listB )
  {
    if ( listA.contains( item ) )
      match++;
  }

  return QVariant( match == listB.count() );
}

static QVariant fcnArrayFind( const QVariantList &values, const QgsExpressionContext *, QgsExpression *parent, const QgsExpressionNodeFunction * )
{
  return QgsExpressionUtils::getListValue( values.at( 0 ), parent ).indexOf( values.at( 1 ) );
}

static QVariant fcnArrayGet( const QVariantList &values, const QgsExpressionContext *, QgsExpression *parent, const QgsExpressionNodeFunction * )
{
  const QVariantList list = QgsExpressionUtils::getListValue( values.at( 0 ), parent );
  const int pos = QgsExpressionUtils::getNativeIntValue( values.at( 1 ), parent );
  if ( pos < 0 || pos >= list.length() ) return QVariant();
  return list.at( pos );
}

static QVariant fcnArrayFirst( const QVariantList &values, const QgsExpressionContext *, QgsExpression *parent, const QgsExpressionNodeFunction * )
{
  const QVariantList list = QgsExpressionUtils::getListValue( values.at( 0 ), parent );
  return list.value( 0 );
}

static QVariant fcnArrayLast( const QVariantList &values, const QgsExpressionContext *, QgsExpression *parent, const QgsExpressionNodeFunction * )
{
  const QVariantList list = QgsExpressionUtils::getListValue( values.at( 0 ), parent );
  return list.value( list.size() - 1 );
}

static QVariant convertToSameType( const QVariant &value, QVariant::Type type )
{
  QVariant result = value;
  result.convert( static_cast<int>( type ) );
  return result;
}

static QVariant fcnArrayAppend( const QVariantList &values, const QgsExpressionContext *, QgsExpression *parent, const QgsExpressionNodeFunction * )
{
  QVariantList list = QgsExpressionUtils::getListValue( values.at( 0 ), parent );
  list.append( values.at( 1 ) );
  return convertToSameType( list, values.at( 0 ).type() );
}

static QVariant fcnArrayPrepend( const QVariantList &values, const QgsExpressionContext *, QgsExpression *parent, const QgsExpressionNodeFunction * )
{
  QVariantList list = QgsExpressionUtils::getListValue( values.at( 0 ), parent );
  list.prepend( values.at( 1 ) );
  return convertToSameType( list, values.at( 0 ).type() );
}

static QVariant fcnArrayInsert( const QVariantList &values, const QgsExpressionContext *, QgsExpression *parent, const QgsExpressionNodeFunction * )
{
  QVariantList list = QgsExpressionUtils::getListValue( values.at( 0 ), parent );
  list.insert( QgsExpressionUtils::getNativeIntValue( values.at( 1 ), parent ), values.at( 2 ) );
  return convertToSameType( list, values.at( 0 ).type() );
}

static QVariant fcnArrayRemoveAt( const QVariantList &values, const QgsExpressionContext *, QgsExpression *parent, const QgsExpressionNodeFunction * )
{
  QVariantList list = QgsExpressionUtils::getListValue( values.at( 0 ), parent );
  list.removeAt( QgsExpressionUtils::getNativeIntValue( values.at( 1 ), parent ) );
  return convertToSameType( list, values.at( 0 ).type() );
}

static QVariant fcnArrayRemoveAll( const QVariantList &values, const QgsExpressionContext *, QgsExpression *parent, const QgsExpressionNodeFunction * )
{
  QVariantList list = QgsExpressionUtils::getListValue( values.at( 0 ), parent );
  list.removeAll( values.at( 1 ) );
  return convertToSameType( list, values.at( 0 ).type() );
}

static QVariant fcnArrayCat( const QVariantList &values, const QgsExpressionContext *, QgsExpression *parent, const QgsExpressionNodeFunction * )
{
  QVariantList list;
  for ( const QVariant &cur : values )
  {
    list += QgsExpressionUtils::getListValue( cur, parent );
  }
  return convertToSameType( list, values.at( 0 ).type() );
}

static QVariant fcnArraySlice( const QVariantList &values, const QgsExpressionContext *, QgsExpression *parent, const QgsExpressionNodeFunction * )
{
  QVariantList list = QgsExpressionUtils::getListValue( values.at( 0 ), parent );
  int start_pos = QgsExpressionUtils::getNativeIntValue( values.at( 1 ), parent );
  const int end_pos = QgsExpressionUtils::getNativeIntValue( values.at( 2 ), parent );
  int slice_length = 0;
  // negative positions means positions taken relative to the end of the array
  if ( start_pos < 0 )
  {
    start_pos = list.length() + start_pos;
  }
  if ( end_pos >= 0 )
  {
    slice_length = end_pos - start_pos + 1;
  }
  else
  {
    slice_length = list.length() + end_pos - start_pos + 1;
  }
  //avoid negative lengths in QList.mid function
  if ( slice_length < 0 )
  {
    slice_length = 0;
  }
  list = list.mid( start_pos, slice_length );
  return list;
}

static QVariant fcnArrayReverse( const QVariantList &values, const QgsExpressionContext *, QgsExpression *parent, const QgsExpressionNodeFunction * )
{
  QVariantList list = QgsExpressionUtils::getListValue( values.at( 0 ), parent );
  std::reverse( list.begin(), list.end() );
  return list;
}

static QVariant fcnArrayIntersect( const QVariantList &values, const QgsExpressionContext *, QgsExpression *parent, const QgsExpressionNodeFunction * )
{
  const QVariantList array1 = QgsExpressionUtils::getListValue( values.at( 0 ), parent );
  const QVariantList array2 = QgsExpressionUtils::getListValue( values.at( 1 ), parent );
  for ( const QVariant &cur : array2 )
  {
    if ( array1.contains( cur ) )
      return QVariant( true );
  }
  return QVariant( false );
}

static QVariant fcnArrayDistinct( const QVariantList &values, const QgsExpressionContext *, QgsExpression *parent, const QgsExpressionNodeFunction * )
{
  QVariantList array = QgsExpressionUtils::getListValue( values.at( 0 ), parent );

  QVariantList distinct;

  for ( QVariantList::const_iterator it = array.constBegin(); it != array.constEnd(); ++it )
  {
    if ( !distinct.contains( *it ) )
    {
      distinct += ( *it );
    }
  }

  return distinct;
}

static QVariant fcnArrayToString( const QVariantList &values, const QgsExpressionContext *, QgsExpression *parent, const QgsExpressionNodeFunction * )
{
  QVariantList array = QgsExpressionUtils::getListValue( values.at( 0 ), parent );
  QString delimiter = QgsExpressionUtils::getStringValue( values.at( 1 ), parent );
  QString empty = QgsExpressionUtils::getStringValue( values.at( 2 ), parent );

  QString str;

  for ( QVariantList::const_iterator it = array.constBegin(); it != array.constEnd(); ++it )
  {
    str += ( !( *it ).toString().isEmpty() ) ? ( *it ).toString() : empty;
    if ( it != ( array.constEnd() - 1 ) )
    {
      str += delimiter;
    }
  }

  return QVariant( str );
}

static QVariant fcnStringToArray( const QVariantList &values, const QgsExpressionContext *, QgsExpression *parent, const QgsExpressionNodeFunction * )
{
  QString str = QgsExpressionUtils::getStringValue( values.at( 0 ), parent );
  QString delimiter = QgsExpressionUtils::getStringValue( values.at( 1 ), parent );
  QString empty = QgsExpressionUtils::getStringValue( values.at( 2 ), parent );

  QStringList list = str.split( delimiter );
  QVariantList array;

  for ( QStringList::const_iterator it = list.constBegin(); it != list.constEnd(); ++it )
  {
    array += ( !( *it ).isEmpty() ) ? *it : empty;
  }

  return array;
}

static QVariant fcnLoadJson( const QVariantList &values, const QgsExpressionContext *, QgsExpression *parent, const QgsExpressionNodeFunction * )
{
  QString str = QgsExpressionUtils::getStringValue( values.at( 0 ), parent );
  QJsonDocument document = QJsonDocument::fromJson( str.toUtf8() );
  if ( document.isNull() )
    return QVariant();

  return document.toVariant();
}

static QVariant fcnWriteJson( const QVariantList &values, const QgsExpressionContext *, QgsExpression *parent, const QgsExpressionNodeFunction * )
{
  Q_UNUSED( parent )
  QJsonDocument document = QJsonDocument::fromVariant( values.at( 0 ) );
  return document.toJson( QJsonDocument::Compact );
}

static QVariant fcnHstoreToMap( const QVariantList &values, const QgsExpressionContext *, QgsExpression *parent, const QgsExpressionNodeFunction * )
{
  QString str = QgsExpressionUtils::getStringValue( values.at( 0 ), parent );
  if ( str.isEmpty() )
    return QVariantMap();
  str = str.trimmed();

  return QgsHstoreUtils::parse( str );
}

static QVariant fcnMapToHstore( const QVariantList &values, const QgsExpressionContext *, QgsExpression *parent, const QgsExpressionNodeFunction * )
{
  QVariantMap map = QgsExpressionUtils::getMapValue( values.at( 0 ), parent );
  return QgsHstoreUtils::build( map );
}

static QVariant fcnMap( const QVariantList &values, const QgsExpressionContext *, QgsExpression *parent, const QgsExpressionNodeFunction * )
{
  QVariantMap result;
  for ( int i = 0; i + 1 < values.length(); i += 2 )
  {
    result.insert( QgsExpressionUtils::getStringValue( values.at( i ), parent ), values.at( i + 1 ) );
  }
  return result;
}

static QVariant fcnMapGet( const QVariantList &values, const QgsExpressionContext *, QgsExpression *parent, const QgsExpressionNodeFunction * )
{
  return QgsExpressionUtils::getMapValue( values.at( 0 ), parent ).value( values.at( 1 ).toString() );
}

static QVariant fcnMapExist( const QVariantList &values, const QgsExpressionContext *, QgsExpression *parent, const QgsExpressionNodeFunction * )
{
  return QgsExpressionUtils::getMapValue( values.at( 0 ), parent ).contains( values.at( 1 ).toString() );
}

static QVariant fcnMapDelete( const QVariantList &values, const QgsExpressionContext *, QgsExpression *parent, const QgsExpressionNodeFunction * )
{
  QVariantMap map = QgsExpressionUtils::getMapValue( values.at( 0 ), parent );
  map.remove( values.at( 1 ).toString() );
  return map;
}

static QVariant fcnMapInsert( const QVariantList &values, const QgsExpressionContext *, QgsExpression *parent, const QgsExpressionNodeFunction * )
{
  QVariantMap map = QgsExpressionUtils::getMapValue( values.at( 0 ), parent );
  map.insert( values.at( 1 ).toString(),  values.at( 2 ) );
  return map;
}

static QVariant fcnMapConcat( const QVariantList &values, const QgsExpressionContext *, QgsExpression *parent, const QgsExpressionNodeFunction * )
{
  QVariantMap result;
  for ( const QVariant &cur : values )
  {
    const QVariantMap curMap = QgsExpressionUtils::getMapValue( cur, parent );
    for ( QVariantMap::const_iterator it = curMap.constBegin(); it != curMap.constEnd(); ++it )
      result.insert( it.key(), it.value() );
  }
  return result;
}

static QVariant fcnMapAKeys( const QVariantList &values, const QgsExpressionContext *, QgsExpression *parent, const QgsExpressionNodeFunction * )
{
  return QStringList( QgsExpressionUtils::getMapValue( values.at( 0 ), parent ).keys() );
}

static QVariant fcnMapAVals( const QVariantList &values, const QgsExpressionContext *, QgsExpression *parent, const QgsExpressionNodeFunction * )
{
  return QgsExpressionUtils::getMapValue( values.at( 0 ), parent ).values();
}

static QVariant fcnEnvVar( const QVariantList &values, const QgsExpressionContext *, QgsExpression *, const QgsExpressionNodeFunction * )
{
  QString envVarName = values.at( 0 ).toString();
  return QProcessEnvironment::systemEnvironment().value( envVarName );
}

static QVariant fcnBaseFileName( const QVariantList &values, const QgsExpressionContext *, QgsExpression *parent, const QgsExpressionNodeFunction * )
{
  const QString file = QgsExpressionUtils::getStringValue( values.at( 0 ), parent );
  return QFileInfo( file ).completeBaseName();
}

static QVariant fcnFileSuffix( const QVariantList &values, const QgsExpressionContext *, QgsExpression *parent, const QgsExpressionNodeFunction * )
{
  const QString file = QgsExpressionUtils::getStringValue( values.at( 0 ), parent );
  return QFileInfo( file ).completeSuffix();
}

static QVariant fcnFileExists( const QVariantList &values, const QgsExpressionContext *, QgsExpression *parent, const QgsExpressionNodeFunction * )
{
  const QString file = QgsExpressionUtils::getStringValue( values.at( 0 ), parent );
  return QFileInfo::exists( file );
}

static QVariant fcnFileName( const QVariantList &values, const QgsExpressionContext *, QgsExpression *parent, const QgsExpressionNodeFunction * )
{
  const QString file = QgsExpressionUtils::getStringValue( values.at( 0 ), parent );
  return QFileInfo( file ).fileName();
}

static QVariant fcnPathIsFile( const QVariantList &values, const QgsExpressionContext *, QgsExpression *parent, const QgsExpressionNodeFunction * )
{
  const QString file = QgsExpressionUtils::getStringValue( values.at( 0 ), parent );
  return QFileInfo( file ).isFile();
}

static QVariant fcnPathIsDir( const QVariantList &values, const QgsExpressionContext *, QgsExpression *parent, const QgsExpressionNodeFunction * )
{
  const QString file = QgsExpressionUtils::getStringValue( values.at( 0 ), parent );
  return QFileInfo( file ).isDir();
}

static QVariant fcnFilePath( const QVariantList &values, const QgsExpressionContext *, QgsExpression *parent, const QgsExpressionNodeFunction * )
{
  const QString file = QgsExpressionUtils::getStringValue( values.at( 0 ), parent );
  return QDir::toNativeSeparators( QFileInfo( file ).path() );
}

static QVariant fcnFileSize( const QVariantList &values, const QgsExpressionContext *, QgsExpression *parent, const QgsExpressionNodeFunction * )
{
  const QString file = QgsExpressionUtils::getStringValue( values.at( 0 ), parent );
  return QFileInfo( file ).size();
}

static QVariant fcnHash( const QString str, const QCryptographicHash::Algorithm algorithm )
{
  return QString( QCryptographicHash::hash( str.toUtf8(), algorithm ).toHex() );
}

static QVariant fcnGenericHash( const QVariantList &values, const QgsExpressionContext *, QgsExpression *parent, const QgsExpressionNodeFunction * )
{
  QVariant hash;
  QString str = QgsExpressionUtils::getStringValue( values.at( 0 ), parent );
  QString method = QgsExpressionUtils::getStringValue( values.at( 1 ), parent ).toLower();

  if ( method == QLatin1String( "md4" ) )
  {
    hash = fcnHash( str, QCryptographicHash::Md4 );
  }
  else if ( method == QLatin1String( "md5" ) )
  {
    hash = fcnHash( str, QCryptographicHash::Md5 );
  }
  else if ( method == QLatin1String( "sha1" ) )
  {
    hash = fcnHash( str, QCryptographicHash::Sha1 );
  }
  else if ( method == QLatin1String( "sha224" ) )
  {
    hash = fcnHash( str, QCryptographicHash::Sha224 );
  }
  else if ( method == QLatin1String( "sha256" ) )
  {
    hash = fcnHash( str, QCryptographicHash::Sha256 );
  }
  else if ( method == QLatin1String( "sha384" ) )
  {
    hash = fcnHash( str, QCryptographicHash::Sha384 );
  }
  else if ( method == QLatin1String( "sha512" ) )
  {
    hash = fcnHash( str, QCryptographicHash::Sha512 );
  }
  else if ( method == QLatin1String( "sha3_224" ) )
  {
    hash = fcnHash( str, QCryptographicHash::Sha3_224 );
  }
  else if ( method == QLatin1String( "sha3_256" ) )
  {
    hash = fcnHash( str, QCryptographicHash::Sha3_256 );
  }
  else if ( method == QLatin1String( "sha3_384" ) )
  {
    hash = fcnHash( str, QCryptographicHash::Sha3_384 );
  }
  else if ( method == QLatin1String( "sha3_512" ) )
  {
    hash = fcnHash( str, QCryptographicHash::Sha3_512 );
  }
#if QT_VERSION >= QT_VERSION_CHECK( 5, 9, 2 )
  else if ( method == QLatin1String( "keccak_224" ) )
  {
    hash = fcnHash( str, QCryptographicHash::Keccak_224 );
  }
  else if ( method == QLatin1String( "keccak_256" ) )
  {
    hash = fcnHash( str, QCryptographicHash::Keccak_256 );
  }
  else if ( method == QLatin1String( "keccak_384" ) )
  {
    hash = fcnHash( str, QCryptographicHash::Keccak_384 );
  }
  else if ( method == QLatin1String( "keccak_512" ) )
  {
    hash = fcnHash( str, QCryptographicHash::Keccak_512 );
  }
#endif
  else
  {
    parent->setEvalErrorString( QObject::tr( "Hash method %1 is not available on this system." ).arg( str ) );
  }
  return hash;
}

static QVariant fcnHashMd5( const QVariantList &values, const QgsExpressionContext *, QgsExpression *parent, const QgsExpressionNodeFunction * )
{
  return fcnHash( QgsExpressionUtils::getStringValue( values.at( 0 ), parent ), QCryptographicHash::Md5 );
}

static QVariant fcnHashSha256( const QVariantList &values, const QgsExpressionContext *, QgsExpression *parent, const QgsExpressionNodeFunction * )
{
  return fcnHash( QgsExpressionUtils::getStringValue( values.at( 0 ), parent ), QCryptographicHash::Sha256 );
}

static QVariant fcnToBase64( const QVariantList &values, const QgsExpressionContext *, QgsExpression *, const QgsExpressionNodeFunction * )
{
  const QByteArray input = values.at( 0 ).toByteArray();
  return QVariant( QString( input.toBase64() ) );
}

static QVariant fcnFromBase64( const QVariantList &values, const QgsExpressionContext *, QgsExpression *parent, const QgsExpressionNodeFunction * )
{
  const QString value = QgsExpressionUtils::getStringValue( values.at( 0 ), parent );
  const QByteArray base64 = value.toLocal8Bit();
  const QByteArray decoded = QByteArray::fromBase64( base64 );
  return QVariant( decoded );
}

typedef std::function < QVariant( QgsExpression &subExp, QgsExpressionContext &subContext, const QgsSpatialIndex &spatialIndex, std::shared_ptr<QgsVectorLayer> cachedTarget, const QgsGeometry &geometry, bool testOnly, bool invert, QVariant currentFeatId, int neighbors, double max_distance, double bboxGrow ) > overlayFunc;

static QVariant executeGeomOverlay( const QVariantList &values, const QgsExpressionContext *context, QgsExpression *parent, bool testOnly, const overlayFunc &overlayFunction, bool invert = false, double bboxGrow = 0 )
{

  const QVariant sourceLayerRef = context->variable( QStringLiteral( "layer" ) ); //used to detect if sorceLayer and targetLayer are the same
  QgsVectorLayer *sourceLayer = QgsExpressionUtils::getVectorLayer( sourceLayerRef, parent );

  // First parameter is the overlay layer
  QgsExpressionNode *node = QgsExpressionUtils::getNode( values.at( 0 ), parent );
  ENSURE_NO_EVAL_ERROR

  const bool layerCanBeCached = node->isStatic( parent, context );
  QVariant targetLayerValue = node->eval( parent, context );
  ENSURE_NO_EVAL_ERROR

  QString subExpString;
  QgsExpression subExpression;
  node = QgsExpressionUtils::getNode( values.at( 1 ), parent );
  ENSURE_NO_EVAL_ERROR
  subExpString = node->dump();
  if ( subExpString == "NULL" )
  {
    testOnly = true;
  }

  QgsSpatialIndex spatialIndex;
  std::shared_ptr<QgsVectorLayer> cachedTarget;

  QgsVectorLayer *targetLayer = QgsExpressionUtils::getVectorLayer( targetLayerValue, parent );
  if ( !targetLayer ) // No layer, no joy
  {
    parent->setEvalErrorString( QObject::tr( "Layer '%1' could not be loaded." ).arg( targetLayerValue.toString() ) );
    return QVariant();
  }

  QgsFeatureRequest request; // TODO only required attributes
  QString filterString;
  node = QgsExpressionUtils::getNode( values.at( 2 ), parent );
  ENSURE_NO_EVAL_ERROR
  filterString = node->dump();
  if ( filterString != "NULL" )
  {
    request.setFilterExpression( filterString ); //filter cached features
  }

  if ( sourceLayer && targetLayer->crs() != sourceLayer->crs() )
  {
    QgsCoordinateTransformContext TransformContext = context->variable( QStringLiteral( "_project_transform_context" ) ).value<QgsCoordinateTransformContext>();
    request.setDestinationCrs( sourceLayer->crs(), TransformContext ); //if crs are not the same, cached target will be reprojected to source crs
  }

  node = QgsExpressionUtils::getNode( values.at( 3 ), parent ); //in expressions overlay functions throw the exception: Eval Error: Cannot convert '' to int
  ENSURE_NO_EVAL_ERROR
  QVariant limitValue = node->eval( parent, context );
  ENSURE_NO_EVAL_ERROR
  qlonglong limit = QgsExpressionUtils::getIntValue( limitValue, parent );
  request.setLimit( limit );

  int neighbors = 1;
  /*
  if ( values.length() > 3 ) { //neighbors param handling
      neighbors = QgsExpressionUtils::getNativeIntValue( values.at( 3 ), parent );
      ENSURE_NO_EVAL_ERROR
  }
  */

  double max_distance = 0;
  /*
  if ( values.length() > 4 ) { //maxdistance param handling
      max_distance = QgsExpressionUtils::getDoubleValue( values.at( 4 ), parent );
      ENSURE_NO_EVAL_ERROR
  }
  */

  const QString cacheBase { QStringLiteral( "%1:%2" ).arg( targetLayer->id(), subExpression ) };
  const QString cacheLayer { QStringLiteral( "ovrlaylyr:%1" ).arg( cacheBase ) };
  const QString cacheIndex { QStringLiteral( "ovrlayidx:%1" ).arg( cacheBase ) };

  if ( !context->hasCachedValue( cacheLayer ) ) // should check for same crs. if not the same we could think to reproject target layer before charging cache
  {
    cachedTarget.reset( targetLayer->materialize( request ) );
    if ( layerCanBeCached )
      context->setCachedValue( cacheLayer, QVariant::fromValue( cachedTarget ) );
  }
  else
  {
    cachedTarget = context->cachedValue( cacheLayer ).value<std::shared_ptr<QgsVectorLayer>>();
  }

  if ( !context->hasCachedValue( cacheIndex ) )
  {
    spatialIndex = QgsSpatialIndex( cachedTarget->getFeatures(), nullptr, QgsSpatialIndex::FlagStoreFeatureGeometries );
    if ( layerCanBeCached )
      context->setCachedValue( cacheIndex, QVariant::fromValue( spatialIndex ) );
  }
  else
  {
    spatialIndex = context->cachedValue( cacheIndex ).value<QgsSpatialIndex>();
  }

  QgsExpressionContext subContext;
  if ( !testOnly )
  {
    subExpression = QgsExpression( subExpString ); // TODO: Cache
    subContext = QgsExpressionContext( QgsExpressionContextUtils::globalProjectLayerScopes( cachedTarget.get() ) ); // TODO Cache
    subExpression.prepare( &subContext );
  }

  FEAT_FROM_CONTEXT( context, feat )
  const QgsGeometry geometry = feat.geometry();

  QVariant currentFeatId;
  if ( sourceLayer && sourceLayer->id() == targetLayerValue )
  {
    currentFeatId = feat.id(); //if sourceLayer and targetLayer are the same, current feature have to be excluded from spatial check
  }

  return overlayFunction( subExpression, subContext, spatialIndex, cachedTarget, geometry, testOnly, invert, currentFeatId, neighbors, max_distance, bboxGrow );
}

// Intersect functions:

typedef bool ( QgsGeometry::*t_relationFunction )( const QgsGeometry &geometry ) const;

template <t_relationFunction T>
static QVariant indexedFilteredOverlay( QgsExpression &subExp, QgsExpressionContext &subContext, const QgsSpatialIndex &spatialIndex, std::shared_ptr<QgsVectorLayer> cachedTarget, const QgsGeometry &geometry, bool testOnly, bool invert, QVariant currentFeatId, int neighbors, double max_distance, double bboxGrow = 0 )
{
  QgsRectangle intDomain = geometry.boundingBox();
  if ( bboxGrow != 0 )
  {
    intDomain.grow( bboxGrow ); //optional parameter to enlarge boundary context for touches and equals methods
  }

  const QList<QgsFeatureId> targetFeatureIds = spatialIndex.intersects( intDomain );

  bool found = false;
  QVariantList results;
  for ( QgsFeatureId id : targetFeatureIds )
  {
    if ( !currentFeatId.isNull() && currentFeatId.toLongLong() == id )
    {
      continue; //if sourceLayer and targetLayer are the same, current feature have to be excluded from spatial check
    }

    QgsFeature feat = cachedTarget->getFeature( id );

    if ( ( feat.geometry().*T )( geometry ) ) // Calls the method provided as template argument for the function (e.g. QgsGeometry::intersects)
    {
      found = true;

      // We just want a single boolean result if there is any intersect: finish and return true
      if ( testOnly )
        break;

      // We want a list of attributes / geometries / other expression values, evaluate now
      if ( !invert )
      {
        subContext.setFeature( feat );
        results.append( subExp.evaluate( &subContext ) );
      }
      else
      {
        results.append( id );
      }
    }
  }
  if ( testOnly )
  {
    if ( invert )
      found = !found;//for disjoint condition
    return found;
  }
  else
  {
    if ( !invert )
      return results;
    else
    {
      // for disjoint condition returns the results for cached layers not intersected feats
      QVariantList disjoint_results;
      QgsFeature feat;
      QgsFeatureIterator fi = cachedTarget->getFeatures();
      while ( fi.nextFeature( feat ) )
      {
        if ( !results.contains( feat.id() ) )
        {
          subContext.setFeature( feat );
          disjoint_results.append( subExp.evaluate( &subContext ) );
        }
      }
      return disjoint_results;
    }
  }
}

static QVariantList indexedFilteredNearest( QgsExpression &subExp, QgsExpressionContext &subContext, const QgsSpatialIndex &spatialIndex, std::shared_ptr<QgsVectorLayer> cachedTarget, const QgsGeometry &geometry, bool testOnly, bool invert, QVariant currentFeatId, int neighbors, double max_distance, double bboxGrow = 0 )
{

  const QList<QgsFeatureId> targetFeatureIds = spatialIndex.nearestNeighbor( geometry, neighbors, max_distance );
  QVariantList results;
  for ( QgsFeatureId id : targetFeatureIds )
  {
    QgsFeature feat = cachedTarget->getFeature( id );
    subContext.setFeature( feat );
    results.append( subExp.evaluate( &subContext ) );
  }
  return results;
}

static QVariant fcnGeomOverlayIntersects( const QVariantList &values, const QgsExpressionContext *context, QgsExpression *parent, const QgsExpressionNodeFunction * )
{
  return executeGeomOverlay( values, context, parent, false, indexedFilteredOverlay<&QgsGeometry::intersects> );
}

static QVariant fcnTestGeomOverlayIntersects( const QVariantList &values, const QgsExpressionContext *context, QgsExpression *parent, const QgsExpressionNodeFunction * )
{
  return executeGeomOverlay( values, context, parent, true, indexedFilteredOverlay<&QgsGeometry::intersects> );
}

static QVariant fcnGeomOverlayContains( const QVariantList &values, const QgsExpressionContext *context, QgsExpression *parent, const QgsExpressionNodeFunction * )
{
  return executeGeomOverlay( values, context, parent, false, indexedFilteredOverlay<&QgsGeometry::contains> );
}

static QVariant fcnTestGeomOverlayContains( const QVariantList &values, const QgsExpressionContext *context, QgsExpression *parent, const QgsExpressionNodeFunction * )
{
  return executeGeomOverlay( values, context, parent, true, indexedFilteredOverlay<&QgsGeometry::contains> );
}

static QVariant fcnGeomOverlayCrosses( const QVariantList &values, const QgsExpressionContext *context, QgsExpression *parent, const QgsExpressionNodeFunction * )
{
  return executeGeomOverlay( values, context, parent, false, indexedFilteredOverlay<&QgsGeometry::crosses> );
}

static QVariant fcnTestGeomOverlayCrosses( const QVariantList &values, const QgsExpressionContext *context, QgsExpression *parent, const QgsExpressionNodeFunction * )
{
  return executeGeomOverlay( values, context, parent, true, indexedFilteredOverlay<&QgsGeometry::crosses> );
}

static QVariant fcnGeomOverlayEquals( const QVariantList &values, const QgsExpressionContext *context, QgsExpression *parent, const QgsExpressionNodeFunction * )
{
  return executeGeomOverlay( values, context, parent, false, indexedFilteredOverlay<&QgsGeometry::equals>, false, 0.01 );  //grow amount should adapt to current units
}

static QVariant fcnTestGeomOverlayEquals( const QVariantList &values, const QgsExpressionContext *context, QgsExpression *parent, const QgsExpressionNodeFunction * )
{
  return executeGeomOverlay( values, context, parent, true, indexedFilteredOverlay<&QgsGeometry::equals> );
}

static QVariant fcnGeomOverlayTouches( const QVariantList &values, const QgsExpressionContext *context, QgsExpression *parent, const QgsExpressionNodeFunction * )
{
  return executeGeomOverlay( values, context, parent, false, indexedFilteredOverlay<&QgsGeometry::touches>, false, 0.01 ); //grow amount should adapt to current units
}

static QVariant fcnTestGeomOverlayTouches( const QVariantList &values, const QgsExpressionContext *context, QgsExpression *parent, const QgsExpressionNodeFunction * )
{
  return executeGeomOverlay( values, context, parent, true, indexedFilteredOverlay<&QgsGeometry::touches> );
}

static QVariant fcnGeomOverlayWithin( const QVariantList &values, const QgsExpressionContext *context, QgsExpression *parent, const QgsExpressionNodeFunction * )
{
  return executeGeomOverlay( values, context, parent, false, indexedFilteredOverlay<&QgsGeometry::within> );
}

static QVariant fcnTestGeomOverlayWithin( const QVariantList &values, const QgsExpressionContext *context, QgsExpression *parent, const QgsExpressionNodeFunction * )
{
  return executeGeomOverlay( values, context, parent, true, indexedFilteredOverlay<&QgsGeometry::within> );
}

static QVariant fcnGeomOverlayDisjoint( const QVariantList &values, const QgsExpressionContext *context, QgsExpression *parent, const QgsExpressionNodeFunction * )
{
  return executeGeomOverlay( values, context, parent, false, indexedFilteredOverlay<&QgsGeometry::intersects>, true );
}

static QVariant fcnTestGeomOverlayDisjoint( const QVariantList &values, const QgsExpressionContext *context, QgsExpression *parent, const QgsExpressionNodeFunction * )
{
  return executeGeomOverlay( values, context, parent, true, indexedFilteredOverlay<&QgsGeometry::disjoint> );
}

static QVariant fcnGeomOverlayNearest( const QVariantList &values, const QgsExpressionContext *context, QgsExpression *parent, const QgsExpressionNodeFunction * )
{
  return executeGeomOverlay( values, context, parent, false, indexedFilteredNearest, false );
}

const QList<QgsExpressionFunction *> &QgsExpression::Functions()
{
  // The construction of the list isn't thread-safe, and without the mutex,
  // crashes in the WFS provider may occur, since it can parse expressions
  // in parallel.
  // The mutex needs to be recursive.
  static QMutex sFunctionsMutex( QMutex::Recursive );
  QMutexLocker locker( &sFunctionsMutex );

  QList<QgsExpressionFunction *> &functions = *sFunctions();

  if ( functions.isEmpty() )
  {
    QgsExpressionFunction::ParameterList aggParams = QgsExpressionFunction::ParameterList()
        << QgsExpressionFunction::Parameter( QStringLiteral( "expression" ) )
        << QgsExpressionFunction::Parameter( QStringLiteral( "group_by" ), true )
        << QgsExpressionFunction::Parameter( QStringLiteral( "filter" ), true );

    QgsExpressionFunction::ParameterList aggParamsConcat = aggParams;
    aggParamsConcat <<  QgsExpressionFunction::Parameter( QStringLiteral( "concatenator" ), true )
                    << QgsExpressionFunction::Parameter( QStringLiteral( "order_by" ), true, QVariant(), true );

    QgsExpressionFunction::ParameterList aggParamsArray = aggParams;
    aggParamsArray << QgsExpressionFunction::Parameter( QStringLiteral( "order_by" ), true, QVariant(), true );

    functions
        << new QgsStaticExpressionFunction( QStringLiteral( "sqrt" ), QgsExpressionFunction::ParameterList() << QgsExpressionFunction::Parameter( QStringLiteral( "value" ) ), fcnSqrt, QStringLiteral( "Math" ) )
        << new QgsStaticExpressionFunction( QStringLiteral( "radians" ), QgsExpressionFunction::ParameterList() << QgsExpressionFunction::Parameter( QStringLiteral( "degrees" ) ), fcnRadians, QStringLiteral( "Math" ) )
        << new QgsStaticExpressionFunction( QStringLiteral( "degrees" ), QgsExpressionFunction::ParameterList() << QgsExpressionFunction::Parameter( QStringLiteral( "radians" ) ), fcnDegrees, QStringLiteral( "Math" ) )
        << new QgsStaticExpressionFunction( QStringLiteral( "azimuth" ), QgsExpressionFunction::ParameterList() << QgsExpressionFunction::Parameter( QStringLiteral( "point_a" ) ) << QgsExpressionFunction::Parameter( QStringLiteral( "point_b" ) ), fcnAzimuth, QStringList() << QStringLiteral( "Math" ) << QStringLiteral( "GeometryGroup" ) )
        << new QgsStaticExpressionFunction( QStringLiteral( "inclination" ), QgsExpressionFunction::ParameterList() << QgsExpressionFunction::Parameter( QStringLiteral( "point_a" ) ) << QgsExpressionFunction::Parameter( QStringLiteral( "point_b" ) ), fcnInclination, QStringList() << QStringLiteral( "Math" ) << QStringLiteral( "GeometryGroup" ) )
        << new QgsStaticExpressionFunction( QStringLiteral( "project" ), QgsExpressionFunction::ParameterList() << QgsExpressionFunction::Parameter( QStringLiteral( "point" ) ) << QgsExpressionFunction::Parameter( QStringLiteral( "distance" ) ) << QgsExpressionFunction::Parameter( QStringLiteral( "azimuth" ) ) << QgsExpressionFunction::Parameter( QStringLiteral( "elevation" ), true, M_PI_2 ), fcnProject, QStringLiteral( "GeometryGroup" ) )
        << new QgsStaticExpressionFunction( QStringLiteral( "abs" ), QgsExpressionFunction::ParameterList() << QgsExpressionFunction::Parameter( QStringLiteral( "value" ) ), fcnAbs, QStringLiteral( "Math" ) )
        << new QgsStaticExpressionFunction( QStringLiteral( "cos" ), QgsExpressionFunction::ParameterList() << QgsExpressionFunction::Parameter( QStringLiteral( "angle" ) ), fcnCos, QStringLiteral( "Math" ) )
        << new QgsStaticExpressionFunction( QStringLiteral( "sin" ), QgsExpressionFunction::ParameterList() << QgsExpressionFunction::Parameter( QStringLiteral( "angle" ) ), fcnSin, QStringLiteral( "Math" ) )
        << new QgsStaticExpressionFunction( QStringLiteral( "tan" ), QgsExpressionFunction::ParameterList() << QgsExpressionFunction::Parameter( QStringLiteral( "angle" ) ), fcnTan, QStringLiteral( "Math" ) )
        << new QgsStaticExpressionFunction( QStringLiteral( "asin" ), QgsExpressionFunction::ParameterList() << QgsExpressionFunction::Parameter( QStringLiteral( "value" ) ), fcnAsin, QStringLiteral( "Math" ) )
        << new QgsStaticExpressionFunction( QStringLiteral( "acos" ), QgsExpressionFunction::ParameterList() << QgsExpressionFunction::Parameter( QStringLiteral( "value" ) ), fcnAcos, QStringLiteral( "Math" ) )
        << new QgsStaticExpressionFunction( QStringLiteral( "atan" ), QgsExpressionFunction::ParameterList() << QgsExpressionFunction::Parameter( QStringLiteral( "value" ) ), fcnAtan, QStringLiteral( "Math" ) )
        << new QgsStaticExpressionFunction( QStringLiteral( "atan2" ), QgsExpressionFunction::ParameterList() << QgsExpressionFunction::Parameter( QStringLiteral( "dx" ) ) << QgsExpressionFunction::Parameter( QStringLiteral( "dy" ) ), fcnAtan2, QStringLiteral( "Math" ) )
        << new QgsStaticExpressionFunction( QStringLiteral( "exp" ), QgsExpressionFunction::ParameterList() << QgsExpressionFunction::Parameter( QStringLiteral( "value" ) ), fcnExp, QStringLiteral( "Math" ) )
        << new QgsStaticExpressionFunction( QStringLiteral( "ln" ), QgsExpressionFunction::ParameterList() << QgsExpressionFunction::Parameter( QStringLiteral( "value" ) ), fcnLn, QStringLiteral( "Math" ) )
        << new QgsStaticExpressionFunction( QStringLiteral( "log10" ), QgsExpressionFunction::ParameterList() << QgsExpressionFunction::Parameter( QStringLiteral( "value" ) ), fcnLog10, QStringLiteral( "Math" ) )
        << new QgsStaticExpressionFunction( QStringLiteral( "log" ), QgsExpressionFunction::ParameterList() << QgsExpressionFunction::Parameter( QStringLiteral( "base" ) ) << QgsExpressionFunction::Parameter( QStringLiteral( "value" ) ), fcnLog, QStringLiteral( "Math" ) )
        << new QgsStaticExpressionFunction( QStringLiteral( "round" ), QgsExpressionFunction::ParameterList() << QgsExpressionFunction::Parameter( QStringLiteral( "value" ) ) << QgsExpressionFunction::Parameter( QStringLiteral( "places" ), true, 0 ), fcnRound, QStringLiteral( "Math" ) );

    QgsStaticExpressionFunction *randFunc = new QgsStaticExpressionFunction( QStringLiteral( "rand" ), QgsExpressionFunction::ParameterList() << QgsExpressionFunction::Parameter( QStringLiteral( "min" ) ) << QgsExpressionFunction::Parameter( QStringLiteral( "max" ) ) << QgsExpressionFunction::Parameter( QStringLiteral( "seed" ), true ), fcnRnd, QStringLiteral( "Math" ) );
    randFunc->setIsStatic( false );
    functions << randFunc;

    QgsStaticExpressionFunction *randfFunc = new QgsStaticExpressionFunction( QStringLiteral( "randf" ), QgsExpressionFunction::ParameterList() << QgsExpressionFunction::Parameter( QStringLiteral( "min" ), true, 0.0 ) << QgsExpressionFunction::Parameter( QStringLiteral( "max" ), true, 1.0 ) << QgsExpressionFunction::Parameter( QStringLiteral( "seed" ), true ), fcnRndF, QStringLiteral( "Math" ) );
    randfFunc->setIsStatic( false );
    functions << randfFunc;

    functions
        << new QgsStaticExpressionFunction( QStringLiteral( "max" ), -1, fcnMax, QStringLiteral( "Math" ), QString(), false, QSet<QString>(), false, QStringList(), /* handlesNull = */ true )
        << new QgsStaticExpressionFunction( QStringLiteral( "min" ), -1, fcnMin, QStringLiteral( "Math" ), QString(), false, QSet<QString>(), false, QStringList(), /* handlesNull = */ true )
        << new QgsStaticExpressionFunction( QStringLiteral( "clamp" ), QgsExpressionFunction::ParameterList() << QgsExpressionFunction::Parameter( QStringLiteral( "min" ) ) << QgsExpressionFunction::Parameter( QStringLiteral( "value" ) ) << QgsExpressionFunction::Parameter( QStringLiteral( "max" ) ), fcnClamp, QStringLiteral( "Math" ) )
        << new QgsStaticExpressionFunction( QStringLiteral( "scale_linear" ), QgsExpressionFunction::ParameterList() << QgsExpressionFunction::Parameter( QStringLiteral( "value" ) )  << QgsExpressionFunction::Parameter( QStringLiteral( "domain_min" ) ) << QgsExpressionFunction::Parameter( QStringLiteral( "domain_max" ) ) << QgsExpressionFunction::Parameter( QStringLiteral( "range_min" ) ) << QgsExpressionFunction::Parameter( QStringLiteral( "range_max" ) ), fcnLinearScale, QStringLiteral( "Math" ) )
        << new QgsStaticExpressionFunction( QStringLiteral( "scale_exp" ), QgsExpressionFunction::ParameterList() << QgsExpressionFunction::Parameter( QStringLiteral( "value" ) )  << QgsExpressionFunction::Parameter( QStringLiteral( "domain_min" ) ) << QgsExpressionFunction::Parameter( QStringLiteral( "domain_max" ) ) << QgsExpressionFunction::Parameter( QStringLiteral( "range_min" ) ) << QgsExpressionFunction::Parameter( QStringLiteral( "range_max" ) ) << QgsExpressionFunction::Parameter( QStringLiteral( "exponent" ) ), fcnExpScale, QStringLiteral( "Math" ) )
        << new QgsStaticExpressionFunction( QStringLiteral( "floor" ), QgsExpressionFunction::ParameterList() << QgsExpressionFunction::Parameter( QStringLiteral( "value" ) ), fcnFloor, QStringLiteral( "Math" ) )
        << new QgsStaticExpressionFunction( QStringLiteral( "ceil" ), QgsExpressionFunction::ParameterList() << QgsExpressionFunction::Parameter( QStringLiteral( "value" ) ), fcnCeil, QStringLiteral( "Math" ) )
        << new QgsStaticExpressionFunction( QStringLiteral( "pi" ), 0, fcnPi, QStringLiteral( "Math" ), QString(), false, QSet<QString>(), false, QStringList() << QStringLiteral( "$pi" ) )
        << new QgsStaticExpressionFunction( QStringLiteral( "to_int" ), QgsExpressionFunction::ParameterList() << QgsExpressionFunction::Parameter( QStringLiteral( "value" ) ), fcnToInt, QStringLiteral( "Conversions" ), QString(), false, QSet<QString>(), false, QStringList() << QStringLiteral( "toint" ) )
        << new QgsStaticExpressionFunction( QStringLiteral( "to_real" ), QgsExpressionFunction::ParameterList() << QgsExpressionFunction::Parameter( QStringLiteral( "value" ) ), fcnToReal, QStringLiteral( "Conversions" ), QString(), false, QSet<QString>(), false, QStringList() << QStringLiteral( "toreal" ) )
        << new QgsStaticExpressionFunction( QStringLiteral( "to_string" ), QgsExpressionFunction::ParameterList() << QgsExpressionFunction::Parameter( QStringLiteral( "value" ) ), fcnToString, QStringList() << QStringLiteral( "Conversions" ) << QStringLiteral( "String" ), QString(), false, QSet<QString>(), false, QStringList() << QStringLiteral( "tostring" ) )
        << new QgsStaticExpressionFunction( QStringLiteral( "to_datetime" ), QgsExpressionFunction::ParameterList() << QgsExpressionFunction::Parameter( QStringLiteral( "value" ) ) << QgsExpressionFunction::Parameter( QStringLiteral( "format" ), true, QVariant() ) << QgsExpressionFunction::Parameter( QStringLiteral( "language" ), true, QVariant() ), fcnToDateTime, QStringList() << QStringLiteral( "Conversions" ) << QStringLiteral( "Date and Time" ), QString(), false, QSet<QString>(), false, QStringList() << QStringLiteral( "todatetime" ) )
        << new QgsStaticExpressionFunction( QStringLiteral( "to_date" ), QgsExpressionFunction::ParameterList() << QgsExpressionFunction::Parameter( QStringLiteral( "value" ) ) << QgsExpressionFunction::Parameter( QStringLiteral( "format" ), true, QVariant() ) << QgsExpressionFunction::Parameter( QStringLiteral( "language" ), true, QVariant() ), fcnToDate, QStringList() << QStringLiteral( "Conversions" ) << QStringLiteral( "Date and Time" ), QString(), false, QSet<QString>(), false, QStringList() << QStringLiteral( "todate" ) )
        << new QgsStaticExpressionFunction( QStringLiteral( "to_time" ), QgsExpressionFunction::ParameterList() << QgsExpressionFunction::Parameter( QStringLiteral( "value" ) ) << QgsExpressionFunction::Parameter( QStringLiteral( "format" ), true, QVariant() ) << QgsExpressionFunction::Parameter( QStringLiteral( "language" ), true, QVariant() ), fcnToTime, QStringList() << QStringLiteral( "Conversions" ) << QStringLiteral( "Date and Time" ), QString(), false, QSet<QString>(), false, QStringList() << QStringLiteral( "totime" ) )
        << new QgsStaticExpressionFunction( QStringLiteral( "to_interval" ), QgsExpressionFunction::ParameterList() << QgsExpressionFunction::Parameter( QStringLiteral( "value" ) ), fcnToInterval, QStringList() << QStringLiteral( "Conversions" ) << QStringLiteral( "Date and Time" ), QString(), false, QSet<QString>(), false, QStringList() << QStringLiteral( "tointerval" ) )
        << new QgsStaticExpressionFunction( QStringLiteral( "to_dm" ), QgsExpressionFunction::ParameterList() << QgsExpressionFunction::Parameter( QStringLiteral( "value" ) ) << QgsExpressionFunction::Parameter( QStringLiteral( "axis" ) ) << QgsExpressionFunction::Parameter( QStringLiteral( "precision" ) ) << QgsExpressionFunction::Parameter( QStringLiteral( "formatting" ), true ), fcnToDegreeMinute, QStringLiteral( "Conversions" ), QString(), false, QSet<QString>(), false, QStringList() << QStringLiteral( "todm" ) )
        << new QgsStaticExpressionFunction( QStringLiteral( "to_dms" ), QgsExpressionFunction::ParameterList() << QgsExpressionFunction::Parameter( QStringLiteral( "value" ) ) << QgsExpressionFunction::Parameter( QStringLiteral( "axis" ) ) << QgsExpressionFunction::Parameter( QStringLiteral( "precision" ) ) << QgsExpressionFunction::Parameter( QStringLiteral( "formatting" ), true ), fcnToDegreeMinuteSecond, QStringLiteral( "Conversions" ), QString(), false, QSet<QString>(), false, QStringList() << QStringLiteral( "todms" ) )
        << new QgsStaticExpressionFunction( QStringLiteral( "to_decimal" ), QgsExpressionFunction::ParameterList() << QgsExpressionFunction::Parameter( QStringLiteral( "value" ) ), fcnToDecimal, QStringLiteral( "Conversions" ), QString(), false, QSet<QString>(), false, QStringList() << QStringLiteral( "todecimal" ) )
        << new QgsStaticExpressionFunction( QStringLiteral( "coalesce" ), -1, fcnCoalesce, QStringLiteral( "Conditionals" ), QString(), false, QSet<QString>(), false, QStringList(), true )
        << new QgsStaticExpressionFunction( QStringLiteral( "nullif" ), QgsExpressionFunction::ParameterList() << QgsExpressionFunction::Parameter( QStringLiteral( "value1" ) ) << QgsExpressionFunction::Parameter( QStringLiteral( "value2" ) ), fcnNullIf, QStringLiteral( "Conditionals" ) )
        << new QgsStaticExpressionFunction( QStringLiteral( "if" ), QgsExpressionFunction::ParameterList() << QgsExpressionFunction::Parameter( QStringLiteral( "condition" ) ) << QgsExpressionFunction::Parameter( QStringLiteral( "result_when_true" ) )  << QgsExpressionFunction::Parameter( QStringLiteral( "result_when_false" ) ), fcnIf, QStringLiteral( "Conditionals" ), QString(), false, QSet<QString>(), true )
        << new QgsStaticExpressionFunction( QStringLiteral( "try" ), QgsExpressionFunction::ParameterList() << QgsExpressionFunction::Parameter( QStringLiteral( "expression" ) ) << QgsExpressionFunction::Parameter( QStringLiteral( "alternative" ), true, QVariant() ), fcnTry, QStringLiteral( "Conditionals" ), QString(), false, QSet<QString>(), true )

        << new QgsStaticExpressionFunction( QStringLiteral( "aggregate" ),
                                            QgsExpressionFunction::ParameterList()
                                            << QgsExpressionFunction::Parameter( QStringLiteral( "layer" ) )
                                            << QgsExpressionFunction::Parameter( QStringLiteral( "aggregate" ) )
                                            << QgsExpressionFunction::Parameter( QStringLiteral( "expression" ), false, QVariant(), true )
                                            << QgsExpressionFunction::Parameter( QStringLiteral( "filter" ), true, QVariant(), true )
                                            << QgsExpressionFunction::Parameter( QStringLiteral( "concatenator" ), true )
                                            << QgsExpressionFunction::Parameter( QStringLiteral( "order_by" ), true, QVariant(), true ),
                                            fcnAggregate,
                                            QStringLiteral( "Aggregates" ),
                                            QString(),
                                            []( const QgsExpressionNodeFunction * node )
    {
      // usesGeometry callback: return true if @parent variable is referenced

      if ( !node )
        return true;

      if ( !node->args() )
        return false;

      QSet<QString> referencedVars;
      if ( node->args()->count() > 2 )
      {
        QgsExpressionNode *subExpressionNode = node->args()->at( 2 );
        referencedVars = subExpressionNode->referencedVariables();
      }

      if ( node->args()->count() > 3 )
      {
        QgsExpressionNode *filterNode = node->args()->at( 3 );
        referencedVars.unite( filterNode->referencedVariables() );
      }
      return referencedVars.contains( QStringLiteral( "parent" ) ) || referencedVars.contains( QString() );
    },
    []( const QgsExpressionNodeFunction * node )
    {
      // referencedColumns callback: return AllAttributes if @parent variable is referenced

      if ( !node )
        return QSet<QString>() << QgsFeatureRequest::ALL_ATTRIBUTES;

      if ( !node->args() )
        return QSet<QString>();

      QSet<QString> referencedCols;
      QSet<QString> referencedVars;

      if ( node->args()->count() > 2 )
      {
        QgsExpressionNode *subExpressionNode = node->args()->at( 2 );
        referencedVars = subExpressionNode->referencedVariables();
        referencedCols = subExpressionNode->referencedColumns();
      }
      if ( node->args()->count() > 3 )
      {
        QgsExpressionNode *filterNode = node->args()->at( 3 );
        referencedVars = filterNode->referencedVariables();
        referencedCols.unite( filterNode->referencedColumns() );
      }

      if ( referencedVars.contains( QStringLiteral( "parent" ) ) || referencedVars.contains( QString() ) )
        return QSet<QString>() << QgsFeatureRequest::ALL_ATTRIBUTES;
      else
        return referencedCols;
    },
    true
                                          )

        << new QgsStaticExpressionFunction( QStringLiteral( "relation_aggregate" ), QgsExpressionFunction::ParameterList()
                                            << QgsExpressionFunction::Parameter( QStringLiteral( "relation" ) )
                                            << QgsExpressionFunction::Parameter( QStringLiteral( "aggregate" ) )
                                            << QgsExpressionFunction::Parameter( QStringLiteral( "expression" ), false, QVariant(), true )
                                            << QgsExpressionFunction::Parameter( QStringLiteral( "concatenator" ), true )
                                            << QgsExpressionFunction::Parameter( QStringLiteral( "order_by" ), true, QVariant(), true ),
                                            fcnAggregateRelation, QStringLiteral( "Aggregates" ), QString(), false, QSet<QString>() << QgsFeatureRequest::ALL_ATTRIBUTES, true )

        << new QgsStaticExpressionFunction( QStringLiteral( "count" ), aggParams, fcnAggregateCount, QStringLiteral( "Aggregates" ), QString(), false, QSet<QString>(), true )
        << new QgsStaticExpressionFunction( QStringLiteral( "count_distinct" ), aggParams, fcnAggregateCountDistinct, QStringLiteral( "Aggregates" ), QString(), false, QSet<QString>(), true )
        << new QgsStaticExpressionFunction( QStringLiteral( "count_missing" ), aggParams, fcnAggregateCountMissing, QStringLiteral( "Aggregates" ), QString(), false, QSet<QString>(), true )
        << new QgsStaticExpressionFunction( QStringLiteral( "minimum" ), aggParams, fcnAggregateMin, QStringLiteral( "Aggregates" ), QString(), false, QSet<QString>(), true )
        << new QgsStaticExpressionFunction( QStringLiteral( "maximum" ), aggParams, fcnAggregateMax, QStringLiteral( "Aggregates" ), QString(), false, QSet<QString>(), true )
        << new QgsStaticExpressionFunction( QStringLiteral( "sum" ), aggParams, fcnAggregateSum, QStringLiteral( "Aggregates" ), QString(), false, QSet<QString>(), true )
        << new QgsStaticExpressionFunction( QStringLiteral( "mean" ), aggParams, fcnAggregateMean, QStringLiteral( "Aggregates" ), QString(), false, QSet<QString>(), true )
        << new QgsStaticExpressionFunction( QStringLiteral( "median" ), aggParams, fcnAggregateMedian, QStringLiteral( "Aggregates" ), QString(), false, QSet<QString>(), true )
        << new QgsStaticExpressionFunction( QStringLiteral( "stdev" ), aggParams, fcnAggregateStdev, QStringLiteral( "Aggregates" ), QString(), false, QSet<QString>(), true )
        << new QgsStaticExpressionFunction( QStringLiteral( "range" ), aggParams, fcnAggregateRange, QStringLiteral( "Aggregates" ), QString(), false, QSet<QString>(), true )
        << new QgsStaticExpressionFunction( QStringLiteral( "minority" ), aggParams, fcnAggregateMinority, QStringLiteral( "Aggregates" ), QString(), false, QSet<QString>(), true )
        << new QgsStaticExpressionFunction( QStringLiteral( "majority" ), aggParams, fcnAggregateMajority, QStringLiteral( "Aggregates" ), QString(), false, QSet<QString>(), true )
        << new QgsStaticExpressionFunction( QStringLiteral( "q1" ), aggParams, fcnAggregateQ1, QStringLiteral( "Aggregates" ), QString(), false, QSet<QString>(), true )
        << new QgsStaticExpressionFunction( QStringLiteral( "q3" ), aggParams, fcnAggregateQ3, QStringLiteral( "Aggregates" ), QString(), false, QSet<QString>(), true )
        << new QgsStaticExpressionFunction( QStringLiteral( "iqr" ), aggParams, fcnAggregateIQR, QStringLiteral( "Aggregates" ), QString(), false, QSet<QString>(), true )
        << new QgsStaticExpressionFunction( QStringLiteral( "min_length" ), aggParams, fcnAggregateMinLength, QStringLiteral( "Aggregates" ), QString(), false, QSet<QString>(), true )
        << new QgsStaticExpressionFunction( QStringLiteral( "max_length" ), aggParams, fcnAggregateMaxLength, QStringLiteral( "Aggregates" ), QString(), false, QSet<QString>(), true )
        << new QgsStaticExpressionFunction( QStringLiteral( "collect" ), aggParams, fcnAggregateCollectGeometry, QStringLiteral( "Aggregates" ), QString(), false, QSet<QString>(), true )
        << new QgsStaticExpressionFunction( QStringLiteral( "concatenate" ), aggParamsConcat, fcnAggregateStringConcat, QStringLiteral( "Aggregates" ), QString(), false, QSet<QString>(), true )
        << new QgsStaticExpressionFunction( QStringLiteral( "concatenate_unique" ), aggParamsConcat, fcnAggregateStringConcatUnique, QStringLiteral( "Aggregates" ), QString(), false, QSet<QString>(), true )
        << new QgsStaticExpressionFunction( QStringLiteral( "array_agg" ), aggParamsArray, fcnAggregateArray, QStringLiteral( "Aggregates" ), QString(), false, QSet<QString>(), true )

        << new QgsStaticExpressionFunction( QStringLiteral( "regexp_match" ), QgsExpressionFunction::ParameterList() << QgsExpressionFunction::Parameter( QStringLiteral( "string" ) ) << QgsExpressionFunction::Parameter( QStringLiteral( "regex" ) ), fcnRegexpMatch, QStringList() << QStringLiteral( "Conditionals" ) << QStringLiteral( "String" ) )
        << new QgsStaticExpressionFunction( QStringLiteral( "regexp_matches" ), QgsExpressionFunction::ParameterList() << QgsExpressionFunction::Parameter( QStringLiteral( "string" ) ) << QgsExpressionFunction::Parameter( QStringLiteral( "regex" ) ) << QgsExpressionFunction::Parameter( QStringLiteral( "emptyvalue" ), true, "" ), fcnRegexpMatches, QStringLiteral( "Arrays" ) )

        << new QgsStaticExpressionFunction( QStringLiteral( "now" ), 0, fcnNow, QStringLiteral( "Date and Time" ), QString(), false, QSet<QString>(), false, QStringList() << QStringLiteral( "$now" ) )
        << new QgsStaticExpressionFunction( QStringLiteral( "age" ), QgsExpressionFunction::ParameterList() << QgsExpressionFunction::Parameter( QStringLiteral( "datetime1" ) )
                                            << QgsExpressionFunction::Parameter( QStringLiteral( "datetime2" ) ),
                                            fcnAge, QStringLiteral( "Date and Time" ) )
        << new QgsStaticExpressionFunction( QStringLiteral( "year" ), QgsExpressionFunction::ParameterList() << QgsExpressionFunction::Parameter( QStringLiteral( "date" ) ), fcnYear, QStringLiteral( "Date and Time" ) )
        << new QgsStaticExpressionFunction( QStringLiteral( "month" ), QgsExpressionFunction::ParameterList() << QgsExpressionFunction::Parameter( QStringLiteral( "date" ) ), fcnMonth, QStringLiteral( "Date and Time" ) )
        << new QgsStaticExpressionFunction( QStringLiteral( "week" ),  QgsExpressionFunction::ParameterList() << QgsExpressionFunction::Parameter( QStringLiteral( "date" ) ), fcnWeek, QStringLiteral( "Date and Time" ) )
        << new QgsStaticExpressionFunction( QStringLiteral( "day" ),  QgsExpressionFunction::ParameterList() << QgsExpressionFunction::Parameter( QStringLiteral( "date" ) ), fcnDay, QStringLiteral( "Date and Time" ) )
        << new QgsStaticExpressionFunction( QStringLiteral( "hour" ),  QgsExpressionFunction::ParameterList() << QgsExpressionFunction::Parameter( QStringLiteral( "datetime" ) ), fcnHour, QStringLiteral( "Date and Time" ) )
        << new QgsStaticExpressionFunction( QStringLiteral( "minute" ),  QgsExpressionFunction::ParameterList() << QgsExpressionFunction::Parameter( QStringLiteral( "datetime" ) ), fcnMinute, QStringLiteral( "Date and Time" ) )
        << new QgsStaticExpressionFunction( QStringLiteral( "second" ),  QgsExpressionFunction::ParameterList() << QgsExpressionFunction::Parameter( QStringLiteral( "datetime" ) ), fcnSeconds, QStringLiteral( "Date and Time" ) )
        << new QgsStaticExpressionFunction( QStringLiteral( "epoch" ), QgsExpressionFunction::ParameterList() << QgsExpressionFunction::Parameter( QStringLiteral( "date" ) ), fcnEpoch, QStringLiteral( "Date and Time" ) )
        << new QgsStaticExpressionFunction( QStringLiteral( "datetime_from_epoch" ), QgsExpressionFunction::ParameterList() << QgsExpressionFunction::Parameter( QStringLiteral( "long" ) ), fcnDateTimeFromEpoch, QStringLiteral( "Date and Time" ) )
        << new QgsStaticExpressionFunction( QStringLiteral( "day_of_week" ), QgsExpressionFunction::ParameterList() << QgsExpressionFunction::Parameter( QStringLiteral( "date" ) ), fcnDayOfWeek, QStringLiteral( "Date and Time" ) )
        << new QgsStaticExpressionFunction( QStringLiteral( "make_date" ), QgsExpressionFunction::ParameterList() << QgsExpressionFunction::Parameter( QStringLiteral( "year" ) )
                                            << QgsExpressionFunction::Parameter( QStringLiteral( "month" ) )
                                            << QgsExpressionFunction::Parameter( QStringLiteral( "day" ) ),
                                            fcnMakeDate, QStringLiteral( "Date and Time" ) )
        << new QgsStaticExpressionFunction( QStringLiteral( "make_time" ), QgsExpressionFunction::ParameterList() << QgsExpressionFunction::Parameter( QStringLiteral( "hour" ) )
                                            << QgsExpressionFunction::Parameter( QStringLiteral( "minute" ) )
                                            << QgsExpressionFunction::Parameter( QStringLiteral( "second" ) ),
                                            fcnMakeTime, QStringLiteral( "Date and Time" ) )
        << new QgsStaticExpressionFunction( QStringLiteral( "make_datetime" ), QgsExpressionFunction::ParameterList() << QgsExpressionFunction::Parameter( QStringLiteral( "year" ) )
                                            << QgsExpressionFunction::Parameter( QStringLiteral( "month" ) )
                                            << QgsExpressionFunction::Parameter( QStringLiteral( "day" ) )
                                            << QgsExpressionFunction::Parameter( QStringLiteral( "hour" ) )
                                            << QgsExpressionFunction::Parameter( QStringLiteral( "minute" ) )
                                            << QgsExpressionFunction::Parameter( QStringLiteral( "second" ) ),
                                            fcnMakeDateTime, QStringLiteral( "Date and Time" ) )
        << new QgsStaticExpressionFunction( QStringLiteral( "make_interval" ), QgsExpressionFunction::ParameterList() << QgsExpressionFunction::Parameter( QStringLiteral( "years" ), true, 0 )
                                            << QgsExpressionFunction::Parameter( QStringLiteral( "months" ), true, 0 )
                                            << QgsExpressionFunction::Parameter( QStringLiteral( "weeks" ), true, 0 )
                                            << QgsExpressionFunction::Parameter( QStringLiteral( "days" ), true, 0 )
                                            << QgsExpressionFunction::Parameter( QStringLiteral( "hours" ), true, 0 )
                                            << QgsExpressionFunction::Parameter( QStringLiteral( "minutes" ), true, 0 )
                                            << QgsExpressionFunction::Parameter( QStringLiteral( "seconds" ), true, 0 ),
                                            fcnMakeInterval, QStringLiteral( "Date and Time" ) )
        << new QgsStaticExpressionFunction( QStringLiteral( "lower" ), QgsExpressionFunction::ParameterList() << QgsExpressionFunction::Parameter( QStringLiteral( "string" ) ), fcnLower, QStringLiteral( "String" ) )
        << new QgsStaticExpressionFunction( QStringLiteral( "upper" ), QgsExpressionFunction::ParameterList() << QgsExpressionFunction::Parameter( QStringLiteral( "string" ) ), fcnUpper, QStringLiteral( "String" ) )
        << new QgsStaticExpressionFunction( QStringLiteral( "title" ), QgsExpressionFunction::ParameterList() << QgsExpressionFunction::Parameter( QStringLiteral( "string" ) ), fcnTitle, QStringLiteral( "String" ) )
        << new QgsStaticExpressionFunction( QStringLiteral( "trim" ), QgsExpressionFunction::ParameterList() << QgsExpressionFunction::Parameter( QStringLiteral( "string" ) ), fcnTrim, QStringLiteral( "String" ) )
        << new QgsStaticExpressionFunction( QStringLiteral( "levenshtein" ), QgsExpressionFunction::ParameterList() << QgsExpressionFunction::Parameter( QStringLiteral( "string1" ) ) << QgsExpressionFunction::Parameter( QStringLiteral( "string2" ) ), fcnLevenshtein, QStringLiteral( "Fuzzy Matching" ) )
        << new QgsStaticExpressionFunction( QStringLiteral( "longest_common_substring" ), QgsExpressionFunction::ParameterList() << QgsExpressionFunction::Parameter( QStringLiteral( "string1" ) ) << QgsExpressionFunction::Parameter( QStringLiteral( "string2" ) ), fcnLCS, QStringLiteral( "Fuzzy Matching" ) )
        << new QgsStaticExpressionFunction( QStringLiteral( "hamming_distance" ), QgsExpressionFunction::ParameterList() << QgsExpressionFunction::Parameter( QStringLiteral( "string1" ) ) << QgsExpressionFunction::Parameter( QStringLiteral( "string2" ) ), fcnHamming, QStringLiteral( "Fuzzy Matching" ) )
        << new QgsStaticExpressionFunction( QStringLiteral( "soundex" ), QgsExpressionFunction::ParameterList() << QgsExpressionFunction::Parameter( QStringLiteral( "string" ) ), fcnSoundex, QStringLiteral( "Fuzzy Matching" ) )
        << new QgsStaticExpressionFunction( QStringLiteral( "char" ), QgsExpressionFunction::ParameterList() << QgsExpressionFunction::Parameter( QStringLiteral( "code" ) ), fcnChar, QStringLiteral( "String" ) )
        << new QgsStaticExpressionFunction( QStringLiteral( "ascii" ), QgsExpressionFunction::ParameterList() << QgsExpressionFunction::Parameter( QStringLiteral( "string" ) ), fcnAscii, QStringLiteral( "String" ) )
        << new QgsStaticExpressionFunction( QStringLiteral( "wordwrap" ), QgsExpressionFunction::ParameterList() << QgsExpressionFunction::Parameter( QStringLiteral( "text" ) ) << QgsExpressionFunction::Parameter( QStringLiteral( "length" ) ) << QgsExpressionFunction::Parameter( QStringLiteral( "delimiter" ), true, "" ), fcnWordwrap, QStringLiteral( "String" ) )
        << new QgsStaticExpressionFunction( QStringLiteral( "length" ), QgsExpressionFunction::ParameterList() << QgsExpressionFunction::Parameter( QStringLiteral( "text" ), true, "" ), fcnLength, QStringList() << QStringLiteral( "String" ) << QStringLiteral( "GeometryGroup" ) )
        << new QgsStaticExpressionFunction( QStringLiteral( "replace" ), -1, fcnReplace, QStringLiteral( "String" ) )
        << new QgsStaticExpressionFunction( QStringLiteral( "regexp_replace" ), QgsExpressionFunction::ParameterList() << QgsExpressionFunction::Parameter( QStringLiteral( "input_string" ) ) << QgsExpressionFunction::Parameter( QStringLiteral( "regex" ) )
                                            << QgsExpressionFunction::Parameter( QStringLiteral( "replacement" ) ), fcnRegexpReplace, QStringLiteral( "String" ) )
        << new QgsStaticExpressionFunction( QStringLiteral( "regexp_substr" ), QgsExpressionFunction::ParameterList() << QgsExpressionFunction::Parameter( QStringLiteral( "input_string" ) ) << QgsExpressionFunction::Parameter( QStringLiteral( "regex" ) ), fcnRegexpSubstr, QStringLiteral( "String" ) )
        << new QgsStaticExpressionFunction( QStringLiteral( "substr" ), QgsExpressionFunction::ParameterList() << QgsExpressionFunction::Parameter( QStringLiteral( "string" ) ) << QgsExpressionFunction::Parameter( QStringLiteral( "start " ) ) << QgsExpressionFunction::Parameter( QStringLiteral( "length" ), true ), fcnSubstr, QStringLiteral( "String" ), QString(),
                                            false, QSet< QString >(), false, QStringList(), true )
        << new QgsStaticExpressionFunction( QStringLiteral( "concat" ), -1, fcnConcat, QStringLiteral( "String" ), QString(), false, QSet<QString>(), false, QStringList(), true )
        << new QgsStaticExpressionFunction( QStringLiteral( "strpos" ), QgsExpressionFunction::ParameterList() << QgsExpressionFunction::Parameter( QStringLiteral( "haystack" ) ) << QgsExpressionFunction::Parameter( QStringLiteral( "needle" ) ), fcnStrpos, QStringLiteral( "String" ) )
        << new QgsStaticExpressionFunction( QStringLiteral( "left" ), QgsExpressionFunction::ParameterList() << QgsExpressionFunction::Parameter( QStringLiteral( "string" ) ) << QgsExpressionFunction::Parameter( QStringLiteral( "length" ) ), fcnLeft, QStringLiteral( "String" ) )
        << new QgsStaticExpressionFunction( QStringLiteral( "right" ), QgsExpressionFunction::ParameterList() << QgsExpressionFunction::Parameter( QStringLiteral( "string" ) ) << QgsExpressionFunction::Parameter( QStringLiteral( "length" ) ), fcnRight, QStringLiteral( "String" ) )
        << new QgsStaticExpressionFunction( QStringLiteral( "rpad" ), QgsExpressionFunction::ParameterList() << QgsExpressionFunction::Parameter( QStringLiteral( "string" ) ) << QgsExpressionFunction::Parameter( QStringLiteral( "width" ) ) << QgsExpressionFunction::Parameter( QStringLiteral( "fill" ) ), fcnRPad, QStringLiteral( "String" ) )
        << new QgsStaticExpressionFunction( QStringLiteral( "lpad" ), QgsExpressionFunction::ParameterList() << QgsExpressionFunction::Parameter( QStringLiteral( "string" ) ) << QgsExpressionFunction::Parameter( QStringLiteral( "width" ) ) << QgsExpressionFunction::Parameter( QStringLiteral( "fill" ) ), fcnLPad, QStringLiteral( "String" ) )
        << new QgsStaticExpressionFunction( QStringLiteral( "format" ), -1, fcnFormatString, QStringLiteral( "String" ) )
        << new QgsStaticExpressionFunction( QStringLiteral( "format_number" ), QgsExpressionFunction::ParameterList() << QgsExpressionFunction::Parameter( QStringLiteral( "number" ) ) << QgsExpressionFunction::Parameter( QStringLiteral( "places" ) ) << QgsExpressionFunction::Parameter( QStringLiteral( "language" ), true, QVariant() ), fcnFormatNumber, QStringLiteral( "String" ) )
        << new QgsStaticExpressionFunction( QStringLiteral( "format_date" ), QgsExpressionFunction::ParameterList() << QgsExpressionFunction::Parameter( QStringLiteral( "datetime" ) ) << QgsExpressionFunction::Parameter( QStringLiteral( "format" ) ) << QgsExpressionFunction::Parameter( QStringLiteral( "language" ), true, QVariant() ), fcnFormatDate, QStringList() << QStringLiteral( "String" ) << QStringLiteral( "Date and Time" ) )
        << new QgsStaticExpressionFunction( QStringLiteral( "color_grayscale_average" ),  QgsExpressionFunction::ParameterList() << QgsExpressionFunction::Parameter( QStringLiteral( "color" ) ), fcnColorGrayscaleAverage, QStringLiteral( "Color" ) )
        << new QgsStaticExpressionFunction( QStringLiteral( "color_mix_rgb" ), QgsExpressionFunction::ParameterList() << QgsExpressionFunction::Parameter( QStringLiteral( "color1" ) )
                                            << QgsExpressionFunction::Parameter( QStringLiteral( "color2" ) )
                                            << QgsExpressionFunction::Parameter( QStringLiteral( "ratio" ) ),
                                            fcnColorMixRgb, QStringLiteral( "Color" ) )
        << new QgsStaticExpressionFunction( QStringLiteral( "color_rgb" ), QgsExpressionFunction::ParameterList() << QgsExpressionFunction::Parameter( QStringLiteral( "red" ) )
                                            << QgsExpressionFunction::Parameter( QStringLiteral( "green" ) )
                                            << QgsExpressionFunction::Parameter( QStringLiteral( "blue" ) ),
                                            fcnColorRgb, QStringLiteral( "Color" ) )
        << new QgsStaticExpressionFunction( QStringLiteral( "color_rgba" ), QgsExpressionFunction::ParameterList() << QgsExpressionFunction::Parameter( QStringLiteral( "red" ) )
                                            << QgsExpressionFunction::Parameter( QStringLiteral( "green" ) )
                                            << QgsExpressionFunction::Parameter( QStringLiteral( "blue" ) )
                                            << QgsExpressionFunction::Parameter( QStringLiteral( "alpha" ) ),
                                            fncColorRgba, QStringLiteral( "Color" ) )
        << new QgsStaticExpressionFunction( QStringLiteral( "ramp_color" ), QgsExpressionFunction::ParameterList() << QgsExpressionFunction::Parameter( QStringLiteral( "ramp_name" ) )
                                            << QgsExpressionFunction::Parameter( QStringLiteral( "value" ) ),
                                            fcnRampColor, QStringLiteral( "Color" ) )
        << new QgsStaticExpressionFunction( QStringLiteral( "create_ramp" ), QgsExpressionFunction::ParameterList() << QgsExpressionFunction::Parameter( QStringLiteral( "map" ) )
                                            << QgsExpressionFunction::Parameter( QStringLiteral( "discrete" ), true, false ),
                                            fcnCreateRamp, QStringLiteral( "Color" ) )
        << new QgsStaticExpressionFunction( QStringLiteral( "color_hsl" ), QgsExpressionFunction::ParameterList() << QgsExpressionFunction::Parameter( QStringLiteral( "hue" ) )
                                            << QgsExpressionFunction::Parameter( QStringLiteral( "saturation" ) )
                                            << QgsExpressionFunction::Parameter( QStringLiteral( "lightness" ) ),
                                            fcnColorHsl, QStringLiteral( "Color" ) )
        << new QgsStaticExpressionFunction( QStringLiteral( "color_hsla" ), QgsExpressionFunction::ParameterList() << QgsExpressionFunction::Parameter( QStringLiteral( "hue" ) )
                                            << QgsExpressionFunction::Parameter( QStringLiteral( "saturation" ) )
                                            << QgsExpressionFunction::Parameter( QStringLiteral( "lightness" ) )
                                            << QgsExpressionFunction::Parameter( QStringLiteral( "alpha" ) ),
                                            fncColorHsla, QStringLiteral( "Color" ) )
        << new QgsStaticExpressionFunction( QStringLiteral( "color_hsv" ), QgsExpressionFunction::ParameterList() << QgsExpressionFunction::Parameter( QStringLiteral( "hue" ) )
                                            << QgsExpressionFunction::Parameter( QStringLiteral( "saturation" ) )
                                            << QgsExpressionFunction::Parameter( QStringLiteral( "value" ) ),
                                            fcnColorHsv, QStringLiteral( "Color" ) )
        << new QgsStaticExpressionFunction( QStringLiteral( "color_hsva" ),  QgsExpressionFunction::ParameterList() << QgsExpressionFunction::Parameter( QStringLiteral( "hue" ) )
                                            << QgsExpressionFunction::Parameter( QStringLiteral( "saturation" ) )
                                            << QgsExpressionFunction::Parameter( QStringLiteral( "value" ) )
                                            << QgsExpressionFunction::Parameter( QStringLiteral( "alpha" ) ),
                                            fncColorHsva, QStringLiteral( "Color" ) )
        << new QgsStaticExpressionFunction( QStringLiteral( "color_cmyk" ), QgsExpressionFunction::ParameterList() << QgsExpressionFunction::Parameter( QStringLiteral( "cyan" ) )
                                            << QgsExpressionFunction::Parameter( QStringLiteral( "magenta" ) )
                                            << QgsExpressionFunction::Parameter( QStringLiteral( "yellow" ) )
                                            << QgsExpressionFunction::Parameter( QStringLiteral( "black" ) ),
                                            fcnColorCmyk, QStringLiteral( "Color" ) )
        << new QgsStaticExpressionFunction( QStringLiteral( "color_cmyka" ), QgsExpressionFunction::ParameterList() << QgsExpressionFunction::Parameter( QStringLiteral( "cyan" ) )
                                            << QgsExpressionFunction::Parameter( QStringLiteral( "magenta" ) )
                                            << QgsExpressionFunction::Parameter( QStringLiteral( "yellow" ) )
                                            << QgsExpressionFunction::Parameter( QStringLiteral( "black" ) )
                                            << QgsExpressionFunction::Parameter( QStringLiteral( "alpha" ) ),
                                            fncColorCmyka, QStringLiteral( "Color" ) )
        << new QgsStaticExpressionFunction( QStringLiteral( "color_part" ), QgsExpressionFunction::ParameterList() << QgsExpressionFunction::Parameter( QStringLiteral( "color" ) )
                                            << QgsExpressionFunction::Parameter( QStringLiteral( "component" ) ),
                                            fncColorPart, QStringLiteral( "Color" ) )
        << new QgsStaticExpressionFunction( QStringLiteral( "darker" ), QgsExpressionFunction::ParameterList() << QgsExpressionFunction::Parameter( QStringLiteral( "color" ) )
                                            << QgsExpressionFunction::Parameter( QStringLiteral( "factor" ) ),
                                            fncDarker, QStringLiteral( "Color" ) )
        << new QgsStaticExpressionFunction( QStringLiteral( "lighter" ), QgsExpressionFunction::ParameterList() << QgsExpressionFunction::Parameter( QStringLiteral( "color" ) )
                                            << QgsExpressionFunction::Parameter( QStringLiteral( "factor" ) ),
                                            fncLighter, QStringLiteral( "Color" ) )
        << new QgsStaticExpressionFunction( QStringLiteral( "set_color_part" ), QgsExpressionFunction::ParameterList() << QgsExpressionFunction::Parameter( QStringLiteral( "color" ) ) << QgsExpressionFunction::Parameter( QStringLiteral( "component" ) ) << QgsExpressionFunction::Parameter( QStringLiteral( "value" ) ), fncSetColorPart, QStringLiteral( "Color" ) )

        // file info
        << new QgsStaticExpressionFunction( QStringLiteral( "base_file_name" ), QgsExpressionFunction::ParameterList() << QgsExpressionFunction::Parameter( QStringLiteral( "path" ) ),
                                            fcnBaseFileName, QStringLiteral( "Files and Paths" ) )
        << new QgsStaticExpressionFunction( QStringLiteral( "file_suffix" ), QgsExpressionFunction::ParameterList() << QgsExpressionFunction::Parameter( QStringLiteral( "path" ) ),
                                            fcnFileSuffix, QStringLiteral( "Files and Paths" ) )
        << new QgsStaticExpressionFunction( QStringLiteral( "file_exists" ), QgsExpressionFunction::ParameterList() << QgsExpressionFunction::Parameter( QStringLiteral( "path" ) ),
                                            fcnFileExists, QStringLiteral( "Files and Paths" ) )
        << new QgsStaticExpressionFunction( QStringLiteral( "file_name" ), QgsExpressionFunction::ParameterList() << QgsExpressionFunction::Parameter( QStringLiteral( "path" ) ),
                                            fcnFileName, QStringLiteral( "Files and Paths" ) )
        << new QgsStaticExpressionFunction( QStringLiteral( "is_file" ), QgsExpressionFunction::ParameterList() << QgsExpressionFunction::Parameter( QStringLiteral( "path" ) ),
                                            fcnPathIsFile, QStringLiteral( "Files and Paths" ) )
        << new QgsStaticExpressionFunction( QStringLiteral( "is_directory" ), QgsExpressionFunction::ParameterList() << QgsExpressionFunction::Parameter( QStringLiteral( "path" ) ),
                                            fcnPathIsDir, QStringLiteral( "Files and Paths" ) )
        << new QgsStaticExpressionFunction( QStringLiteral( "file_path" ), QgsExpressionFunction::ParameterList() << QgsExpressionFunction::Parameter( QStringLiteral( "path" ) ),
                                            fcnFilePath, QStringLiteral( "Files and Paths" ) )
        << new QgsStaticExpressionFunction( QStringLiteral( "file_size" ), QgsExpressionFunction::ParameterList() << QgsExpressionFunction::Parameter( QStringLiteral( "path" ) ),
                                            fcnFileSize, QStringLiteral( "Files and Paths" ) )

        // hash
        << new QgsStaticExpressionFunction( QStringLiteral( "hash" ), QgsExpressionFunction::ParameterList() << QgsExpressionFunction::Parameter( QStringLiteral( "string" ) ) << QgsExpressionFunction::Parameter( QStringLiteral( "method" ) ),
                                            fcnGenericHash, QStringLiteral( "Conversions" ) )
        << new QgsStaticExpressionFunction( QStringLiteral( "md5" ), QgsExpressionFunction::ParameterList() << QgsExpressionFunction::Parameter( QStringLiteral( "string" ) ),
                                            fcnHashMd5, QStringLiteral( "Conversions" ) )
        << new QgsStaticExpressionFunction( QStringLiteral( "sha256" ), QgsExpressionFunction::ParameterList() << QgsExpressionFunction::Parameter( QStringLiteral( "string" ) ),
                                            fcnHashSha256, QStringLiteral( "Conversions" ) )

        //base64
        << new QgsStaticExpressionFunction( QStringLiteral( "to_base64" ), QgsExpressionFunction::ParameterList() << QgsExpressionFunction::Parameter( QStringLiteral( "value" ) ),
                                            fcnToBase64, QStringLiteral( "Conversions" ) )
        << new QgsStaticExpressionFunction( QStringLiteral( "from_base64" ), QgsExpressionFunction::ParameterList() << QgsExpressionFunction::Parameter( QStringLiteral( "string" ) ),
                                            fcnFromBase64, QStringLiteral( "Conversions" ) )

        // deprecated stuff - hidden from users
        << new QgsStaticExpressionFunction( QStringLiteral( "$scale" ), QgsExpressionFunction::ParameterList(), fcnMapScale, QStringLiteral( "deprecated" ) );

    QgsStaticExpressionFunction *geomFunc = new QgsStaticExpressionFunction( QStringLiteral( "$geometry" ), 0, fcnGeometry, QStringLiteral( "GeometryGroup" ), QString(), true );
    geomFunc->setIsStatic( false );
    functions << geomFunc;

    QgsStaticExpressionFunction *areaFunc = new QgsStaticExpressionFunction( QStringLiteral( "$area" ), 0, fcnGeomArea, QStringLiteral( "GeometryGroup" ), QString(), true );
    areaFunc->setIsStatic( false );
    functions << areaFunc;

    functions << new QgsStaticExpressionFunction( QStringLiteral( "area" ), QgsExpressionFunction::ParameterList() << QgsExpressionFunction::Parameter( QStringLiteral( "geometry" ) ), fcnArea, QStringLiteral( "GeometryGroup" ) );

    QgsStaticExpressionFunction *lengthFunc = new QgsStaticExpressionFunction( QStringLiteral( "$length" ), 0, fcnGeomLength, QStringLiteral( "GeometryGroup" ), QString(), true );
    lengthFunc->setIsStatic( false );
    functions << lengthFunc;

    QgsStaticExpressionFunction *perimeterFunc = new QgsStaticExpressionFunction( QStringLiteral( "$perimeter" ), 0, fcnGeomPerimeter, QStringLiteral( "GeometryGroup" ), QString(), true );
    perimeterFunc->setIsStatic( false );
    functions << perimeterFunc;

    functions << new QgsStaticExpressionFunction( QStringLiteral( "perimeter" ),  QgsExpressionFunction::ParameterList() << QgsExpressionFunction::Parameter( QStringLiteral( "geometry" ) ), fcnPerimeter, QStringLiteral( "GeometryGroup" ) );

    QgsStaticExpressionFunction *xFunc = new QgsStaticExpressionFunction( QStringLiteral( "$x" ), 0, fcnX, QStringLiteral( "GeometryGroup" ), QString(), true );
    xFunc->setIsStatic( false );
    functions << xFunc;

    QgsStaticExpressionFunction *yFunc = new QgsStaticExpressionFunction( QStringLiteral( "$y" ), 0, fcnY, QStringLiteral( "GeometryGroup" ), QString(), true );
    yFunc->setIsStatic( false );
    functions << yFunc;

    functions
<<<<<<< HEAD
        << new QgsStaticExpressionFunction( QStringLiteral( "is_valid" ),  QgsExpressionFunction::ParameterList() << QgsExpressionFunction::Parameter( QStringLiteral( "geom" ) ), fcnGeomIsValid, QStringLiteral( "GeometryGroup" ) );

    QgsStaticExpressionFunction *fcnGeomOverlayIntersectsFunc = new QgsStaticExpressionFunction( QStringLiteral( "geometry_overlay_intersects" ), QgsExpressionFunction::ParameterList()
        << QgsExpressionFunction::Parameter( QStringLiteral( "layer" ) )
        << QgsExpressionFunction::Parameter( QStringLiteral( "expression" ), true, QVariant(), true )
        << QgsExpressionFunction::Parameter( QStringLiteral( "filter" ), true, QVariant(), true )
        << QgsExpressionFunction::Parameter( QStringLiteral( "limit" ), true, QVariant( -1 ), true ),
        fcnGeomOverlayIntersects, QStringLiteral( "GeometryGroup" ), QString(), false, QSet<QString>() << QgsFeatureRequest::ALL_ATTRIBUTES, true );

    // The current feature is accessed for the geometry, so this should not be cached
    fcnGeomOverlayIntersectsFunc->setIsStatic( false );
    functions << fcnGeomOverlayIntersectsFunc;

    QgsStaticExpressionFunction *fcnTestGeomOverlayIntersectsFunc = new QgsStaticExpressionFunction( QStringLiteral( "geometry_overlay_intersects_test" ), QgsExpressionFunction::ParameterList()
        << QgsExpressionFunction::Parameter( QStringLiteral( "layer" ) ),
        // TODO: filter param
        // TODO: limit param
        fcnTestGeomOverlayIntersects, QStringLiteral( "GeometryGroup" ), QString(), false, QSet<QString>() << QgsFeatureRequest::ALL_ATTRIBUTES, true );
    // The current feature is accessed for the geometry, so this should not be cached
    fcnTestGeomOverlayIntersectsFunc->setIsStatic( false );
    functions << fcnTestGeomOverlayIntersectsFunc;

    QgsStaticExpressionFunction *fcnGeomOverlayContainsFunc = new QgsStaticExpressionFunction( QStringLiteral( "geometry_overlay_contains" ), QgsExpressionFunction::ParameterList()
        << QgsExpressionFunction::Parameter( QStringLiteral( "layer" ) )
        << QgsExpressionFunction::Parameter( QStringLiteral( "expression" ), true, QVariant(), true )
        << QgsExpressionFunction::Parameter( QStringLiteral( "filter" ), true, QVariant(), true )
        << QgsExpressionFunction::Parameter( QStringLiteral( "limit" ), true, QVariant( -1 ), true ),
        // TODO: limit param
        fcnGeomOverlayContains, QStringLiteral( "GeometryGroup" ), QString(), false, QSet<QString>() << QgsFeatureRequest::ALL_ATTRIBUTES, true );
    // The current feature is accessed for the geometry, so this should not be cached
    fcnGeomOverlayContainsFunc->setIsStatic( false );
    functions << fcnGeomOverlayContainsFunc;

    QgsStaticExpressionFunction *fcnTestGeomOverlayContainsFunc = new QgsStaticExpressionFunction( QStringLiteral( "geometry_overlay_contains_test" ), QgsExpressionFunction::ParameterList()
        << QgsExpressionFunction::Parameter( QStringLiteral( "layer" ) ),
        // TODO: filter param
        // TODO: limit param
        fcnTestGeomOverlayContains, QStringLiteral( "GeometryGroup" ), QString(), false, QSet<QString>() << QgsFeatureRequest::ALL_ATTRIBUTES, true );
    // The current feature is accessed for the geometry, so this should not be cached
    fcnTestGeomOverlayContainsFunc->setIsStatic( false );
    functions << fcnTestGeomOverlayContainsFunc;

    QgsStaticExpressionFunction *fcnGeomOverlayCrossesFunc = new QgsStaticExpressionFunction( QStringLiteral( "geometry_overlay_crosses" ), QgsExpressionFunction::ParameterList()
        << QgsExpressionFunction::Parameter( QStringLiteral( "layer" ) )
        << QgsExpressionFunction::Parameter( QStringLiteral( "expression" ), true, QVariant(), true )
        << QgsExpressionFunction::Parameter( QStringLiteral( "filter" ), true, QVariant(), true )
        << QgsExpressionFunction::Parameter( QStringLiteral( "limit" ), true, QVariant( -1 ), true ),
        fcnGeomOverlayCrosses, QStringLiteral( "GeometryGroup" ), QString(), false, QSet<QString>() << QgsFeatureRequest::ALL_ATTRIBUTES, true );
    // The current feature is accessed for the geometry, so this should not be cached
    fcnGeomOverlayCrossesFunc->setIsStatic( false );
    functions << fcnGeomOverlayCrossesFunc;

    QgsStaticExpressionFunction *fcnTestGeomOverlayCrossesFunc = new QgsStaticExpressionFunction( QStringLiteral( "geometry_overlay_crosses_test" ), QgsExpressionFunction::ParameterList()
        << QgsExpressionFunction::Parameter( QStringLiteral( "layer" ) ),
        // TODO: filter param
        // TODO: limit param
        fcnTestGeomOverlayCrosses, QStringLiteral( "GeometryGroup" ), QString(), false, QSet<QString>() << QgsFeatureRequest::ALL_ATTRIBUTES, true );
    // The current feature is accessed for the geometry, so this should not be cached
    fcnTestGeomOverlayCrossesFunc->setIsStatic( false );
    functions << fcnTestGeomOverlayCrossesFunc;

    QgsStaticExpressionFunction *fcnGeomOverlayEqualsFunc = new QgsStaticExpressionFunction( QStringLiteral( "geometry_overlay_equals" ), QgsExpressionFunction::ParameterList()
        << QgsExpressionFunction::Parameter( QStringLiteral( "layer" ) )
        << QgsExpressionFunction::Parameter( QStringLiteral( "expression" ), true, QVariant(), true )
        << QgsExpressionFunction::Parameter( QStringLiteral( "filter" ), true, QVariant(), true )
        << QgsExpressionFunction::Parameter( QStringLiteral( "limit" ), true, QVariant( -1 ), true ),
        fcnGeomOverlayEquals, QStringLiteral( "GeometryGroup" ), QString(), false, QSet<QString>() << QgsFeatureRequest::ALL_ATTRIBUTES, true );
    // The current feature is accessed for the geometry, so this should not be cached
    fcnGeomOverlayEqualsFunc->setIsStatic( false );
    functions << fcnGeomOverlayEqualsFunc;

    QgsStaticExpressionFunction *fcnTestGeomOverlayEqualsFunc = new QgsStaticExpressionFunction( QStringLiteral( "geometry_overlay_equals_test" ), QgsExpressionFunction::ParameterList()
        << QgsExpressionFunction::Parameter( QStringLiteral( "layer" ) ),
        // TODO: filter param
        // TODO: limit param
        fcnTestGeomOverlayEquals, QStringLiteral( "GeometryGroup" ), QString(), false, QSet<QString>() << QgsFeatureRequest::ALL_ATTRIBUTES, true );
    // The current feature is accessed for the geometry, so this should not be cached
    fcnTestGeomOverlayEqualsFunc->setIsStatic( false );
    functions << fcnTestGeomOverlayEqualsFunc;

    QgsStaticExpressionFunction *fcnGeomOverlayTouchesFunc = new QgsStaticExpressionFunction( QStringLiteral( "geometry_overlay_touches" ), QgsExpressionFunction::ParameterList()
        << QgsExpressionFunction::Parameter( QStringLiteral( "layer" ) )
        << QgsExpressionFunction::Parameter( QStringLiteral( "expression" ), true, QVariant(), true )
        << QgsExpressionFunction::Parameter( QStringLiteral( "filter" ), true, QVariant(), true )
        << QgsExpressionFunction::Parameter( QStringLiteral( "limit" ), true, QVariant( -1 ), true ),
        fcnGeomOverlayTouches, QStringLiteral( "GeometryGroup" ), QString(), false, QSet<QString>() << QgsFeatureRequest::ALL_ATTRIBUTES, true );
    // The current feature is accessed for the geometry, so this should not be cached
    fcnGeomOverlayTouchesFunc->setIsStatic( false );
    functions << fcnGeomOverlayTouchesFunc;

    QgsStaticExpressionFunction *fcnTestGeomOverlayTouchesFunc = new QgsStaticExpressionFunction( QStringLiteral( "geometry_overlay_touches_test" ), QgsExpressionFunction::ParameterList()
        << QgsExpressionFunction::Parameter( QStringLiteral( "layer" ) ),
        // TODO: filter param
        // TODO: limit param
        fcnTestGeomOverlayTouches, QStringLiteral( "GeometryGroup" ), QString(), false, QSet<QString>() << QgsFeatureRequest::ALL_ATTRIBUTES, true );
    // The current feature is accessed for the geometry, so this should not be cached
    fcnTestGeomOverlayTouchesFunc->setIsStatic( false );
    functions << fcnTestGeomOverlayTouchesFunc;

    QgsStaticExpressionFunction *fcnGeomOverlayDisjointFunc = new QgsStaticExpressionFunction( QStringLiteral( "geometry_overlay_disjoint" ), QgsExpressionFunction::ParameterList()
        << QgsExpressionFunction::Parameter( QStringLiteral( "layer" ) )
        << QgsExpressionFunction::Parameter( QStringLiteral( "expression" ), true, QVariant(), true )
        << QgsExpressionFunction::Parameter( QStringLiteral( "filter" ), true, QVariant(), true )
        << QgsExpressionFunction::Parameter( QStringLiteral( "limit" ), true, QVariant( -1 ), true ),
        fcnGeomOverlayDisjoint, QStringLiteral( "GeometryGroup" ), QString(), false, QSet<QString>() << QgsFeatureRequest::ALL_ATTRIBUTES, true );
    // The current feature is accessed for the geometry, so this should not be cached
    fcnGeomOverlayDisjointFunc->setIsStatic( false );
    functions << fcnGeomOverlayDisjointFunc;

    QgsStaticExpressionFunction *fcnTestGeomOverlayDisjointFunc = new QgsStaticExpressionFunction( QStringLiteral( "geometry_overlay_disjoint_test" ), QgsExpressionFunction::ParameterList()
        << QgsExpressionFunction::Parameter( QStringLiteral( "layer" ) ),
        // TODO: filter param
        // TODO: limit param
        fcnTestGeomOverlayDisjoint, QStringLiteral( "GeometryGroup" ), QString(), false, QSet<QString>() << QgsFeatureRequest::ALL_ATTRIBUTES, true );
    // The current feature is accessed for the geometry, so this should not be cached
    fcnTestGeomOverlayDisjointFunc->setIsStatic( false );
    functions << fcnTestGeomOverlayDisjointFunc;

    QgsStaticExpressionFunction *fcnGeomOverlayWithinFunc = new QgsStaticExpressionFunction( QStringLiteral( "geometry_overlay_within" ), QgsExpressionFunction::ParameterList()
        << QgsExpressionFunction::Parameter( QStringLiteral( "layer" ) )
        << QgsExpressionFunction::Parameter( QStringLiteral( "expression" ), true, QVariant(), true )
        << QgsExpressionFunction::Parameter( QStringLiteral( "filter" ), true, QVariant(), true )
        << QgsExpressionFunction::Parameter( QStringLiteral( "limit" ), true, QVariant( -1 ), true ),
        fcnGeomOverlayWithin, QStringLiteral( "GeometryGroup" ), QString(), false, QSet<QString>() << QgsFeatureRequest::ALL_ATTRIBUTES, true );
    // The current feature is accessed for the geometry, so this should not be cached
    fcnGeomOverlayWithinFunc->setIsStatic( false );
    functions << fcnGeomOverlayWithinFunc;

    QgsStaticExpressionFunction *fcnTestGeomOverlayWithinFunc = new QgsStaticExpressionFunction( QStringLiteral( "geometry_overlay_within_test" ), QgsExpressionFunction::ParameterList()
        << QgsExpressionFunction::Parameter( QStringLiteral( "layer" ) ),
        // TODO: filter param
        // TODO: limit param
        fcnTestGeomOverlayWithin, QStringLiteral( "GeometryGroup" ), QString(), false, QSet<QString>() << QgsFeatureRequest::ALL_ATTRIBUTES, true );
    // The current feature is accessed for the geometry, so this should not be cached
    fcnTestGeomOverlayWithinFunc->setIsStatic( false );
    functions << fcnTestGeomOverlayWithinFunc;

    QgsStaticExpressionFunction *fcnGeomOverlayNearestFunc = new QgsStaticExpressionFunction( QStringLiteral( "geometry_overlay_nearest" ), QgsExpressionFunction::ParameterList()
        << QgsExpressionFunction::Parameter( QStringLiteral( "layer" ) )
        << QgsExpressionFunction::Parameter( QStringLiteral( "expression" ), true, QVariant(), true )
        << QgsExpressionFunction::Parameter( QStringLiteral( "filter" ), true, QVariant(), true )
        << QgsExpressionFunction::Parameter( QStringLiteral( "limit" ), true, QVariant( -1 ), true )
        << QgsExpressionFunction::Parameter( QStringLiteral( "neighbors" ), true, 1 )
        << QgsExpressionFunction::Parameter( QStringLiteral( "max_distance" ), true, 0 ),
        //<< QgsExpressionFunction::Parameter( QStringLiteral( "limit" ), true ),
        fcnGeomOverlayNearest, QStringLiteral( "GeometryGroup" ), QString(), false, QSet<QString>() << QgsFeatureRequest::ALL_ATTRIBUTES, true );
    // The current feature is accessed for the geometry, so this should not be cached
    fcnGeomOverlayNearestFunc->setIsStatic( false );
    functions << fcnGeomOverlayNearestFunc;

    functions
        << new QgsStaticExpressionFunction( QStringLiteral( "x" ),  QgsExpressionFunction::ParameterList() << QgsExpressionFunction::Parameter( QStringLiteral( "geom" ) ), fcnGeomX, QStringLiteral( "GeometryGroup" ) )
        << new QgsStaticExpressionFunction( QStringLiteral( "y" ), QgsExpressionFunction::ParameterList() << QgsExpressionFunction::Parameter( QStringLiteral( "geom" ) ), fcnGeomY, QStringLiteral( "GeometryGroup" ) )
        << new QgsStaticExpressionFunction( QStringLiteral( "z" ), QgsExpressionFunction::ParameterList() << QgsExpressionFunction::Parameter( QStringLiteral( "geom" ) ), fcnGeomZ, QStringLiteral( "GeometryGroup" ) )
        << new QgsStaticExpressionFunction( QStringLiteral( "m" ), QgsExpressionFunction::ParameterList() << QgsExpressionFunction::Parameter( QStringLiteral( "geom" ) ), fcnGeomM, QStringLiteral( "GeometryGroup" ) )
=======
        << new QgsStaticExpressionFunction( QStringLiteral( "is_valid" ),  QgsExpressionFunction::ParameterList() << QgsExpressionFunction::Parameter( QStringLiteral( "geometry" ) ), fcnGeomIsValid, QStringLiteral( "GeometryGroup" ) )
        << new QgsStaticExpressionFunction( QStringLiteral( "x" ),  QgsExpressionFunction::ParameterList() << QgsExpressionFunction::Parameter( QStringLiteral( "geometry" ) ), fcnGeomX, QStringLiteral( "GeometryGroup" ) )
        << new QgsStaticExpressionFunction( QStringLiteral( "y" ), QgsExpressionFunction::ParameterList() << QgsExpressionFunction::Parameter( QStringLiteral( "geometry" ) ), fcnGeomY, QStringLiteral( "GeometryGroup" ) )
        << new QgsStaticExpressionFunction( QStringLiteral( "z" ), QgsExpressionFunction::ParameterList() << QgsExpressionFunction::Parameter( QStringLiteral( "geometry" ) ), fcnGeomZ, QStringLiteral( "GeometryGroup" ) )
        << new QgsStaticExpressionFunction( QStringLiteral( "m" ), QgsExpressionFunction::ParameterList() << QgsExpressionFunction::Parameter( QStringLiteral( "geometry" ) ), fcnGeomM, QStringLiteral( "GeometryGroup" ) )
>>>>>>> c8082b9a
        << new QgsStaticExpressionFunction( QStringLiteral( "point_n" ), QgsExpressionFunction::ParameterList() << QgsExpressionFunction::Parameter( QStringLiteral( "geometry" ) ) << QgsExpressionFunction::Parameter( QStringLiteral( "index" ) ), fcnPointN, QStringLiteral( "GeometryGroup" ) )
        << new QgsStaticExpressionFunction( QStringLiteral( "start_point" ),  QgsExpressionFunction::ParameterList() << QgsExpressionFunction::Parameter( QStringLiteral( "geometry" ) ), fcnStartPoint, QStringLiteral( "GeometryGroup" ) )
        << new QgsStaticExpressionFunction( QStringLiteral( "end_point" ), QgsExpressionFunction::ParameterList() << QgsExpressionFunction::Parameter( QStringLiteral( "geometry" ) ), fcnEndPoint, QStringLiteral( "GeometryGroup" ) )
        << new QgsStaticExpressionFunction( QStringLiteral( "nodes_to_points" ), QgsExpressionFunction::ParameterList() << QgsExpressionFunction::Parameter( QStringLiteral( "geometry" ) )
                                            << QgsExpressionFunction::Parameter( QStringLiteral( "ignore_closing_nodes" ), true, false ),
                                            fcnNodesToPoints, QStringLiteral( "GeometryGroup" ) )
        << new QgsStaticExpressionFunction( QStringLiteral( "segments_to_lines" ),  QgsExpressionFunction::ParameterList() << QgsExpressionFunction::Parameter( QStringLiteral( "geometry" ) ), fcnSegmentsToLines, QStringLiteral( "GeometryGroup" ) )
        << new QgsStaticExpressionFunction( QStringLiteral( "collect_geometries" ), -1, fcnCollectGeometries, QStringLiteral( "GeometryGroup" ) )
        << new QgsStaticExpressionFunction( QStringLiteral( "make_point" ), -1, fcnMakePoint, QStringLiteral( "GeometryGroup" ) )
        << new QgsStaticExpressionFunction( QStringLiteral( "make_point_m" ), QgsExpressionFunction::ParameterList() << QgsExpressionFunction::Parameter( QStringLiteral( "x" ) )
                                            << QgsExpressionFunction::Parameter( QStringLiteral( "y" ) )
                                            << QgsExpressionFunction::Parameter( QStringLiteral( "m" ) ),
                                            fcnMakePointM, QStringLiteral( "GeometryGroup" ) )
        << new QgsStaticExpressionFunction( QStringLiteral( "make_line" ), -1, fcnMakeLine, QStringLiteral( "GeometryGroup" ) )
        << new QgsStaticExpressionFunction( QStringLiteral( "make_polygon" ), -1, fcnMakePolygon, QStringLiteral( "GeometryGroup" ) )
        << new QgsStaticExpressionFunction( QStringLiteral( "make_triangle" ), QgsExpressionFunction::ParameterList() << QgsExpressionFunction::Parameter( QStringLiteral( "point1" ) )
                                            << QgsExpressionFunction::Parameter( QStringLiteral( "point2" ) )
                                            << QgsExpressionFunction::Parameter( QStringLiteral( "point3" ) ),
                                            fcnMakeTriangle, QStringLiteral( "GeometryGroup" ) )
        << new QgsStaticExpressionFunction( QStringLiteral( "make_circle" ), QgsExpressionFunction::ParameterList()
                                            << QgsExpressionFunction::Parameter( QStringLiteral( "center" ) )
                                            << QgsExpressionFunction::Parameter( QStringLiteral( "radius" ) )
                                            << QgsExpressionFunction::Parameter( QStringLiteral( "segments" ), true, 36 ),
                                            fcnMakeCircle, QStringLiteral( "GeometryGroup" ) )
        << new QgsStaticExpressionFunction( QStringLiteral( "make_ellipse" ), QgsExpressionFunction::ParameterList()
                                            << QgsExpressionFunction::Parameter( QStringLiteral( "center" ) )
                                            << QgsExpressionFunction::Parameter( QStringLiteral( "semi_major_axis" ) )
                                            << QgsExpressionFunction::Parameter( QStringLiteral( "semi_minor_axis" ) )
                                            << QgsExpressionFunction::Parameter( QStringLiteral( "azimuth" ) )
                                            << QgsExpressionFunction::Parameter( QStringLiteral( "segments" ), true, 36 ),
                                            fcnMakeEllipse, QStringLiteral( "GeometryGroup" ) )
        << new QgsStaticExpressionFunction( QStringLiteral( "make_regular_polygon" ), QgsExpressionFunction::ParameterList()
                                            << QgsExpressionFunction::Parameter( QStringLiteral( "center" ) )
                                            << QgsExpressionFunction::Parameter( QStringLiteral( "radius" ) )
                                            << QgsExpressionFunction::Parameter( QStringLiteral( "number_sides" ) )
                                            << QgsExpressionFunction::Parameter( QStringLiteral( "circle" ), true, 0 ),
                                            fcnMakeRegularPolygon, QStringLiteral( "GeometryGroup" ) )
        << new QgsStaticExpressionFunction( QStringLiteral( "make_square" ), QgsExpressionFunction::ParameterList()
                                            << QgsExpressionFunction::Parameter( QStringLiteral( "point1" ) )
                                            << QgsExpressionFunction::Parameter( QStringLiteral( "point2" ) ),
                                            fcnMakeSquare, QStringLiteral( "GeometryGroup" ) )
        << new QgsStaticExpressionFunction( QStringLiteral( "make_rectangle_3points" ), QgsExpressionFunction::ParameterList()
                                            << QgsExpressionFunction::Parameter( QStringLiteral( "point1" ) )
                                            << QgsExpressionFunction::Parameter( QStringLiteral( "point2" ) )
                                            << QgsExpressionFunction::Parameter( QStringLiteral( "point3" ) )
                                            << QgsExpressionFunction::Parameter( QStringLiteral( "option" ), true, 0 ),
                                            fcnMakeRectangleFrom3Points, QStringLiteral( "GeometryGroup" ) );
    QgsStaticExpressionFunction *xAtFunc = new QgsStaticExpressionFunction( QStringLiteral( "$x_at" ), QgsExpressionFunction::ParameterList() << QgsExpressionFunction::Parameter( QStringLiteral( "i" ) ), fcnXat, QStringLiteral( "GeometryGroup" ), QString(), true, QSet<QString>(), false, QStringList() << QStringLiteral( "xat" ) << QStringLiteral( "x_at" ) );
    xAtFunc->setIsStatic( false );
    functions << xAtFunc;

    QgsStaticExpressionFunction *yAtFunc = new QgsStaticExpressionFunction( QStringLiteral( "$y_at" ), QgsExpressionFunction::ParameterList() << QgsExpressionFunction::Parameter( QStringLiteral( "i" ) ), fcnYat, QStringLiteral( "GeometryGroup" ), QString(), true, QSet<QString>(), false, QStringList() << QStringLiteral( "yat" ) << QStringLiteral( "y_at" ) );
    yAtFunc->setIsStatic( false );
    functions << yAtFunc;

    functions
        << new QgsStaticExpressionFunction( QStringLiteral( "x_min" ), QgsExpressionFunction::ParameterList() << QgsExpressionFunction::Parameter( QStringLiteral( "geometry" ) ), fcnXMin, QStringLiteral( "GeometryGroup" ), QString(), false, QSet<QString>(), false, QStringList() << QStringLiteral( "xmin" ) )
        << new QgsStaticExpressionFunction( QStringLiteral( "x_max" ), QgsExpressionFunction::ParameterList() << QgsExpressionFunction::Parameter( QStringLiteral( "geometry" ) ), fcnXMax, QStringLiteral( "GeometryGroup" ), QString(), false, QSet<QString>(), false, QStringList() << QStringLiteral( "xmax" ) )
        << new QgsStaticExpressionFunction( QStringLiteral( "y_min" ), QgsExpressionFunction::ParameterList() << QgsExpressionFunction::Parameter( QStringLiteral( "geometry" ) ), fcnYMin, QStringLiteral( "GeometryGroup" ), QString(), false, QSet<QString>(), false, QStringList() << QStringLiteral( "ymin" ) )
        << new QgsStaticExpressionFunction( QStringLiteral( "y_max" ), QgsExpressionFunction::ParameterList() << QgsExpressionFunction::Parameter( QStringLiteral( "geometry" ) ), fcnYMax, QStringLiteral( "GeometryGroup" ), QString(), false, QSet<QString>(), false, QStringList() << QStringLiteral( "ymax" ) )
        << new QgsStaticExpressionFunction( QStringLiteral( "geom_from_wkt" ), QgsExpressionFunction::ParameterList() << QgsExpressionFunction::Parameter( QStringLiteral( "text" ) ), fcnGeomFromWKT, QStringLiteral( "GeometryGroup" ), QString(), false, QSet<QString>(), false, QStringList() << QStringLiteral( "geomFromWKT" ) )
        << new QgsStaticExpressionFunction( QStringLiteral( "geom_from_wkb" ), QgsExpressionFunction::ParameterList() << QgsExpressionFunction::Parameter( QStringLiteral( "binary" ) ), fcnGeomFromWKB, QStringLiteral( "GeometryGroup" ), QString(), false, QSet<QString>(), false )
        << new QgsStaticExpressionFunction( QStringLiteral( "geom_from_gml" ),  QgsExpressionFunction::ParameterList() << QgsExpressionFunction::Parameter( QStringLiteral( "gml" ) ), fcnGeomFromGML, QStringLiteral( "GeometryGroup" ), QString(), false, QSet<QString>(), false, QStringList() << QStringLiteral( "geomFromGML" ) )
        << new QgsStaticExpressionFunction( QStringLiteral( "flip_coordinates" ), QgsExpressionFunction::ParameterList() << QgsExpressionFunction::Parameter( QStringLiteral( "geometry" ) ), fcnFlipCoordinates, QStringLiteral( "GeometryGroup" ) )
        << new QgsStaticExpressionFunction( QStringLiteral( "relate" ), -1, fcnRelate, QStringLiteral( "GeometryGroup" ) )
        << new QgsStaticExpressionFunction( QStringLiteral( "intersects_bbox" ), QgsExpressionFunction::ParameterList() << QgsExpressionFunction::Parameter( QStringLiteral( "geometry1" ) ) << QgsExpressionFunction::Parameter( QStringLiteral( "geometry2" ) ), fcnBbox, QStringLiteral( "GeometryGroup" ), QString(), false, QSet<QString>(), false, QStringList() << QStringLiteral( "bbox" ) )
        << new QgsStaticExpressionFunction( QStringLiteral( "disjoint" ), QgsExpressionFunction::ParameterList() << QgsExpressionFunction::Parameter( QStringLiteral( "geometry1" ) )
                                            << QgsExpressionFunction::Parameter( QStringLiteral( "geometry2" ) ),
                                            fcnDisjoint, QStringLiteral( "GeometryGroup" ) )
        << new QgsStaticExpressionFunction( QStringLiteral( "intersects" ), QgsExpressionFunction::ParameterList() << QgsExpressionFunction::Parameter( QStringLiteral( "geometry1" ) )
                                            << QgsExpressionFunction::Parameter( QStringLiteral( "geometry2" ) ),
                                            fcnIntersects, QStringLiteral( "GeometryGroup" ) )
        << new QgsStaticExpressionFunction( QStringLiteral( "touches" ), QgsExpressionFunction::ParameterList() << QgsExpressionFunction::Parameter( QStringLiteral( "geometry1" ) )
                                            << QgsExpressionFunction::Parameter( QStringLiteral( "geometry2" ) ),
                                            fcnTouches, QStringLiteral( "GeometryGroup" ) )
        << new QgsStaticExpressionFunction( QStringLiteral( "crosses" ), QgsExpressionFunction::ParameterList() << QgsExpressionFunction::Parameter( QStringLiteral( "geometry1" ) )
                                            << QgsExpressionFunction::Parameter( QStringLiteral( "geometry2" ) ),
                                            fcnCrosses, QStringLiteral( "GeometryGroup" ) )
        << new QgsStaticExpressionFunction( QStringLiteral( "contains" ), QgsExpressionFunction::ParameterList() << QgsExpressionFunction::Parameter( QStringLiteral( "geometry1" ) )
                                            << QgsExpressionFunction::Parameter( QStringLiteral( "geometry2" ) ),
                                            fcnContains, QStringLiteral( "GeometryGroup" ) )
        << new QgsStaticExpressionFunction( QStringLiteral( "overlaps" ), QgsExpressionFunction::ParameterList() << QgsExpressionFunction::Parameter( QStringLiteral( "geometry1" ) )
                                            << QgsExpressionFunction::Parameter( QStringLiteral( "geometry2" ) ),
                                            fcnOverlaps, QStringLiteral( "GeometryGroup" ) )
        << new QgsStaticExpressionFunction( QStringLiteral( "within" ), QgsExpressionFunction::ParameterList() << QgsExpressionFunction::Parameter( QStringLiteral( "geometry1" ) )
                                            << QgsExpressionFunction::Parameter( QStringLiteral( "geometry2" ) ),
                                            fcnWithin, QStringLiteral( "GeometryGroup" ) )
        << new QgsStaticExpressionFunction( QStringLiteral( "translate" ), QgsExpressionFunction::ParameterList() << QgsExpressionFunction::Parameter( QStringLiteral( "geometry" ) )
                                            << QgsExpressionFunction::Parameter( QStringLiteral( "dx" ) )
                                            << QgsExpressionFunction::Parameter( QStringLiteral( "dy" ) ),
                                            fcnTranslate, QStringLiteral( "GeometryGroup" ) )
        << new QgsStaticExpressionFunction( QStringLiteral( "rotate" ), QgsExpressionFunction::ParameterList() << QgsExpressionFunction::Parameter( QStringLiteral( "geometry" ) )
                                            << QgsExpressionFunction::Parameter( QStringLiteral( "rotation" ) )
                                            << QgsExpressionFunction::Parameter( QStringLiteral( "center" ), true ),
                                            fcnRotate, QStringLiteral( "GeometryGroup" ) )
        << new QgsStaticExpressionFunction( QStringLiteral( "buffer" ), QgsExpressionFunction::ParameterList() << QgsExpressionFunction::Parameter( QStringLiteral( "geometry" ) )
                                            << QgsExpressionFunction::Parameter( QStringLiteral( "distance" ) )
                                            << QgsExpressionFunction::Parameter( QStringLiteral( "segments" ), true, 8.0 ),
                                            fcnBuffer, QStringLiteral( "GeometryGroup" ) )
        << new QgsStaticExpressionFunction( QStringLiteral( "force_rhr" ), QgsExpressionFunction::ParameterList() << QgsExpressionFunction::Parameter( QStringLiteral( "geometry" ) ),
                                            fcnForceRHR, QStringLiteral( "GeometryGroup" ) )
        << new QgsStaticExpressionFunction( QStringLiteral( "wedge_buffer" ), QgsExpressionFunction::ParameterList() << QgsExpressionFunction::Parameter( QStringLiteral( "center" ) )
                                            << QgsExpressionFunction::Parameter( QStringLiteral( "azimuth" ) )
                                            << QgsExpressionFunction::Parameter( QStringLiteral( "width" ) )
                                            << QgsExpressionFunction::Parameter( QStringLiteral( "outer_radius" ) )
                                            << QgsExpressionFunction::Parameter( QStringLiteral( "inner_radius" ), true, 0.0 ), fcnWedgeBuffer, QStringLiteral( "GeometryGroup" ) )
        << new QgsStaticExpressionFunction( QStringLiteral( "tapered_buffer" ), QgsExpressionFunction::ParameterList() << QgsExpressionFunction::Parameter( QStringLiteral( "geometry" ) )
                                            << QgsExpressionFunction::Parameter( QStringLiteral( "start_width" ) )
                                            << QgsExpressionFunction::Parameter( QStringLiteral( "end_width" ) )
                                            << QgsExpressionFunction::Parameter( QStringLiteral( "segments" ), true, 8.0 )
                                            , fcnTaperedBuffer, QStringLiteral( "GeometryGroup" ) )
        << new QgsStaticExpressionFunction( QStringLiteral( "buffer_by_m" ), QgsExpressionFunction::ParameterList() << QgsExpressionFunction::Parameter( QStringLiteral( "geometry" ) )
                                            << QgsExpressionFunction::Parameter( QStringLiteral( "segments" ), true, 8.0 )
                                            , fcnBufferByM, QStringLiteral( "GeometryGroup" ) )
        << new QgsStaticExpressionFunction( QStringLiteral( "offset_curve" ), QgsExpressionFunction::ParameterList() << QgsExpressionFunction::Parameter( QStringLiteral( "geometry" ) )
                                            << QgsExpressionFunction::Parameter( QStringLiteral( "distance" ) )
                                            << QgsExpressionFunction::Parameter( QStringLiteral( "segments" ), true, 8.0 )
                                            << QgsExpressionFunction::Parameter( QStringLiteral( "join" ), true, QgsGeometry::JoinStyleRound )
                                            << QgsExpressionFunction::Parameter( QStringLiteral( "miter_limit" ), true, 2.0 ),
                                            fcnOffsetCurve, QStringLiteral( "GeometryGroup" ) )
        << new QgsStaticExpressionFunction( QStringLiteral( "single_sided_buffer" ), QgsExpressionFunction::ParameterList() << QgsExpressionFunction::Parameter( QStringLiteral( "geometry" ) )
                                            << QgsExpressionFunction::Parameter( QStringLiteral( "distance" ) )
                                            << QgsExpressionFunction::Parameter( QStringLiteral( "segments" ), true, 8.0 )
                                            << QgsExpressionFunction::Parameter( QStringLiteral( "join" ), true, QgsGeometry::JoinStyleRound )
                                            << QgsExpressionFunction::Parameter( QStringLiteral( "miter_limit" ), true, 2.0 ),
                                            fcnSingleSidedBuffer, QStringLiteral( "GeometryGroup" ) )
        << new QgsStaticExpressionFunction( QStringLiteral( "extend" ), QgsExpressionFunction::ParameterList() << QgsExpressionFunction::Parameter( QStringLiteral( "geometry" ) )
                                            << QgsExpressionFunction::Parameter( QStringLiteral( "start_distance" ) )
                                            << QgsExpressionFunction::Parameter( QStringLiteral( "end_distance" ) ),
                                            fcnExtend, QStringLiteral( "GeometryGroup" ) )
        << new QgsStaticExpressionFunction( QStringLiteral( "centroid" ), QgsExpressionFunction::ParameterList() << QgsExpressionFunction::Parameter( QStringLiteral( "geometry" ) ), fcnCentroid, QStringLiteral( "GeometryGroup" ) )
        << new QgsStaticExpressionFunction( QStringLiteral( "point_on_surface" ), QgsExpressionFunction::ParameterList() << QgsExpressionFunction::Parameter( QStringLiteral( "geometry" ) ), fcnPointOnSurface, QStringLiteral( "GeometryGroup" ) )
        << new QgsStaticExpressionFunction( QStringLiteral( "pole_of_inaccessibility" ), QgsExpressionFunction::ParameterList() << QgsExpressionFunction::Parameter( QStringLiteral( "geometry" ) )
                                            << QgsExpressionFunction::Parameter( QStringLiteral( "tolerance" ) ), fcnPoleOfInaccessibility, QStringLiteral( "GeometryGroup" ) )
        << new QgsStaticExpressionFunction( QStringLiteral( "reverse" ), QgsExpressionFunction::ParameterList() << QgsExpressionFunction::Parameter( QStringLiteral( "geometry" ) ), fcnReverse, QStringLiteral( "GeometryGroup" ) )
        << new QgsStaticExpressionFunction( QStringLiteral( "exterior_ring" ), QgsExpressionFunction::ParameterList() << QgsExpressionFunction::Parameter( QStringLiteral( "geometry" ) ), fcnExteriorRing, QStringLiteral( "GeometryGroup" ) )
        << new QgsStaticExpressionFunction( QStringLiteral( "interior_ring_n" ), QgsExpressionFunction::ParameterList() << QgsExpressionFunction::Parameter( QStringLiteral( "geometry" ) )
                                            << QgsExpressionFunction::Parameter( QStringLiteral( "index" ) ),
                                            fcnInteriorRingN, QStringLiteral( "GeometryGroup" ) )
        << new QgsStaticExpressionFunction( QStringLiteral( "geometry_n" ), QgsExpressionFunction::ParameterList() << QgsExpressionFunction::Parameter( QStringLiteral( "geometry" ) )
                                            << QgsExpressionFunction::Parameter( QStringLiteral( "index" ) ),
                                            fcnGeometryN, QStringLiteral( "GeometryGroup" ) )
        << new QgsStaticExpressionFunction( QStringLiteral( "boundary" ), QgsExpressionFunction::ParameterList() << QgsExpressionFunction::Parameter( QStringLiteral( "geometry" ) ), fcnBoundary, QStringLiteral( "GeometryGroup" ) )
        << new QgsStaticExpressionFunction( QStringLiteral( "line_merge" ), QgsExpressionFunction::ParameterList() << QgsExpressionFunction::Parameter( QStringLiteral( "geometry" ) ), fcnLineMerge, QStringLiteral( "GeometryGroup" ) )
        << new QgsStaticExpressionFunction( QStringLiteral( "bounds" ), QgsExpressionFunction::ParameterList() << QgsExpressionFunction::Parameter( QStringLiteral( "geometry" ) ), fcnBounds, QStringLiteral( "GeometryGroup" ) )
        << new QgsStaticExpressionFunction( QStringLiteral( "simplify" ), QgsExpressionFunction::ParameterList() << QgsExpressionFunction::Parameter( QStringLiteral( "geometry" ) ) << QgsExpressionFunction::Parameter( QStringLiteral( "tolerance" ) ), fcnSimplify, QStringLiteral( "GeometryGroup" ) )
        << new QgsStaticExpressionFunction( QStringLiteral( "simplify_vw" ), QgsExpressionFunction::ParameterList() << QgsExpressionFunction::Parameter( QStringLiteral( "geometry" ) ) << QgsExpressionFunction::Parameter( QStringLiteral( "tolerance" ) ), fcnSimplifyVW, QStringLiteral( "GeometryGroup" ) )
        << new QgsStaticExpressionFunction( QStringLiteral( "smooth" ), QgsExpressionFunction::ParameterList() << QgsExpressionFunction::Parameter( QStringLiteral( "geometry" ) ) << QgsExpressionFunction::Parameter( QStringLiteral( "iterations" ), true, 1 )
                                            << QgsExpressionFunction::Parameter( QStringLiteral( "offset" ), true, 0.25 )
                                            << QgsExpressionFunction::Parameter( QStringLiteral( "min_length" ), true, -1 )
                                            << QgsExpressionFunction::Parameter( QStringLiteral( "max_angle" ), true, 180 ), fcnSmooth, QStringLiteral( "GeometryGroup" ) )
        << new QgsStaticExpressionFunction( QStringLiteral( "num_points" ), QgsExpressionFunction::ParameterList() << QgsExpressionFunction::Parameter( QStringLiteral( "geometry" ) ), fcnGeomNumPoints, QStringLiteral( "GeometryGroup" ) )
        << new QgsStaticExpressionFunction( QStringLiteral( "num_interior_rings" ), QgsExpressionFunction::ParameterList() << QgsExpressionFunction::Parameter( QStringLiteral( "geometry" ) ), fcnGeomNumInteriorRings, QStringLiteral( "GeometryGroup" ) )
        << new QgsStaticExpressionFunction( QStringLiteral( "num_rings" ), QgsExpressionFunction::ParameterList() << QgsExpressionFunction::Parameter( QStringLiteral( "geometry" ) ), fcnGeomNumRings, QStringLiteral( "GeometryGroup" ) )
        << new QgsStaticExpressionFunction( QStringLiteral( "num_geometries" ), QgsExpressionFunction::ParameterList() << QgsExpressionFunction::Parameter( QStringLiteral( "geometry" ) ), fcnGeomNumGeometries, QStringLiteral( "GeometryGroup" ) )
        << new QgsStaticExpressionFunction( QStringLiteral( "bounds_width" ), QgsExpressionFunction::ParameterList() << QgsExpressionFunction::Parameter( QStringLiteral( "geometry" ) ), fcnBoundsWidth, QStringLiteral( "GeometryGroup" ) )
        << new QgsStaticExpressionFunction( QStringLiteral( "bounds_height" ), QgsExpressionFunction::ParameterList() << QgsExpressionFunction::Parameter( QStringLiteral( "geometry" ) ), fcnBoundsHeight, QStringLiteral( "GeometryGroup" ) )
        << new QgsStaticExpressionFunction( QStringLiteral( "is_closed" ), QgsExpressionFunction::ParameterList() << QgsExpressionFunction::Parameter( QStringLiteral( "geometry" ) ), fcnIsClosed, QStringLiteral( "GeometryGroup" ) )
        << new QgsStaticExpressionFunction( QStringLiteral( "close_line" ), QgsExpressionFunction::ParameterList() << QgsExpressionFunction::Parameter( QStringLiteral( "geometry" ) ), fcnCloseLine, QStringLiteral( "GeometryGroup" ) )
        << new QgsStaticExpressionFunction( QStringLiteral( "is_empty" ), QgsExpressionFunction::ParameterList() << QgsExpressionFunction::Parameter( QStringLiteral( "geometry" ) ), fcnIsEmpty, QStringLiteral( "GeometryGroup" ) )
        << new QgsStaticExpressionFunction( QStringLiteral( "is_empty_or_null" ), QgsExpressionFunction::ParameterList() << QgsExpressionFunction::Parameter( QStringLiteral( "geometry" ) ), fcnIsEmptyOrNull, QStringLiteral( "GeometryGroup" ), QString(), false, QSet<QString>(), false, QStringList(), true )
        << new QgsStaticExpressionFunction( QStringLiteral( "convex_hull" ), QgsExpressionFunction::ParameterList() << QgsExpressionFunction::Parameter( QStringLiteral( "geometry" ) ), fcnConvexHull, QStringLiteral( "GeometryGroup" ), QString(), false, QSet<QString>(), false, QStringList() << QStringLiteral( "convexHull" ) )
        << new QgsStaticExpressionFunction( QStringLiteral( "oriented_bbox" ), QgsExpressionFunction::ParameterList()
                                            << QgsExpressionFunction::Parameter( QStringLiteral( "geometry" ) ),
                                            fcnOrientedBBox, QStringLiteral( "GeometryGroup" ) )
        << new QgsStaticExpressionFunction( QStringLiteral( "main_angle" ), QgsExpressionFunction::ParameterList()
                                            << QgsExpressionFunction::Parameter( QStringLiteral( "geometry" ) ),
                                            fcnMainAngle, QStringLiteral( "GeometryGroup" ) )
        << new QgsStaticExpressionFunction( QStringLiteral( "minimal_circle" ), QgsExpressionFunction::ParameterList()
                                            << QgsExpressionFunction::Parameter( QStringLiteral( "geometry" ) )
                                            << QgsExpressionFunction::Parameter( QStringLiteral( "segments" ), true, 36 ),
                                            fcnMinimalCircle, QStringLiteral( "GeometryGroup" ) )
        << new QgsStaticExpressionFunction( QStringLiteral( "difference" ), QgsExpressionFunction::ParameterList() << QgsExpressionFunction::Parameter( QStringLiteral( "geometry1" ) )
                                            << QgsExpressionFunction::Parameter( QStringLiteral( "geometry2" ) ),
                                            fcnDifference, QStringLiteral( "GeometryGroup" ) )
        << new QgsStaticExpressionFunction( QStringLiteral( "distance" ), QgsExpressionFunction::ParameterList() << QgsExpressionFunction::Parameter( QStringLiteral( "geometry1" ) )
                                            << QgsExpressionFunction::Parameter( QStringLiteral( "geometry2" ) ),
                                            fcnDistance, QStringLiteral( "GeometryGroup" ) )
        << new QgsStaticExpressionFunction( QStringLiteral( "hausdorff_distance" ), QgsExpressionFunction::ParameterList() << QgsExpressionFunction::Parameter( QStringLiteral( "geometry1" ) ) << QgsExpressionFunction::Parameter( QStringLiteral( "geometry2" ) )
                                            << QgsExpressionFunction::Parameter( QStringLiteral( "densify_fraction" ), true ),
                                            fcnHausdorffDistance, QStringLiteral( "GeometryGroup" ) )
        << new QgsStaticExpressionFunction( QStringLiteral( "intersection" ), QgsExpressionFunction::ParameterList() << QgsExpressionFunction::Parameter( QStringLiteral( "geometry1" ) )
                                            << QgsExpressionFunction::Parameter( QStringLiteral( "geometry2" ) ),
                                            fcnIntersection, QStringLiteral( "GeometryGroup" ) )
        << new QgsStaticExpressionFunction( QStringLiteral( "sym_difference" ), QgsExpressionFunction::ParameterList() << QgsExpressionFunction::Parameter( QStringLiteral( "geometry1" ) )
                                            << QgsExpressionFunction::Parameter( QStringLiteral( "geometry2" ) ),
                                            fcnSymDifference, QStringLiteral( "GeometryGroup" ), QString(), false, QSet<QString>(), false, QStringList() << QStringLiteral( "symDifference" ) )
        << new QgsStaticExpressionFunction( QStringLiteral( "combine" ), QgsExpressionFunction::ParameterList() << QgsExpressionFunction::Parameter( QStringLiteral( "geometry1" ) )
                                            << QgsExpressionFunction::Parameter( QStringLiteral( "geometry2" ) ),
                                            fcnCombine, QStringLiteral( "GeometryGroup" ) )
        << new QgsStaticExpressionFunction( QStringLiteral( "union" ), QgsExpressionFunction::ParameterList() << QgsExpressionFunction::Parameter( QStringLiteral( "geometry1" ) )
                                            << QgsExpressionFunction::Parameter( QStringLiteral( "geometry2" ) ),
                                            fcnCombine, QStringLiteral( "GeometryGroup" ) )
        << new QgsStaticExpressionFunction( QStringLiteral( "geom_to_wkt" ), QgsExpressionFunction::ParameterList() << QgsExpressionFunction::Parameter( QStringLiteral( "geometry" ) )
                                            << QgsExpressionFunction::Parameter( QStringLiteral( "precision" ), true, 8.0 ),
                                            fcnGeomToWKT, QStringLiteral( "GeometryGroup" ), QString(), false, QSet<QString>(), false, QStringList() << QStringLiteral( "geomToWKT" ) )
        << new QgsStaticExpressionFunction( QStringLiteral( "geom_to_wkb" ), QgsExpressionFunction::ParameterList() << QgsExpressionFunction::Parameter( QStringLiteral( "geometry" ) ),
                                            fcnGeomToWKB, QStringLiteral( "GeometryGroup" ), QString(), false, QSet<QString>(), false )
        << new QgsStaticExpressionFunction( QStringLiteral( "geometry" ), QgsExpressionFunction::ParameterList() << QgsExpressionFunction::Parameter( QStringLiteral( "feature" ) ), fcnGetGeometry, QStringLiteral( "GeometryGroup" ), QString(), true )
        << new QgsStaticExpressionFunction( QStringLiteral( "transform" ), QgsExpressionFunction::ParameterList() << QgsExpressionFunction::Parameter( QStringLiteral( "geometry" ) )
                                            << QgsExpressionFunction::Parameter( QStringLiteral( "source_auth_id" ) )
                                            << QgsExpressionFunction::Parameter( QStringLiteral( "dest_auth_id" ) ),
                                            fcnTransformGeometry, QStringLiteral( "GeometryGroup" ) )
        << new QgsStaticExpressionFunction( QStringLiteral( "extrude" ), QgsExpressionFunction::ParameterList() << QgsExpressionFunction::Parameter( QStringLiteral( "geometry" ) )
                                            << QgsExpressionFunction::Parameter( QStringLiteral( "x" ) )
                                            << QgsExpressionFunction::Parameter( QStringLiteral( "y" ) ),
                                            fcnExtrude, QStringLiteral( "GeometryGroup" ), QString() )
        << new QgsStaticExpressionFunction( QStringLiteral( "is_multipart" ), QgsExpressionFunction::ParameterList() << QgsExpressionFunction::Parameter( QStringLiteral( "geometry" ) ),
                                            fcnGeomIsMultipart, QStringLiteral( "GeometryGroup" ) )
        << new QgsStaticExpressionFunction( QStringLiteral( "z_max" ), QgsExpressionFunction::ParameterList() << QgsExpressionFunction::Parameter( QStringLiteral( "geometry" ) ),
                                            fcnZMax, QStringLiteral( "GeometryGroup" ) )
        << new QgsStaticExpressionFunction( QStringLiteral( "z_min" ), QgsExpressionFunction::ParameterList() << QgsExpressionFunction::Parameter( QStringLiteral( "geometry" ) ),
                                            fcnZMin, QStringLiteral( "GeometryGroup" ) )
        << new QgsStaticExpressionFunction( QStringLiteral( "m_max" ), QgsExpressionFunction::ParameterList() << QgsExpressionFunction::Parameter( QStringLiteral( "geometry" ) ),
                                            fcnMMax, QStringLiteral( "GeometryGroup" ) )
        << new QgsStaticExpressionFunction( QStringLiteral( "m_min" ), QgsExpressionFunction::ParameterList() << QgsExpressionFunction::Parameter( QStringLiteral( "geometry" ) ),
                                            fcnMMin, QStringLiteral( "GeometryGroup" ) );


    QgsStaticExpressionFunction *orderPartsFunc = new QgsStaticExpressionFunction( QStringLiteral( "order_parts" ), QgsExpressionFunction::ParameterList() << QgsExpressionFunction::Parameter( QStringLiteral( "geometry" ) )
        << QgsExpressionFunction::Parameter( QStringLiteral( "orderby" ) )
        << QgsExpressionFunction::Parameter( QStringLiteral( "ascending" ) ),
        fcnOrderParts, QStringLiteral( "GeometryGroup" ), QString() );

    orderPartsFunc->setIsStaticFunction(
      []( const QgsExpressionNodeFunction * node, QgsExpression * parent, const QgsExpressionContext * context )
    {
      const QList< QgsExpressionNode *> argList = node->args()->list();
      for ( QgsExpressionNode *argNode : argList )
      {
        if ( !argNode->isStatic( parent, context ) )
          return false;
      }

      if ( node->args()->count() > 1 )
      {
        QgsExpressionNode *argNode = node->args()->at( 1 );

        QString expString = argNode->eval( parent, context ).toString();

        QgsExpression e( expString );

        if ( e.rootNode() && e.rootNode()->isStatic( parent, context ) )
          return true;
      }

      return true;
    } );

    orderPartsFunc->setPrepareFunction( []( const QgsExpressionNodeFunction * node, QgsExpression * parent, const QgsExpressionContext * context )
    {
      if ( node->args()->count() > 1 )
      {
        QgsExpressionNode *argNode = node->args()->at( 1 );
        QString expression = argNode->eval( parent, context ).toString();
        QgsExpression e( expression );
        e.prepare( context );
        context->setCachedValue( expression, QVariant::fromValue( e ) );
      }
      return true;
    }
                                      );
    functions << orderPartsFunc;

    functions
        << new QgsStaticExpressionFunction( QStringLiteral( "closest_point" ), QgsExpressionFunction::ParameterList() << QgsExpressionFunction::Parameter( QStringLiteral( "geometry1" ) )
                                            << QgsExpressionFunction::Parameter( QStringLiteral( "geometry2" ) ),
                                            fcnClosestPoint, QStringLiteral( "GeometryGroup" ) )
        << new QgsStaticExpressionFunction( QStringLiteral( "shortest_line" ), QgsExpressionFunction::ParameterList() << QgsExpressionFunction::Parameter( QStringLiteral( "geometry1" ) )
                                            << QgsExpressionFunction::Parameter( QStringLiteral( "geometry2" ) ),
                                            fcnShortestLine, QStringLiteral( "GeometryGroup" ) )
        << new QgsStaticExpressionFunction( QStringLiteral( "line_interpolate_point" ), QgsExpressionFunction::ParameterList() << QgsExpressionFunction::Parameter( QStringLiteral( "geometry" ) )
                                            << QgsExpressionFunction::Parameter( QStringLiteral( "distance" ) ), fcnLineInterpolatePoint, QStringLiteral( "GeometryGroup" ) )
        << new QgsStaticExpressionFunction( QStringLiteral( "line_interpolate_angle" ), QgsExpressionFunction::ParameterList() << QgsExpressionFunction::Parameter( QStringLiteral( "geometry" ) )
                                            << QgsExpressionFunction::Parameter( QStringLiteral( "distance" ) ), fcnLineInterpolateAngle, QStringLiteral( "GeometryGroup" ) )
        << new QgsStaticExpressionFunction( QStringLiteral( "line_locate_point" ), QgsExpressionFunction::ParameterList() << QgsExpressionFunction::Parameter( QStringLiteral( "geometry" ) )
                                            << QgsExpressionFunction::Parameter( QStringLiteral( "point" ) ), fcnLineLocatePoint, QStringLiteral( "GeometryGroup" ) )
        << new QgsStaticExpressionFunction( QStringLiteral( "angle_at_vertex" ), QgsExpressionFunction::ParameterList() << QgsExpressionFunction::Parameter( QStringLiteral( "geometry" ) )
                                            << QgsExpressionFunction::Parameter( QStringLiteral( "vertex" ) ), fcnAngleAtVertex, QStringLiteral( "GeometryGroup" ) )
        << new QgsStaticExpressionFunction( QStringLiteral( "distance_to_vertex" ), QgsExpressionFunction::ParameterList() << QgsExpressionFunction::Parameter( QStringLiteral( "geometry" ) )
                                            << QgsExpressionFunction::Parameter( QStringLiteral( "vertex" ) ), fcnDistanceToVertex, QStringLiteral( "GeometryGroup" ) )
        << new QgsStaticExpressionFunction( QStringLiteral( "line_substring" ), QgsExpressionFunction::ParameterList() << QgsExpressionFunction::Parameter( QStringLiteral( "geometry" ) )
                                            << QgsExpressionFunction::Parameter( QStringLiteral( "start_distance" ) ) << QgsExpressionFunction::Parameter( QStringLiteral( "end_distance" ) ), fcnLineSubset, QStringLiteral( "GeometryGroup" ) );


    // **Record** functions

    QgsStaticExpressionFunction *idFunc = new QgsStaticExpressionFunction( QStringLiteral( "$id" ), 0, fcnFeatureId, QStringLiteral( "Record and Attributes" ) );
    idFunc->setIsStatic( false );
    functions << idFunc;

    QgsStaticExpressionFunction *currentFeatureFunc = new QgsStaticExpressionFunction( QStringLiteral( "$currentfeature" ), 0, fcnFeature, QStringLiteral( "Record and Attributes" ) );
    currentFeatureFunc->setIsStatic( false );
    functions << currentFeatureFunc;

    QgsStaticExpressionFunction *uuidFunc = new QgsStaticExpressionFunction( QStringLiteral( "uuid" ), 0, fcnUuid, QStringLiteral( "Record and Attributes" ), QString(), false, QSet<QString>(), false, QStringList() << QStringLiteral( "$uuid" ) );
    uuidFunc->setIsStatic( false );
    functions << uuidFunc;

    functions
        << new QgsStaticExpressionFunction( QStringLiteral( "get_feature" ), QgsExpressionFunction::ParameterList() << QgsExpressionFunction::Parameter( QStringLiteral( "layer" ) )
                                            << QgsExpressionFunction::Parameter( QStringLiteral( "attribute" ) )
                                            << QgsExpressionFunction::Parameter( QStringLiteral( "value" ) ),
                                            fcnGetFeature, QStringLiteral( "Record and Attributes" ), QString(), false, QSet<QString>(), false, QStringList() << QStringLiteral( "QgsExpressionUtils::getFeature" ) )
        << new QgsStaticExpressionFunction( QStringLiteral( "get_feature_by_id" ), QgsExpressionFunction::ParameterList() << QgsExpressionFunction::Parameter( QStringLiteral( "layer" ) )
                                            << QgsExpressionFunction::Parameter( QStringLiteral( "feature_id" ) ),
                                            fcnGetFeatureById, QStringLiteral( "Record and Attributes" ), QString(), false, QSet<QString>(), false );

    QgsStaticExpressionFunction *attributesFunc = new QgsStaticExpressionFunction( QStringLiteral( "attributes" ), QgsExpressionFunction::ParameterList() << QgsExpressionFunction::Parameter( QStringLiteral( "feature" ), true ),
        fcnAttributes, QStringLiteral( "Record and Attributes" ), QString(), false, QSet<QString>() << QgsFeatureRequest::ALL_ATTRIBUTES );
    attributesFunc->setIsStatic( false );
    functions << attributesFunc;

    QgsStaticExpressionFunction *maptipFunc = new QgsStaticExpressionFunction(
      QStringLiteral( "maptip" ),
      -1,
      fcnFeatureMaptip,
      QStringLiteral( "Record and Attributes" ),
      QString(),
      false,
      QSet<QString>()
    );
    maptipFunc->setIsStatic( false );
    functions << maptipFunc;

    QgsStaticExpressionFunction *displayFunc = new QgsStaticExpressionFunction(
      QStringLiteral( "display_expression" ),
      -1,
      fcnFeatureDisplayExpression,
      QStringLiteral( "Record and Attributes" ),
      QString(),
      false,
      QSet<QString>()
    );
    displayFunc->setIsStatic( false );
    functions << displayFunc;

    QgsStaticExpressionFunction *isSelectedFunc = new QgsStaticExpressionFunction(
      QStringLiteral( "is_selected" ),
      -1,
      fcnIsSelected,
      QStringLiteral( "Record and Attributes" ),
      QString(),
      false,
      QSet<QString>()
    );
    isSelectedFunc->setIsStatic( false );
    functions << isSelectedFunc;

    functions
        << new QgsStaticExpressionFunction(
          QStringLiteral( "num_selected" ),
          -1,
          fcnNumSelected,
          QStringLiteral( "Record and Attributes" ),
          QString(),
          false,
          QSet<QString>()
        );

    functions
        << new QgsStaticExpressionFunction(
          QStringLiteral( "sqlite_fetch_and_increment" ),
          QgsExpressionFunction::ParameterList()
          << QgsExpressionFunction::Parameter( QStringLiteral( "database" ) )
          << QgsExpressionFunction::Parameter( QStringLiteral( "table" ) )
          << QgsExpressionFunction::Parameter( QStringLiteral( "id_field" ) )
          << QgsExpressionFunction::Parameter( QStringLiteral( "filter_attribute" ) )
          << QgsExpressionFunction::Parameter( QStringLiteral( "filter_value" ) )
          << QgsExpressionFunction::Parameter( QStringLiteral( "default_values" ), true ),
          fcnSqliteFetchAndIncrement,
          QStringLiteral( "Record and Attributes" )
        );

    // **Fields and Values** functions
    QgsStaticExpressionFunction *representValueFunc = new QgsStaticExpressionFunction( QStringLiteral( "represent_value" ), QgsExpressionFunction::ParameterList() << QgsExpressionFunction::Parameter( QStringLiteral( "attribute" ) ) << QgsExpressionFunction::Parameter( QStringLiteral( "field_name" ), true ), fcnRepresentValue, QStringLiteral( "Record and Attributes" ) );

    representValueFunc->setPrepareFunction( []( const QgsExpressionNodeFunction * node, QgsExpression * parent, const QgsExpressionContext * context )
    {
      Q_UNUSED( context )
      if ( node->args()->count() == 1 )
      {
        QgsExpressionNodeColumnRef *colRef = dynamic_cast<QgsExpressionNodeColumnRef *>( node->args()->at( 0 ) );
        if ( colRef )
        {
          return true;
        }
        else
        {
          parent->setEvalErrorString( tr( "If represent_value is called with 1 parameter, it must be an attribute." ) );
          return false;
        }
      }
      else if ( node->args()->count() == 2 )
      {
        return true;
      }
      else
      {
        parent->setEvalErrorString( tr( "represent_value must be called with exactly 1 or 2 parameters." ) );
        return false;
      }
    }
                                          );

    functions << representValueFunc;

    // **General** functions
    functions
        << new QgsStaticExpressionFunction( QStringLiteral( "layer_property" ), QgsExpressionFunction::ParameterList() << QgsExpressionFunction::Parameter( QStringLiteral( "layer" ) )
                                            << QgsExpressionFunction::Parameter( QStringLiteral( "property" ) ),
                                            fcnGetLayerProperty, QStringLiteral( "General" ) )
        << new QgsStaticExpressionFunction( QStringLiteral( "decode_uri" ),
                                            QgsExpressionFunction::ParameterList()
                                            << QgsExpressionFunction::Parameter( QStringLiteral( "layer" ) )
                                            << QgsExpressionFunction::Parameter( QStringLiteral( "part" ), true ),
                                            fcnDecodeUri, QStringLiteral( "Map Layers" ) )
        << new QgsStaticExpressionFunction( QStringLiteral( "raster_statistic" ), QgsExpressionFunction::ParameterList() << QgsExpressionFunction::Parameter( QStringLiteral( "layer" ) )
                                            << QgsExpressionFunction::Parameter( QStringLiteral( "band" ) )
                                            << QgsExpressionFunction::Parameter( QStringLiteral( "statistic" ) ), fcnGetRasterBandStat, QStringLiteral( "Rasters" ) );

    // **var** function
    QgsStaticExpressionFunction *varFunction = new QgsStaticExpressionFunction( QStringLiteral( "var" ), QgsExpressionFunction::ParameterList() << QgsExpressionFunction::Parameter( QStringLiteral( "name" ) ), fcnGetVariable, QStringLiteral( "General" ) );
    varFunction->setIsStaticFunction(
      []( const QgsExpressionNodeFunction * node, QgsExpression * parent, const QgsExpressionContext * context )
    {
      /* A variable node is static if it has a static name and the name can be found at prepare
       * time and is tagged with isStatic.
       * It is not static if a variable is set during iteration or not tagged isStatic.
       * (e.g. geom_part variable)
       */
      if ( node->args()->count() > 0 )
      {
        QgsExpressionNode *argNode = node->args()->at( 0 );

        if ( !argNode->isStatic( parent, context ) )
          return false;

        QString varName = argNode->eval( parent, context ).toString();

        const QgsExpressionContextScope *scope = context->activeScopeForVariable( varName );
        return scope ? scope->isStatic( varName ) : false;
      }
      return false;
    }
    );

    functions
        << varFunction;

    functions << new QgsStaticExpressionFunction( QStringLiteral( "eval_template" ), QgsExpressionFunction::ParameterList() << QgsExpressionFunction::Parameter( QStringLiteral( "template" ) ), fcnEvalTemplate, QStringLiteral( "General" ), QString(), true );

    QgsStaticExpressionFunction *evalFunc = new QgsStaticExpressionFunction( QStringLiteral( "eval" ), QgsExpressionFunction::ParameterList() << QgsExpressionFunction::Parameter( QStringLiteral( "expression" ) ), fcnEval, QStringLiteral( "General" ), QString(), true, QSet<QString>() << QgsFeatureRequest::ALL_ATTRIBUTES );
    evalFunc->setIsStaticFunction(
      []( const QgsExpressionNodeFunction * node, QgsExpression * parent, const QgsExpressionContext * context )
    {
      if ( node->args()->count() > 0 )
      {
        QgsExpressionNode *argNode = node->args()->at( 0 );

        if ( argNode->isStatic( parent, context ) )
        {
          QString expString = argNode->eval( parent, context ).toString();

          QgsExpression e( expString );

          if ( e.rootNode() && e.rootNode()->isStatic( parent, context ) )
            return true;
        }
      }

      return false;
    } );

    functions << evalFunc;

    QgsStaticExpressionFunction *attributeFunc = new QgsStaticExpressionFunction( QStringLiteral( "attribute" ), -1, fcnAttribute, QStringLiteral( "Record and Attributes" ), QString(), false, QSet<QString>() << QgsFeatureRequest::ALL_ATTRIBUTES );
    attributeFunc->setIsStaticFunction(
      []( const QgsExpressionNodeFunction * node, QgsExpression * parent, const QgsExpressionContext * context )
    {
      const QList< QgsExpressionNode *> argList = node->args()->list();
      for ( QgsExpressionNode *argNode : argList )
      {
        if ( !argNode->isStatic( parent, context ) )
          return false;
      }

      if ( node->args()->count() == 1 )
      {
        // not static -- this is the variant which uses the current feature taken direct from the expression context
        return false;
      }

      return true;
    } );
    functions << attributeFunc;

    functions
        << new QgsStaticExpressionFunction( QStringLiteral( "env" ), QgsExpressionFunction::ParameterList() << QgsExpressionFunction::Parameter( QStringLiteral( "name" ) ), fcnEnvVar, QStringLiteral( "General" ), QString() )
        << new QgsWithVariableExpressionFunction()
        << new QgsStaticExpressionFunction( QStringLiteral( "raster_value" ), QgsExpressionFunction::ParameterList() << QgsExpressionFunction::Parameter( QStringLiteral( "layer" ) ) << QgsExpressionFunction::Parameter( QStringLiteral( "band" ) ) << QgsExpressionFunction::Parameter( QStringLiteral( "point" ) ), fcnRasterValue, QStringLiteral( "Rasters" ) )

        // functions for arrays
        << new QgsArrayForeachExpressionFunction()
        << new QgsArrayFilterExpressionFunction()
        << new QgsStaticExpressionFunction( QStringLiteral( "array" ), -1, fcnArray, QStringLiteral( "Arrays" ), QString(), false, QSet<QString>(), false, QStringList(), true )
        << new QgsStaticExpressionFunction( QStringLiteral( "array_sort" ), QgsExpressionFunction::ParameterList() << QgsExpressionFunction::Parameter( QStringLiteral( "array" ) ) << QgsExpressionFunction::Parameter( QStringLiteral( "ascending" ), true, true ), fcnArraySort, QStringLiteral( "Arrays" ) )
        << new QgsStaticExpressionFunction( QStringLiteral( "array_length" ), QgsExpressionFunction::ParameterList() << QgsExpressionFunction::Parameter( QStringLiteral( "array" ) ), fcnArrayLength, QStringLiteral( "Arrays" ) )
        << new QgsStaticExpressionFunction( QStringLiteral( "array_contains" ), QgsExpressionFunction::ParameterList() << QgsExpressionFunction::Parameter( QStringLiteral( "array" ) ) << QgsExpressionFunction::Parameter( QStringLiteral( "value" ) ), fcnArrayContains, QStringLiteral( "Arrays" ) )
        << new QgsStaticExpressionFunction( QStringLiteral( "array_all" ), QgsExpressionFunction::ParameterList() << QgsExpressionFunction::Parameter( QStringLiteral( "array_a" ) ) << QgsExpressionFunction::Parameter( QStringLiteral( "array_b" ) ), fcnArrayAll, QStringLiteral( "Arrays" ) )
        << new QgsStaticExpressionFunction( QStringLiteral( "array_find" ), QgsExpressionFunction::ParameterList() << QgsExpressionFunction::Parameter( QStringLiteral( "array" ) ) << QgsExpressionFunction::Parameter( QStringLiteral( "value" ) ), fcnArrayFind, QStringLiteral( "Arrays" ) )
        << new QgsStaticExpressionFunction( QStringLiteral( "array_get" ), QgsExpressionFunction::ParameterList() << QgsExpressionFunction::Parameter( QStringLiteral( "array" ) ) << QgsExpressionFunction::Parameter( QStringLiteral( "pos" ) ), fcnArrayGet, QStringLiteral( "Arrays" ) )
        << new QgsStaticExpressionFunction( QStringLiteral( "array_first" ), QgsExpressionFunction::ParameterList() << QgsExpressionFunction::Parameter( QStringLiteral( "array" ) ), fcnArrayFirst, QStringLiteral( "Arrays" ) )
        << new QgsStaticExpressionFunction( QStringLiteral( "array_last" ), QgsExpressionFunction::ParameterList() << QgsExpressionFunction::Parameter( QStringLiteral( "array" ) ), fcnArrayLast, QStringLiteral( "Arrays" ) )
        << new QgsStaticExpressionFunction( QStringLiteral( "array_append" ), QgsExpressionFunction::ParameterList() << QgsExpressionFunction::Parameter( QStringLiteral( "array" ) ) << QgsExpressionFunction::Parameter( QStringLiteral( "value" ) ), fcnArrayAppend, QStringLiteral( "Arrays" ) )
        << new QgsStaticExpressionFunction( QStringLiteral( "array_prepend" ), QgsExpressionFunction::ParameterList() << QgsExpressionFunction::Parameter( QStringLiteral( "array" ) ) << QgsExpressionFunction::Parameter( QStringLiteral( "value" ) ), fcnArrayPrepend, QStringLiteral( "Arrays" ) )
        << new QgsStaticExpressionFunction( QStringLiteral( "array_insert" ), QgsExpressionFunction::ParameterList() << QgsExpressionFunction::Parameter( QStringLiteral( "array" ) ) << QgsExpressionFunction::Parameter( QStringLiteral( "pos" ) ) << QgsExpressionFunction::Parameter( QStringLiteral( "value" ) ), fcnArrayInsert, QStringLiteral( "Arrays" ) )
        << new QgsStaticExpressionFunction( QStringLiteral( "array_remove_at" ), QgsExpressionFunction::ParameterList() << QgsExpressionFunction::Parameter( QStringLiteral( "array" ) ) << QgsExpressionFunction::Parameter( QStringLiteral( "pos" ) ), fcnArrayRemoveAt, QStringLiteral( "Arrays" ) )
        << new QgsStaticExpressionFunction( QStringLiteral( "array_remove_all" ), QgsExpressionFunction::ParameterList() << QgsExpressionFunction::Parameter( QStringLiteral( "array" ) ) << QgsExpressionFunction::Parameter( QStringLiteral( "value" ) ), fcnArrayRemoveAll, QStringLiteral( "Arrays" ) )
        << new QgsStaticExpressionFunction( QStringLiteral( "array_cat" ), -1, fcnArrayCat, QStringLiteral( "Arrays" ) )
        << new QgsStaticExpressionFunction( QStringLiteral( "array_slice" ), QgsExpressionFunction::ParameterList() << QgsExpressionFunction::Parameter( QStringLiteral( "array" ) ) << QgsExpressionFunction::Parameter( QStringLiteral( "start_pos" ) ) << QgsExpressionFunction::Parameter( QStringLiteral( "end_pos" ) ), fcnArraySlice, QStringLiteral( "Arrays" ) )
        << new QgsStaticExpressionFunction( QStringLiteral( "array_reverse" ), QgsExpressionFunction::ParameterList() << QgsExpressionFunction::Parameter( QStringLiteral( "array" ) ), fcnArrayReverse, QStringLiteral( "Arrays" ) )
        << new QgsStaticExpressionFunction( QStringLiteral( "array_intersect" ), QgsExpressionFunction::ParameterList() << QgsExpressionFunction::Parameter( QStringLiteral( "array1" ) ) << QgsExpressionFunction::Parameter( QStringLiteral( "array2" ) ), fcnArrayIntersect, QStringLiteral( "Arrays" ) )
        << new QgsStaticExpressionFunction( QStringLiteral( "array_distinct" ), QgsExpressionFunction::ParameterList() << QgsExpressionFunction::Parameter( QStringLiteral( "array" ) ), fcnArrayDistinct, QStringLiteral( "Arrays" ) )
        << new QgsStaticExpressionFunction( QStringLiteral( "array_to_string" ), QgsExpressionFunction::ParameterList() << QgsExpressionFunction::Parameter( QStringLiteral( "array" ) ) << QgsExpressionFunction::Parameter( QStringLiteral( "delimiter" ), true, "," ) << QgsExpressionFunction::Parameter( QStringLiteral( "emptyvalue" ), true, "" ), fcnArrayToString, QStringLiteral( "Arrays" ) )
        << new QgsStaticExpressionFunction( QStringLiteral( "string_to_array" ), QgsExpressionFunction::ParameterList() << QgsExpressionFunction::Parameter( QStringLiteral( "string" ) ) << QgsExpressionFunction::Parameter( QStringLiteral( "delimiter" ), true, "," ) << QgsExpressionFunction::Parameter( QStringLiteral( "emptyvalue" ), true, "" ), fcnStringToArray, QStringLiteral( "Arrays" ) )
        << new QgsStaticExpressionFunction( QStringLiteral( "generate_series" ), QgsExpressionFunction::ParameterList() << QgsExpressionFunction::Parameter( QStringLiteral( "start" ) ) << QgsExpressionFunction::Parameter( QStringLiteral( "stop" ) ) << QgsExpressionFunction::Parameter( QStringLiteral( "step" ), true, 1.0 ), fcnGenerateSeries, QStringLiteral( "Arrays" ) )

        //functions for maps
        << new QgsStaticExpressionFunction( QStringLiteral( "json_to_map" ), QgsExpressionFunction::ParameterList() << QgsExpressionFunction::Parameter( QStringLiteral( "string" ) ), fcnLoadJson, QStringLiteral( "Maps" ) )
        << new QgsStaticExpressionFunction( QStringLiteral( "from_json" ), QgsExpressionFunction::ParameterList() << QgsExpressionFunction::Parameter( QStringLiteral( "value" ) ), fcnLoadJson, QStringLiteral( "Maps" ) )
        << new QgsStaticExpressionFunction( QStringLiteral( "map_to_json" ), QgsExpressionFunction::ParameterList() << QgsExpressionFunction::Parameter( QStringLiteral( "map" ) ), fcnWriteJson, QStringLiteral( "Maps" ) )
        << new QgsStaticExpressionFunction( QStringLiteral( "to_json" ), QgsExpressionFunction::ParameterList() << QgsExpressionFunction::Parameter( QStringLiteral( "json_string" ) ), fcnWriteJson, QStringLiteral( "Maps" ) )
        << new QgsStaticExpressionFunction( QStringLiteral( "hstore_to_map" ), QgsExpressionFunction::ParameterList() << QgsExpressionFunction::Parameter( QStringLiteral( "string" ) ), fcnHstoreToMap, QStringLiteral( "Maps" ) )
        << new QgsStaticExpressionFunction( QStringLiteral( "map_to_hstore" ), QgsExpressionFunction::ParameterList() << QgsExpressionFunction::Parameter( QStringLiteral( "map" ) ), fcnMapToHstore, QStringLiteral( "Maps" ) )
        << new QgsStaticExpressionFunction( QStringLiteral( "map" ), -1, fcnMap, QStringLiteral( "Maps" ) )
        << new QgsStaticExpressionFunction( QStringLiteral( "map_get" ), QgsExpressionFunction::ParameterList() << QgsExpressionFunction::Parameter( QStringLiteral( "map" ) ) << QgsExpressionFunction::Parameter( QStringLiteral( "key" ) ), fcnMapGet, QStringLiteral( "Maps" ) )
        << new QgsStaticExpressionFunction( QStringLiteral( "map_exist" ), QgsExpressionFunction::ParameterList() << QgsExpressionFunction::Parameter( QStringLiteral( "map" ) ) << QgsExpressionFunction::Parameter( QStringLiteral( "key" ) ), fcnMapExist, QStringLiteral( "Maps" ) )
        << new QgsStaticExpressionFunction( QStringLiteral( "map_delete" ), QgsExpressionFunction::ParameterList() << QgsExpressionFunction::Parameter( QStringLiteral( "map" ) ) << QgsExpressionFunction::Parameter( QStringLiteral( "key" ) ), fcnMapDelete, QStringLiteral( "Maps" ) )
        << new QgsStaticExpressionFunction( QStringLiteral( "map_insert" ), QgsExpressionFunction::ParameterList() << QgsExpressionFunction::Parameter( QStringLiteral( "map" ) ) << QgsExpressionFunction::Parameter( QStringLiteral( "key" ) ) << QgsExpressionFunction::Parameter( QStringLiteral( "value" ) ), fcnMapInsert, QStringLiteral( "Maps" ) )
        << new QgsStaticExpressionFunction( QStringLiteral( "map_concat" ), -1, fcnMapConcat, QStringLiteral( "Maps" ) )
        << new QgsStaticExpressionFunction( QStringLiteral( "map_akeys" ), QgsExpressionFunction::ParameterList() << QgsExpressionFunction::Parameter( QStringLiteral( "map" ) ), fcnMapAKeys, QStringLiteral( "Maps" ) )
        << new QgsStaticExpressionFunction( QStringLiteral( "map_avals" ), QgsExpressionFunction::ParameterList() << QgsExpressionFunction::Parameter( QStringLiteral( "map" ) ), fcnMapAVals, QStringLiteral( "Maps" ) )
        ;

    QgsExpressionContextUtils::registerContextFunctions();

    //QgsExpression has ownership of all built-in functions
    for ( QgsExpressionFunction *func : qgis::as_const( functions ) )
    {
      *sOwnedFunctions() << func;
      *sBuiltinFunctions() << func->name();
      sBuiltinFunctions()->append( func->aliases() );
    }
  }
  return functions;
}

bool QgsExpression::registerFunction( QgsExpressionFunction *function, bool transferOwnership )
{
  int fnIdx = functionIndex( function->name() );
  if ( fnIdx != -1 )
  {
    return false;
  }
  sFunctions()->append( function );
  if ( transferOwnership )
    sOwnedFunctions()->append( function );
  return true;
}

bool QgsExpression::unregisterFunction( const QString &name )
{
  // You can never override the built in functions.
  if ( QgsExpression::BuiltinFunctions().contains( name ) )
  {
    return false;
  }
  int fnIdx = functionIndex( name );
  if ( fnIdx != -1 )
  {
    sFunctions()->removeAt( fnIdx );
    return true;
  }
  return false;
}

void QgsExpression::cleanRegisteredFunctions()
{
  qDeleteAll( *sOwnedFunctions() );
  sOwnedFunctions()->clear();
}

const QStringList &QgsExpression::BuiltinFunctions()
{
  if ( sBuiltinFunctions()->isEmpty() )
  {
    Functions();  // this method builds the gmBuiltinFunctions as well
  }
  return *sBuiltinFunctions();
}


QgsArrayForeachExpressionFunction::QgsArrayForeachExpressionFunction()
  : QgsExpressionFunction( QStringLiteral( "array_foreach" ), QgsExpressionFunction::ParameterList()
                           << QgsExpressionFunction::Parameter( QStringLiteral( "array" ) )
                           << QgsExpressionFunction::Parameter( QStringLiteral( "expression" ) ),
                           QStringLiteral( "Arrays" ) )
{

}

bool QgsArrayForeachExpressionFunction::isStatic( const QgsExpressionNodeFunction *node, QgsExpression *parent, const QgsExpressionContext *context ) const
{
  bool isStatic = false;

  QgsExpressionNode::NodeList *args = node->args();

  if ( args->count() < 2 )
    return false;

  if ( args->at( 0 )->isStatic( parent, context ) && args->at( 1 )->isStatic( parent, context ) )
  {
    isStatic = true;
  }
  return isStatic;
}

QVariant QgsArrayForeachExpressionFunction::run( QgsExpressionNode::NodeList *args, const QgsExpressionContext *context, QgsExpression *parent, const QgsExpressionNodeFunction *node )
{
  Q_UNUSED( node )
  QVariantList result;

  if ( args->count() < 2 )
    // error
    return result;

  QVariantList array = args->at( 0 )->eval( parent, context ).toList();

  QgsExpressionContext *subContext = const_cast<QgsExpressionContext *>( context );
  std::unique_ptr< QgsExpressionContext > tempContext;
  if ( !subContext )
  {
    tempContext = qgis::make_unique< QgsExpressionContext >();
    subContext = tempContext.get();
  }

  QgsExpressionContextScope *subScope = new QgsExpressionContextScope();
  subContext->appendScope( subScope );

  for ( QVariantList::const_iterator it = array.constBegin(); it != array.constEnd(); ++it )
  {
    subScope->addVariable( QgsExpressionContextScope::StaticVariable( QStringLiteral( "element" ), *it, true ) );
    result << args->at( 1 )->eval( parent, subContext );
  }

  if ( context )
    delete subContext->popScope();

  return result;
}

QVariant QgsArrayForeachExpressionFunction::func( const QVariantList &values, const QgsExpressionContext *context, QgsExpression *parent, const QgsExpressionNodeFunction *node )
{
  // This is a dummy function, all the real handling is in run
  Q_UNUSED( values )
  Q_UNUSED( context )
  Q_UNUSED( parent )
  Q_UNUSED( node )

  Q_ASSERT( false );
  return QVariant();
}

bool QgsArrayForeachExpressionFunction::prepare( const QgsExpressionNodeFunction *node, QgsExpression *parent, const QgsExpressionContext *context ) const
{
  QgsExpressionNode::NodeList *args = node->args();

  if ( args->count() < 2 )
    // error
    return false;

  args->at( 0 )->prepare( parent, context );

  QgsExpressionContext subContext;
  if ( context )
    subContext = *context;

  QgsExpressionContextScope *subScope = new QgsExpressionContextScope();
  subScope->addVariable( QgsExpressionContextScope::StaticVariable( QStringLiteral( "element" ), QVariant(), true ) );
  subContext.appendScope( subScope );

  args->at( 1 )->prepare( parent, &subContext );

  return true;
}

QgsArrayFilterExpressionFunction::QgsArrayFilterExpressionFunction()
  : QgsExpressionFunction( QStringLiteral( "array_filter" ), QgsExpressionFunction::ParameterList()
                           << QgsExpressionFunction::Parameter( QStringLiteral( "array" ) )
                           << QgsExpressionFunction::Parameter( QStringLiteral( "expression" ) ),
                           QStringLiteral( "Arrays" ) )
{

}

bool QgsArrayFilterExpressionFunction::isStatic( const QgsExpressionNodeFunction *node, QgsExpression *parent, const QgsExpressionContext *context ) const
{
  bool isStatic = false;

  QgsExpressionNode::NodeList *args = node->args();

  if ( args->count() < 2 )
    return false;

  if ( args->at( 0 )->isStatic( parent, context ) && args->at( 1 )->isStatic( parent, context ) )
  {
    isStatic = true;
  }
  return isStatic;
}

QVariant QgsArrayFilterExpressionFunction::run( QgsExpressionNode::NodeList *args, const QgsExpressionContext *context, QgsExpression *parent, const QgsExpressionNodeFunction *node )
{
  Q_UNUSED( node )
  QVariantList result;

  if ( args->count() < 2 )
    // error
    return result;

  const QVariantList array = args->at( 0 )->eval( parent, context ).toList();

  QgsExpressionContext *subContext = const_cast<QgsExpressionContext *>( context );
  std::unique_ptr< QgsExpressionContext > tempContext;
  if ( !subContext )
  {
    tempContext = qgis::make_unique< QgsExpressionContext >();
    subContext = tempContext.get();
  }

  QgsExpressionContextScope *subScope = new QgsExpressionContextScope();
  subContext->appendScope( subScope );

  for ( const QVariant &value : array )
  {
    subScope->addVariable( QgsExpressionContextScope::StaticVariable( QStringLiteral( "element" ), value, true ) );
    if ( args->at( 1 )->eval( parent, subContext ).toBool() )
      result << value;
  }

  if ( context )
    delete subContext->popScope();

  return result;
}

QVariant QgsArrayFilterExpressionFunction::func( const QVariantList &values, const QgsExpressionContext *context, QgsExpression *parent, const QgsExpressionNodeFunction *node )
{
  // This is a dummy function, all the real handling is in run
  Q_UNUSED( values )
  Q_UNUSED( context )
  Q_UNUSED( parent )
  Q_UNUSED( node )

  Q_ASSERT( false );
  return QVariant();
}

bool QgsArrayFilterExpressionFunction::prepare( const QgsExpressionNodeFunction *node, QgsExpression *parent, const QgsExpressionContext *context ) const
{
  QgsExpressionNode::NodeList *args = node->args();

  if ( args->count() < 2 )
    // error
    return false;

  args->at( 0 )->prepare( parent, context );

  QgsExpressionContext subContext;
  if ( context )
    subContext = *context;

  QgsExpressionContextScope *subScope = new QgsExpressionContextScope();
  subScope->addVariable( QgsExpressionContextScope::StaticVariable( QStringLiteral( "element" ), QVariant(), true ) );
  subContext.appendScope( subScope );

  args->at( 1 )->prepare( parent, &subContext );

  return true;
}
QgsWithVariableExpressionFunction::QgsWithVariableExpressionFunction()
  : QgsExpressionFunction( QStringLiteral( "with_variable" ), QgsExpressionFunction::ParameterList() <<
                           QgsExpressionFunction::Parameter( QStringLiteral( "name" ) )
                           << QgsExpressionFunction::Parameter( QStringLiteral( "value" ) )
                           << QgsExpressionFunction::Parameter( QStringLiteral( "expression" ) ),
                           QStringLiteral( "General" ) )
{

}

bool QgsWithVariableExpressionFunction::isStatic( const QgsExpressionNodeFunction *node, QgsExpression *parent, const QgsExpressionContext *context ) const
{
  bool isStatic = false;

  QgsExpressionNode::NodeList *args = node->args();

  if ( args->count() < 3 )
    return false;

  // We only need to check if the node evaluation is static, if both - name and value - are static.
  if ( args->at( 0 )->isStatic( parent, context ) && args->at( 1 )->isStatic( parent, context ) )
  {
    QVariant name = args->at( 0 )->eval( parent, context );
    QVariant value = args->at( 1 )->eval( parent, context );

    // Temporarily append a new scope to provide the variable
    appendTemporaryVariable( context, name.toString(), value );
    if ( args->at( 2 )->isStatic( parent, context ) )
      isStatic = true;
    popTemporaryVariable( context );
  }

  return isStatic;
}

QVariant QgsWithVariableExpressionFunction::run( QgsExpressionNode::NodeList *args, const QgsExpressionContext *context, QgsExpression *parent, const QgsExpressionNodeFunction *node )
{
  Q_UNUSED( node )
  QVariant result;

  if ( args->count() < 3 )
    // error
    return result;

  QVariant name = args->at( 0 )->eval( parent, context );
  QVariant value = args->at( 1 )->eval( parent, context );

  const QgsExpressionContext *updatedContext = context;
  std::unique_ptr< QgsExpressionContext > tempContext;
  if ( !updatedContext )
  {
    tempContext = qgis::make_unique< QgsExpressionContext >();
    updatedContext = tempContext.get();
  }

  appendTemporaryVariable( updatedContext, name.toString(), value );
  result = args->at( 2 )->eval( parent, updatedContext );

  if ( context )
    popTemporaryVariable( updatedContext );

  return result;
}

QVariant QgsWithVariableExpressionFunction::func( const QVariantList &values, const QgsExpressionContext *context, QgsExpression *parent, const QgsExpressionNodeFunction *node )
{
  // This is a dummy function, all the real handling is in run
  Q_UNUSED( values )
  Q_UNUSED( context )
  Q_UNUSED( parent )
  Q_UNUSED( node )

  Q_ASSERT( false );
  return QVariant();
}

bool QgsWithVariableExpressionFunction::prepare( const QgsExpressionNodeFunction *node, QgsExpression *parent, const QgsExpressionContext *context ) const
{
  QgsExpressionNode::NodeList *args = node->args();

  if ( args->count() < 3 )
    // error
    return false;

  QVariant name = args->at( 0 )->prepare( parent, context );
  QVariant value = args->at( 1 )->prepare( parent, context );

  const QgsExpressionContext *updatedContext = context;
  std::unique_ptr< QgsExpressionContext > tempContext;
  if ( !updatedContext )
  {
    tempContext = qgis::make_unique< QgsExpressionContext >();
    updatedContext = tempContext.get();
  }

  appendTemporaryVariable( updatedContext, name.toString(), value );
  args->at( 2 )->prepare( parent, updatedContext );

  if ( context )
    popTemporaryVariable( updatedContext );

  return true;
}

void QgsWithVariableExpressionFunction::popTemporaryVariable( const QgsExpressionContext *context ) const
{
  QgsExpressionContext *updatedContext = const_cast<QgsExpressionContext *>( context );
  delete updatedContext->popScope();
}

void QgsWithVariableExpressionFunction::appendTemporaryVariable( const QgsExpressionContext *context, const QString &name, const QVariant &value ) const
{
  QgsExpressionContextScope *scope = new QgsExpressionContextScope();
  scope->addVariable( QgsExpressionContextScope::StaticVariable( name, value, true ) );

  QgsExpressionContext *updatedContext = const_cast<QgsExpressionContext *>( context );
  updatedContext->appendScope( scope );
}<|MERGE_RESOLUTION|>--- conflicted
+++ resolved
@@ -6333,10 +6333,6 @@
     yFunc->setIsStatic( false );
     functions << yFunc;
 
-    functions
-<<<<<<< HEAD
-        << new QgsStaticExpressionFunction( QStringLiteral( "is_valid" ),  QgsExpressionFunction::ParameterList() << QgsExpressionFunction::Parameter( QStringLiteral( "geom" ) ), fcnGeomIsValid, QStringLiteral( "GeometryGroup" ) );
-
     QgsStaticExpressionFunction *fcnGeomOverlayIntersectsFunc = new QgsStaticExpressionFunction( QStringLiteral( "geometry_overlay_intersects" ), QgsExpressionFunction::ParameterList()
         << QgsExpressionFunction::Parameter( QStringLiteral( "layer" ) )
         << QgsExpressionFunction::Parameter( QStringLiteral( "expression" ), true, QVariant(), true )
@@ -6486,17 +6482,11 @@
     functions << fcnGeomOverlayNearestFunc;
 
     functions
-        << new QgsStaticExpressionFunction( QStringLiteral( "x" ),  QgsExpressionFunction::ParameterList() << QgsExpressionFunction::Parameter( QStringLiteral( "geom" ) ), fcnGeomX, QStringLiteral( "GeometryGroup" ) )
-        << new QgsStaticExpressionFunction( QStringLiteral( "y" ), QgsExpressionFunction::ParameterList() << QgsExpressionFunction::Parameter( QStringLiteral( "geom" ) ), fcnGeomY, QStringLiteral( "GeometryGroup" ) )
-        << new QgsStaticExpressionFunction( QStringLiteral( "z" ), QgsExpressionFunction::ParameterList() << QgsExpressionFunction::Parameter( QStringLiteral( "geom" ) ), fcnGeomZ, QStringLiteral( "GeometryGroup" ) )
-        << new QgsStaticExpressionFunction( QStringLiteral( "m" ), QgsExpressionFunction::ParameterList() << QgsExpressionFunction::Parameter( QStringLiteral( "geom" ) ), fcnGeomM, QStringLiteral( "GeometryGroup" ) )
-=======
         << new QgsStaticExpressionFunction( QStringLiteral( "is_valid" ),  QgsExpressionFunction::ParameterList() << QgsExpressionFunction::Parameter( QStringLiteral( "geometry" ) ), fcnGeomIsValid, QStringLiteral( "GeometryGroup" ) )
         << new QgsStaticExpressionFunction( QStringLiteral( "x" ),  QgsExpressionFunction::ParameterList() << QgsExpressionFunction::Parameter( QStringLiteral( "geometry" ) ), fcnGeomX, QStringLiteral( "GeometryGroup" ) )
         << new QgsStaticExpressionFunction( QStringLiteral( "y" ), QgsExpressionFunction::ParameterList() << QgsExpressionFunction::Parameter( QStringLiteral( "geometry" ) ), fcnGeomY, QStringLiteral( "GeometryGroup" ) )
         << new QgsStaticExpressionFunction( QStringLiteral( "z" ), QgsExpressionFunction::ParameterList() << QgsExpressionFunction::Parameter( QStringLiteral( "geometry" ) ), fcnGeomZ, QStringLiteral( "GeometryGroup" ) )
         << new QgsStaticExpressionFunction( QStringLiteral( "m" ), QgsExpressionFunction::ParameterList() << QgsExpressionFunction::Parameter( QStringLiteral( "geometry" ) ), fcnGeomM, QStringLiteral( "GeometryGroup" ) )
->>>>>>> c8082b9a
         << new QgsStaticExpressionFunction( QStringLiteral( "point_n" ), QgsExpressionFunction::ParameterList() << QgsExpressionFunction::Parameter( QStringLiteral( "geometry" ) ) << QgsExpressionFunction::Parameter( QStringLiteral( "index" ) ), fcnPointN, QStringLiteral( "GeometryGroup" ) )
         << new QgsStaticExpressionFunction( QStringLiteral( "start_point" ),  QgsExpressionFunction::ParameterList() << QgsExpressionFunction::Parameter( QStringLiteral( "geometry" ) ), fcnStartPoint, QStringLiteral( "GeometryGroup" ) )
         << new QgsStaticExpressionFunction( QStringLiteral( "end_point" ), QgsExpressionFunction::ParameterList() << QgsExpressionFunction::Parameter( QStringLiteral( "geometry" ) ), fcnEndPoint, QStringLiteral( "GeometryGroup" ) )
