/***************************************************************************
  qgspallabeling.cpp
  Smart labeling for vector layers
  -------------------
         begin                : June 2009
         copyright            : (C) Martin Dobias
         email                : wonder.sk at gmail.com

 ***************************************************************************
 *                                                                         *
 *   This program is free software; you can redistribute it and/or modify  *
 *   it under the terms of the GNU General Public License as published by  *
 *   the Free Software Foundation; either version 2 of the License, or     *
 *   (at your option) any later version.                                   *
 *                                                                         *
 ***************************************************************************/

#include "qgspallabeling.h"

#include <iostream>
#include <list>

#include <pal/pal.h>
#include <pal/feature.h>
#include <pal/layer.h>
#include <pal/palgeometry.h>
#include <pal/palexception.h>
#include <pal/problem.h>
#include <pal/labelposition.h>

#include <geos_c.h>

#include <cmath>

#include <QByteArray>
#include <QString>
#include <QFontMetrics>
#include <QTime>
#include <QPainter>

#include "qgsdiagram.h"
#include "qgsdiagramrendererv2.h"
#include "qgslabelsearchtree.h"
#include "qgssearchtreenode.h"
#include "qgssearchstring.h"

#include <qgslogger.h>
#include <qgsvectorlayer.h>
#include <qgsmaplayerregistry.h>
#include <qgsvectordataprovider.h>
#include <qgsgeometry.h>
#include <qgsmaprenderer.h>
#include <QMessageBox>

using namespace pal;


class QgsPalGeometry : public PalGeometry
{
  public:
    QgsPalGeometry( QgsFeatureId id, QString text, GEOSGeometry* g )
        : mG( g )
        , mText( text )
        , mId( id )
        , mInfo( NULL )
        , mIsDiagram( false )
    {
      mStrId = FID_TO_STRING( id ).toAscii();
    }

    ~QgsPalGeometry()
    {
      if ( mG )
        GEOSGeom_destroy( mG );
      delete mInfo;
    }

    // getGeosGeometry + releaseGeosGeometry is called twice: once when adding, second time when labeling

    GEOSGeometry* getGeosGeometry()
    {
      return mG;
    }
    void releaseGeosGeometry( GEOSGeometry* /*geom*/ )
    {
      // nothing here - we'll delete the geometry in destructor
    }

    const char* strId() { return mStrId.data(); }
    QString text() { return mText; }

    pal::LabelInfo* info( QFontMetricsF* fm, const QgsMapToPixel* xform, double fontScale )
    {
      if ( mInfo )
        return mInfo;

      // create label info!
      QgsPoint ptZero = xform->toMapCoordinates( 0, 0 );
      QgsPoint ptSize = xform->toMapCoordinatesF( 0.0, -fm->height() / fontScale );

      mInfo = new pal::LabelInfo( mText.count(), ptSize.y() - ptZero.y() );
      for ( int i = 0; i < mText.count(); i++ )
      {
        mInfo->char_info[i].chr = mText[i].unicode();
        ptSize = xform->toMapCoordinatesF( fm->width( mText[i] ) / fontScale , 0.0 );
        mInfo->char_info[i].width = ptSize.x() - ptZero.x();
      }
      return mInfo;
    }

    const QMap< QgsPalLayerSettings::DataDefinedProperties, QVariant >& dataDefinedValues() const { return mDataDefinedValues; }
    void addDataDefinedValue( QgsPalLayerSettings::DataDefinedProperties p, QVariant v ) { mDataDefinedValues.insert( p, v ); }

    void setIsDiagram( bool d ) { mIsDiagram = d; }
    bool isDiagram() const { return mIsDiagram; }

    void addDiagramAttribute( int index, QVariant value ) { mDiagramAttributes.insert( index, value ); }
    const QgsAttributeMap& diagramAttributes() { return mDiagramAttributes; }

  protected:
    GEOSGeometry* mG;
    QString mText;
    QByteArray mStrId;
    QgsFeatureId mId;
    LabelInfo* mInfo;
    bool mIsDiagram;
    /**Stores attribute values for data defined properties*/
    QMap< QgsPalLayerSettings::DataDefinedProperties, QVariant > mDataDefinedValues;

    /**Stores attribute values for diagram rendering*/
    QgsAttributeMap mDiagramAttributes;
};

// -------------

QgsPalLayerSettings::QgsPalLayerSettings()
    : palLayer( NULL ), fontMetrics( NULL ), ct( NULL )
{
  placement = AroundPoint;
  placementFlags = 0;
  //textFont = QFont();
  textColor = Qt::black;
  enabled = false;
  priority = 5;
  obstacle = true;
  dist = 0;
  scaleMin = 0;
  scaleMax = 0;
  bufferSize = 1;
  bufferColor = Qt::white;
  labelPerPart = false;
  mergeLines = false;
  multiLineLabels = false;
  minFeatureSize = 0.0;
  vectorScaleFactor = 1.0;
  rasterCompressFactor = 1.0;
  addDirectionSymbol = false;
  fontSizeInMapUnits = false;
  distInMapUnits = false;
}

QgsPalLayerSettings::QgsPalLayerSettings( const QgsPalLayerSettings& s )
{
  // copy only permanent stuff
  fieldName = s.fieldName;
  isExpression = s.isExpression;
  placement = s.placement;
  placementFlags = s.placementFlags;
  textFont = s.textFont;
  textColor = s.textColor;
  enabled = s.enabled;
  priority = s.priority;
  obstacle = s.obstacle;
  dist = s.dist;
  scaleMin = s.scaleMin;
  scaleMax = s.scaleMax;
  bufferSize = s.bufferSize;
  bufferColor = s.bufferColor;
  labelPerPart = s.labelPerPart;
  mergeLines = s.mergeLines;
  multiLineLabels = s.multiLineLabels;
  minFeatureSize = s.minFeatureSize;
  vectorScaleFactor = s.vectorScaleFactor;
  rasterCompressFactor = s.rasterCompressFactor;
  addDirectionSymbol = s.addDirectionSymbol;
  fontSizeInMapUnits = s.fontSizeInMapUnits;
  distInMapUnits = s.distInMapUnits;

  dataDefinedProperties = s.dataDefinedProperties;
  fontMetrics = NULL;
  ct = NULL;
}


QgsPalLayerSettings::~QgsPalLayerSettings()
{
  // pal layer is deleted internally in PAL

  delete fontMetrics;
  delete ct;
}

static QColor _readColor( QgsVectorLayer* layer, QString property )
{
  int r = layer->customProperty( property + "R" ).toInt();
  int g = layer->customProperty( property + "G" ).toInt();
  int b = layer->customProperty( property + "B" ).toInt();
  return QColor( r, g, b );
}

static void _writeColor( QgsVectorLayer* layer, QString property, QColor color )
{
  layer->setCustomProperty( property + "R", color.red() );
  layer->setCustomProperty( property + "G", color.green() );
  layer->setCustomProperty( property + "B", color.blue() );
}

static void _writeDataDefinedPropertyMap( QgsVectorLayer* layer, const QMap< QgsPalLayerSettings::DataDefinedProperties, int >& propertyMap )
{
  if ( !layer )
  {
    return;
  }

  for ( int i = 0; i < 15; ++i )
  {
    QMap< QgsPalLayerSettings::DataDefinedProperties, int >::const_iterator it = propertyMap.find(( QgsPalLayerSettings::DataDefinedProperties )i );
    QVariant propertyValue;
    if ( it == propertyMap.constEnd() )
    {
      propertyValue = QVariant(); //we cannot delete properties, so we just insert an invalid variant
    }
    else
    {
      propertyValue = *it;
    }
    layer->setCustomProperty( "labeling/dataDefinedProperty" + QString::number( i ), propertyValue );
  }
}

static void _readDataDefinedProperty( QgsVectorLayer* layer, QgsPalLayerSettings::DataDefinedProperties p, \
                                      QMap< QgsPalLayerSettings::DataDefinedProperties, int >& propertyMap )
{
  QVariant propertyField = layer->customProperty( "labeling/dataDefinedProperty" + QString::number( p ) );
  bool conversionOk;
  int fieldIndex;

  if ( propertyField.isValid() )
  {
    fieldIndex = propertyField.toInt( &conversionOk );
    if ( conversionOk )
    {
      propertyMap.insert( p, fieldIndex );
    }
  }
}

static void _readDataDefinedPropertyMap( QgsVectorLayer* layer, QMap< QgsPalLayerSettings::DataDefinedProperties, int >& propertyMap )
{
  if ( !layer )
  {
    return;
  }

  _readDataDefinedProperty( layer, QgsPalLayerSettings::Size, propertyMap );
  _readDataDefinedProperty( layer, QgsPalLayerSettings::Color, propertyMap );
  _readDataDefinedProperty( layer, QgsPalLayerSettings::Bold, propertyMap );
  _readDataDefinedProperty( layer, QgsPalLayerSettings::Italic, propertyMap );
  _readDataDefinedProperty( layer, QgsPalLayerSettings::Underline, propertyMap );
  _readDataDefinedProperty( layer, QgsPalLayerSettings::Strikeout, propertyMap );
  _readDataDefinedProperty( layer, QgsPalLayerSettings::Family, propertyMap );
  _readDataDefinedProperty( layer, QgsPalLayerSettings::BufferSize, propertyMap );
  _readDataDefinedProperty( layer, QgsPalLayerSettings::BufferColor, propertyMap );
  _readDataDefinedProperty( layer,  QgsPalLayerSettings::PositionX, propertyMap );
  _readDataDefinedProperty( layer,  QgsPalLayerSettings::PositionY, propertyMap );
  _readDataDefinedProperty( layer,  QgsPalLayerSettings::Hali, propertyMap );
  _readDataDefinedProperty( layer,  QgsPalLayerSettings::Vali, propertyMap );
  _readDataDefinedProperty( layer, QgsPalLayerSettings::LabelDistance, propertyMap );
  _readDataDefinedProperty( layer, QgsPalLayerSettings::Rotation, propertyMap );
}

void QgsPalLayerSettings::readFromLayer( QgsVectorLayer* layer )
{
  if ( layer->customProperty( "labeling" ).toString() != QString( "pal" ) )
    return; // there's no information available

  fieldName = layer->customProperty( "labeling/fieldName" ).toString();
  isExpression = layer->customProperty( "labeling/isExpression").toBool();
  placement = ( Placement ) layer->customProperty( "labeling/placement" ).toInt();
  placementFlags = layer->customProperty( "labeling/placementFlags" ).toUInt();
  QString fontFamily = layer->customProperty( "labeling/fontFamily" ).toString();
  double fontSize = layer->customProperty( "labeling/fontSize" ).toDouble();
  int fontWeight = layer->customProperty( "labeling/fontWeight" ).toInt();
  bool fontItalic = layer->customProperty( "labeling/fontItalic" ).toBool();
  textFont = QFont( fontFamily, fontSize, fontWeight, fontItalic );
  textFont.setUnderline( layer->customProperty( "labeling/fontUnderline" ).toBool() );
  textFont.setStrikeOut( layer->customProperty( "labeling/fontStrikeout" ).toBool() );
  textFont.setPointSizeF( fontSize ); //double precision needed because of map units
  textColor = _readColor( layer, "labeling/textColor" );
  enabled = layer->customProperty( "labeling/enabled" ).toBool();
  priority = layer->customProperty( "labeling/priority" ).toInt();
  obstacle = layer->customProperty( "labeling/obstacle" ).toBool();
  dist = layer->customProperty( "labeling/dist" ).toDouble();
  scaleMin = layer->customProperty( "labeling/scaleMin" ).toInt();
  scaleMax = layer->customProperty( "labeling/scaleMax" ).toInt();
  bufferSize = layer->customProperty( "labeling/bufferSize" ).toDouble();
  bufferColor = _readColor( layer, "labeling/bufferColor" );
  labelPerPart = layer->customProperty( "labeling/labelPerPart" ).toBool();
  mergeLines = layer->customProperty( "labeling/mergeLines" ).toBool();
  multiLineLabels = layer->customProperty( "labeling/multiLineLabels" ).toBool();
  addDirectionSymbol = layer->customProperty( "labeling/addDirectionSymbol" ).toBool();
  minFeatureSize = layer->customProperty( "labeling/minFeatureSize" ).toDouble();
  fontSizeInMapUnits = layer->customProperty( "labeling/fontSizeInMapUnits" ).toBool();
  distInMapUnits = layer->customProperty( "labeling/distInMapUnits" ).toBool();
  _readDataDefinedPropertyMap( layer, dataDefinedProperties );
}

void QgsPalLayerSettings::writeToLayer( QgsVectorLayer* layer )
{
  // this is a mark that labeling information is present
  layer->setCustomProperty( "labeling", "pal" );

  layer->setCustomProperty( "labeling/fieldName", fieldName );
  layer->setCustomProperty( "labeling/isExpression", isExpression );
  layer->setCustomProperty( "labeling/placement", placement );
  layer->setCustomProperty( "labeling/placementFlags", ( unsigned int )placementFlags );

  layer->setCustomProperty( "labeling/fontFamily", textFont.family() );
  layer->setCustomProperty( "labeling/fontSize", textFont.pointSizeF() );
  layer->setCustomProperty( "labeling/fontWeight", textFont.weight() );
  layer->setCustomProperty( "labeling/fontItalic", textFont.italic() );
  layer->setCustomProperty( "labeling/fontStrikeout", textFont.strikeOut() );
  layer->setCustomProperty( "labeling/fontUnderline", textFont.underline() );

  _writeColor( layer, "labeling/textColor", textColor );
  layer->setCustomProperty( "labeling/enabled", enabled );
  layer->setCustomProperty( "labeling/priority", priority );
  layer->setCustomProperty( "labeling/obstacle", obstacle );
  layer->setCustomProperty( "labeling/dist", dist );
  layer->setCustomProperty( "labeling/scaleMin", scaleMin );
  layer->setCustomProperty( "labeling/scaleMax", scaleMax );
  layer->setCustomProperty( "labeling/bufferSize", bufferSize );
  _writeColor( layer, "labeling/bufferColor", bufferColor );
  layer->setCustomProperty( "labeling/labelPerPart", labelPerPart );
  layer->setCustomProperty( "labeling/mergeLines", mergeLines );
  layer->setCustomProperty( "labeling/multiLineLabels", multiLineLabels );
  layer->setCustomProperty( "labeling/addDirectionSymbol", addDirectionSymbol );
  layer->setCustomProperty( "labeling/minFeatureSize", minFeatureSize );
  layer->setCustomProperty( "labeling/fontSizeInMapUnits", fontSizeInMapUnits );
  layer->setCustomProperty( "labeling/distInMapUnits", distInMapUnits );
  _writeDataDefinedPropertyMap( layer, dataDefinedProperties );
}

void QgsPalLayerSettings::setDataDefinedProperty( DataDefinedProperties p, int attributeIndex )
{
  dataDefinedProperties.insert( p, attributeIndex );
}

void QgsPalLayerSettings::removeDataDefinedProperty( DataDefinedProperties p )
{
  dataDefinedProperties.remove( p );
}

bool QgsPalLayerSettings::checkMinimumSizeMM( const QgsRenderContext& ct, QgsGeometry* geom, double minSize ) const
{
  if ( minSize <= 0 )
  {
    return true;
  }

  if ( !geom )
  {
    return false;
  }

  QGis::GeometryType featureType = geom->type();
  if ( featureType == QGis::Point ) //minimum size does not apply to point features
  {
    return true;
  }

  double mapUnitsPerMM = ct.mapToPixel().mapUnitsPerPixel() * ct.scaleFactor();
  if ( featureType == QGis::Line )
  {
    double length = geom->length();
    if ( length >= 0.0 )
    {
      return ( length >= ( minSize * mapUnitsPerMM ) );
    }
  }
  else if ( featureType == QGis::Polygon )
  {
    double area = geom->area();
    if ( area >= 0.0 )
    {
      return ( sqrt( area ) >= ( minSize * mapUnitsPerMM ) );
    }
  }
  return true; //should never be reached. Return true in this case to label such geometries anyway.
}

void QgsPalLayerSettings::calculateLabelSize( const QFontMetricsF* fm, QString text, double& labelX, double& labelY )
{
  if ( !fm )
  {
    return;
  }

  if ( addDirectionSymbol && !multiLineLabels && placement == QgsPalLayerSettings::Line ) //consider the space needed for the direction symbol
  {
    text.append( ">" );
  }
  QRectF labelRect = fm->boundingRect( text );
  double w, h;
  if ( !multiLineLabels )
  {
    w = labelRect.width() / rasterCompressFactor;
    h = labelRect.height() / rasterCompressFactor;
  }
  else
  {
    QStringList multiLineSplit = text.split( "\n" );
    h = fm->height() * multiLineSplit.size() / rasterCompressFactor;
    w = 0;
    for ( int i = 0; i < multiLineSplit.size(); ++i )
    {
      double width = fm->width( multiLineSplit.at( i ) );
      if ( width > w )
      {
        w = width;
      }
      w /= rasterCompressFactor;
    }
  }
  QgsPoint ptSize = xform->toMapCoordinatesF( w, h );

  labelX = qAbs( ptSize.x() - ptZero.x() );
  labelY = qAbs( ptSize.y() - ptZero.y() );
}

void QgsPalLayerSettings::registerFeature(QgsVectorLayer* layer,  QgsFeature& f, const QgsRenderContext& context )
{
    QString labelText;
    if (isExpression)
    {
        QgsSearchString searchString;
        // We don't do any validating here as we should only have a vaild expression at this point.
        searchString.setString( fieldName );

       QgsSearchTreeNode* searchTree = searchString.tree();
        if ( !searchTree )
        {
          return;
        }

        QgsSearchTreeValue outValue;
        searchTree->getValue( outValue, searchTree, layer->dataProvider()->fields() , f );

        if (outValue.isError())
        {
            QgsDebugMsg("EXPRESSION ERROR = " + outValue.string());
           return;
        }
        QgsDebugMsg("EXPRESSION OUT VALUE = " + outValue.string());
         labelText  = outValue.string();
  }
  else
  {
      labelText = f.attributeMap()[fieldIndex].toString();
  }
  double labelX, labelY; // will receive label size
  QFont labelFont = textFont;

  //data defined label size?
  QMap< DataDefinedProperties, int >::const_iterator it = dataDefinedProperties.find( QgsPalLayerSettings::Size );
  if ( it != dataDefinedProperties.constEnd() )
  {
    //find out size
    QVariant size = f.attributeMap().value( *it );
    if ( size.isValid() )
    {
      double sizeDouble = size.toDouble();
      if ( sizeDouble <= 0 )
      {
        return;
      }
      labelFont.setPixelSize( sizeToPixel( sizeDouble, context ) );
    }
    QFontMetricsF labelFontMetrics( labelFont );
    calculateLabelSize( &labelFontMetrics, labelText, labelX, labelY );
  }
  else
  {
    calculateLabelSize( fontMetrics, labelText, labelX, labelY );
  }

  QgsGeometry* geom = f.geometry();

  if ( ct ) // reproject the geometry if necessary
    geom->transform( *ct );

  GEOSGeometry* geos_geom = geom->asGeos();
  if ( geos_geom == NULL )
    return; // invalid geometry

  if ( !checkMinimumSizeMM( context, geom, minFeatureSize ) )
  {
    return;
  }

  //data defined position / alignment / rotation?
  bool dataDefinedPosition = false;
  bool dataDefinedRotation = false;
  double xPos = 0.0, yPos = 0.0, angle = 0.0;
  bool ddXPos, ddYPos;

  QMap< DataDefinedProperties, int >::const_iterator dPosXIt = dataDefinedProperties.find( QgsPalLayerSettings::PositionX );
  if ( dPosXIt != dataDefinedProperties.constEnd() )
  {
    QMap< DataDefinedProperties, int >::const_iterator dPosYIt = dataDefinedProperties.find( QgsPalLayerSettings::PositionY );
    if ( dPosYIt != dataDefinedProperties.constEnd() )
    {
      //data defined position. But field values could be NULL -> positions will be generated by PAL
      xPos = f.attributeMap().value( *dPosXIt ).toDouble( &ddXPos );
      yPos = f.attributeMap().value( *dPosYIt ).toDouble( &ddYPos );

      if ( ddXPos && ddYPos )
      {
        dataDefinedPosition = true;
        //x/y shift in case of alignment
        double xdiff = 0;
        double ydiff = 0;

        //horizontal alignment
        QMap< DataDefinedProperties, int >::const_iterator haliIt = dataDefinedProperties.find( QgsPalLayerSettings::Hali );
        if ( haliIt != dataDefinedProperties.end() )
        {
          QString haliString = f.attributeMap().value( *haliIt ).toString();
          if ( haliString.compare( "Center", Qt::CaseInsensitive ) == 0 )
          {
            xdiff -= labelX / 2.0;
          }
          else if ( haliString.compare( "Right", Qt::CaseInsensitive ) == 0 )
          {
            xdiff -= labelX;
          }
        }

        //vertical alignment
        QMap< DataDefinedProperties, int >::const_iterator valiIt = dataDefinedProperties.find( QgsPalLayerSettings::Vali );
        if ( valiIt != dataDefinedProperties.constEnd() )
        {
          QString valiString = f.attributeMap().value( *valiIt ).toString();
          if ( valiString.compare( "Bottom", Qt::CaseInsensitive ) != 0 )
          {
            if ( valiString.compare( "Top", Qt::CaseInsensitive ) == 0 || valiString.compare( "Cap", Qt::CaseInsensitive ) == 0 )
            {
              ydiff -= labelY;
            }
            else
            {
              QFontMetrics labelFontMetrics( labelFont );
              double descentRatio = labelFontMetrics.descent() / labelFontMetrics.height();

              if ( valiString.compare( "Base", Qt::CaseInsensitive ) == 0 )
              {
                ydiff -= labelY * descentRatio;
              }
              else if ( valiString.compare( "Half", Qt::CaseInsensitive ) == 0 )
              {
                ydiff -= labelY * descentRatio;
                ydiff -= labelY * 0.5 * ( 1 - descentRatio );
              }
            }
          }
        }

        //data defined rotation?
        QMap< DataDefinedProperties, int >::const_iterator rotIt = dataDefinedProperties.find( QgsPalLayerSettings::Rotation );
        if ( rotIt != dataDefinedProperties.constEnd() )
        {
          dataDefinedRotation = true;
          angle = f.attributeMap().value( *rotIt ).toDouble() * M_PI / 180;
          //adjust xdiff and ydiff because the hali/vali point needs to be the rotation center
          double xd = xdiff * cos( angle ) - ydiff * sin( angle );
          double yd = xdiff * sin( angle ) + ydiff * cos( angle );
          xdiff = xd;
          ydiff = yd;
        }

        //project xPos and yPos from layer to map CRS
        double z = 0;
        if ( ct )
        {
          ct->transformInPlace( xPos, yPos, z );
        }

        yPos += ydiff;
        xPos += xdiff;

      }
    }
  }

  QgsPalGeometry* lbl = new QgsPalGeometry( f.id(), labelText, GEOSGeom_clone( geos_geom ) );

  // record the created geometry - it will be deleted at the end.
  geometries.append( lbl );

  //  feature to the layer
  try
  {
    if ( !palLayer->registerFeature( lbl->strId(), lbl, labelX, labelY, labelText.toUtf8().constData(),
                                     xPos, yPos, dataDefinedPosition, angle, dataDefinedRotation ) )
      return;
  }
  catch ( std::exception &e )
  {
    Q_UNUSED( e );
    QgsDebugMsg( QString( "Ignoring feature %1 due PAL exception: " ).arg( f.id() ) + QString::fromLatin1( e.what() ) );
    return;
  }

  // TODO: only for placement which needs character info
  pal::Feature* feat = palLayer->getFeature( lbl->strId() );
  feat->setLabelInfo( lbl->info( fontMetrics, xform, rasterCompressFactor ) );

  // TODO: allow layer-wide feature dist in PAL...?

  //data defined label-feature distance?
  double distance = dist;
  QMap< DataDefinedProperties, int >::const_iterator dDistIt = dataDefinedProperties.find( QgsPalLayerSettings::LabelDistance );
  if ( dDistIt != dataDefinedProperties.constEnd() )
  {
    distance = f.attributeMap().value( *dDistIt ).toDouble();
  }

  if ( distance != 0 )
  {
    if ( distInMapUnits ) //convert distance from mm/map units to pixels
    {
      distance /= context.mapToPixel().mapUnitsPerPixel();
    }
    else //mm
    {
      distance *= vectorScaleFactor;
    }
    feat->setDistLabel( qAbs( ptOne.x() - ptZero.x() )* distance );
  }

  //add parameters for data defined labeling to QgsPalGeometry
  QMap< DataDefinedProperties, int >::const_iterator dIt = dataDefinedProperties.constBegin();
  for ( ; dIt != dataDefinedProperties.constEnd(); ++dIt )
  {
    lbl->addDataDefinedValue( dIt.key(), f.attributeMap()[dIt.value()] );
  }
}

int QgsPalLayerSettings::sizeToPixel( double size, const QgsRenderContext& c ) const
{
  double pixelSize;
  if ( fontSizeInMapUnits )
  {
    pixelSize = size / c.mapToPixel().mapUnitsPerPixel() * c.rasterScaleFactor();
  }
  else //font size in points
  {
    // set font size from points to output size
    pixelSize = 0.3527 * size * c.scaleFactor() * c.rasterScaleFactor();
  }
  return ( int )( pixelSize + 0.5 );
}


// -------------

QgsPalLabeling::QgsPalLabeling()
    : mMapRenderer( NULL ), mPal( NULL )
{

  // find out engine defaults
  Pal p;
  mCandPoint = p.getPointP();
  mCandLine = p.getLineP();
  mCandPolygon = p.getPolyP();

  switch ( p.getSearch() )
  {
    case CHAIN: mSearch = Chain; break;
    case POPMUSIC_TABU: mSearch = Popmusic_Tabu; break;
    case POPMUSIC_CHAIN: mSearch = Popmusic_Chain; break;
    case POPMUSIC_TABU_CHAIN: mSearch = Popmusic_Tabu_Chain; break;
    case FALP: mSearch = Falp; break;
  }

  mShowingCandidates = false;
  mShowingAllLabels = false;

  mLabelSearchTree = new QgsLabelSearchTree();
}


QgsPalLabeling::~QgsPalLabeling()
{
  // make sure we've freed everything
  exit();
  delete mLabelSearchTree;
  mLabelSearchTree = NULL;
}


bool QgsPalLabeling::willUseLayer( QgsVectorLayer* layer )
{
  QgsPalLayerSettings lyrTmp;
  lyrTmp.readFromLayer( layer );
  return lyrTmp.enabled;
}

int QgsPalLabeling::prepareLayer( QgsVectorLayer* layer, QSet<int>& attrIndices, QgsRenderContext& ctx )
{
  QgsDebugMsg("PREPARE LAYER");
  Q_ASSERT( mMapRenderer != NULL );

  // start with a temporary settings class, find out labeling info
  QgsPalLayerSettings lyrTmp;
  lyrTmp.readFromLayer( layer );

  if ( !lyrTmp.enabled )
    return 0;


  int fldIndex ;
  if(lyrTmp.isExpression)
  {
      if (lyrTmp.fieldName.isEmpty())
          return 0;
      QgsSearchString searchString;
      searchString.setString( lyrTmp.fieldName );
      searchString.tree()->referencedColumns();
      foreach(QString name, searchString.tree()->referencedColumns() )
      {
          fldIndex =  layer->fieldNameIndex( name );
          attrIndices.insert(fldIndex);
      }
  }
  else
  {
      // If we aren't an expression, we check to see if we can find the column.
      fldIndex = layer->fieldNameIndex( lyrTmp.fieldName );
      if ( fldIndex == -1)
          return 0;
      attrIndices.insert( fldIndex );
  }

  //add indices of data defined fields
  QMap< QgsPalLayerSettings::DataDefinedProperties, int >::const_iterator dIt = lyrTmp.dataDefinedProperties.constBegin();
  for ( ; dIt != lyrTmp.dataDefinedProperties.constEnd(); ++dIt )
  {
    attrIndices.insert( dIt.value() );
  }

  // add layer settings to the pallabeling hashtable: <QgsVectorLayer*, QgsPalLayerSettings>
  mActiveLayers.insert( layer, lyrTmp );
  // start using the reference to the layer in hashtable instead of local instance
  QgsPalLayerSettings& lyr = mActiveLayers[layer];

  // how to place the labels
  Arrangement arrangement;
  switch ( lyr.placement )
  {
    case QgsPalLayerSettings::AroundPoint: arrangement = P_POINT; break;
    case QgsPalLayerSettings::OverPoint:   arrangement = P_POINT_OVER; break;
    case QgsPalLayerSettings::Line:        arrangement = P_LINE; break;
    case QgsPalLayerSettings::Curved:      arrangement = P_CURVED; break;
    case QgsPalLayerSettings::Horizontal:  arrangement = P_HORIZ; break;
    case QgsPalLayerSettings::Free:        arrangement = P_FREE; break;
    default: Q_ASSERT( "unsupported placement" && 0 ); return 0;
  }

  // create the pal layer
  double priority = 1 - lyr.priority / 10.0; // convert 0..10 --> 1..0
  double min_scale = -1, max_scale = -1;
  if ( lyr.scaleMin != 0 && lyr.scaleMax != 0 )
  {
    min_scale = lyr.scaleMin;
    max_scale = lyr.scaleMax;
  }

  Layer* l = mPal->addLayer( layer->id().toUtf8().data(),
                             min_scale, max_scale, arrangement,
                             METER, priority, lyr.obstacle, true, true );

  if ( lyr.placementFlags )
    l->setArrangementFlags( lyr.placementFlags );

  // set label mode (label per feature is the default)
  l->setLabelMode( lyr.labelPerPart ? Layer::LabelPerFeaturePart : Layer::LabelPerFeature );

  // set whether adjacent lines should be merged
  l->setMergeConnectedLines( lyr.mergeLines );

  lyr.textFont.setPixelSize( lyr.sizeToPixel( lyr.textFont.pointSizeF(), ctx ) );

  //raster and vector scale factors
  lyr.vectorScaleFactor = ctx.scaleFactor();
  lyr.rasterCompressFactor = ctx.rasterScaleFactor();

  // save the pal layer to our layer context (with some additional info)
  lyr.palLayer = l;
  lyr.fieldIndex = fldIndex;
  lyr.fontMetrics = new QFontMetricsF( lyr.textFont );

  lyr.xform = mMapRenderer->coordinateTransform();
  if ( mMapRenderer->hasCrsTransformEnabled() )
    lyr.ct = new QgsCoordinateTransform( layer->crs(), mMapRenderer->destinationCrs() );
  else
    lyr.ct = NULL;
  lyr.ptZero = lyr.xform->toMapCoordinates( 0, 0 );
  lyr.ptOne = lyr.xform->toMapCoordinates( 1, 0 );

  return 1; // init successful
}

int QgsPalLabeling::addDiagramLayer( QgsVectorLayer* layer, QgsDiagramLayerSettings *s )
{
  Layer* l = mPal->addLayer( layer->id().append( "d" ).toUtf8().data(), -1, -1, pal::Arrangement( s->placement ), METER, s->priority, s->obstacle, true, true );
  l->setArrangementFlags( s->placementFlags );

  s->palLayer = l;
  if ( mMapRenderer->hasCrsTransformEnabled() )
    s->ct = new QgsCoordinateTransform( layer->crs(), mMapRenderer->destinationCrs() );
  else
    s->ct = NULL;
  s->xform = mMapRenderer->coordinateTransform();
  mActiveDiagramLayers.insert( layer, *s );
  return 1;
}

void QgsPalLabeling::registerFeature( QgsVectorLayer* layer, QgsFeature& f, const QgsRenderContext& context )
{
  QgsPalLayerSettings& lyr = mActiveLayers[layer];
  lyr.registerFeature(layer, f, context );
}

void QgsPalLabeling::registerDiagramFeature( QgsVectorLayer* layer, QgsFeature& feat, const QgsRenderContext& context )
{
  //get diagram layer settings, diagram renderer
  QHash<QgsVectorLayer*, QgsDiagramLayerSettings>::iterator layerIt = mActiveDiagramLayers.find( layer );
  if ( layerIt == mActiveDiagramLayers.constEnd() )
  {
    return;
  }

  //convert geom to geos
  QgsGeometry* geom = feat.geometry();

  if ( layerIt.value().ct && !willUseLayer( layer ) ) // reproject the geometry if feature not already transformed for labeling
  {
    geom->transform( *( layerIt.value().ct ) );
  }

  GEOSGeometry* geos_geom = geom->asGeos();
  if ( geos_geom == 0 )
  {
    return; // invalid geometry
  }

  //create PALGeometry with diagram = true
  QgsPalGeometry* lbl = new QgsPalGeometry( feat.id(), "", GEOSGeom_clone( geos_geom ) );
  lbl->setIsDiagram( true );

  // record the created geometry - it will be deleted at the end.
  layerIt.value().geometries.append( lbl );

  double diagramWidth = 0;
  double diagramHeight = 0;
  QgsDiagramRendererV2* dr = layerIt.value().renderer;
  if ( dr )
  {
    QSizeF diagSize = dr->sizeMapUnits( feat.attributeMap(), context );
    if ( diagSize.isValid() )
    {
      diagramWidth = diagSize.width();
      diagramHeight = diagSize.height();
    }

    //append the diagram attributes to lbl
    QList<int> diagramAttrib = dr->diagramAttributes();
    QList<int>::const_iterator diagAttIt = diagramAttrib.constBegin();
    for ( ; diagAttIt != diagramAttrib.constEnd(); ++diagAttIt )
    {
      lbl->addDiagramAttribute( *diagAttIt, feat.attributeMap()[*diagAttIt] );
    }
  }

  //  feature to the layer
  int ddColX = layerIt.value().xPosColumn;
  int ddColY = layerIt.value().yPosColumn;
  double ddPosX = 0.0;
  double ddPosY = 0.0;
  bool ddPos = ( ddColX >= 0 && ddColY >= 0 );
  if ( ddPos )
  {
    bool posXOk, posYOk;
    //data defined diagram position is always centered
    ddPosX = feat.attributeMap()[ddColX].toDouble( &posXOk ) - diagramWidth / 2.0;
    ddPosY = feat.attributeMap()[ddColY].toDouble( &posYOk ) - diagramHeight / 2.0;
    if ( !posXOk || !posYOk )
    {
      ddPos = false;
    }
    else
    {
      const QgsCoordinateTransform* ct = layerIt.value().ct;
      if ( ct )
      {
        double z = 0;
        ct->transformInPlace( ddPosX, ddPosY, z );
      }
    }
  }

  try
  {
    if ( !layerIt.value().palLayer->registerFeature( lbl->strId(), lbl, diagramWidth, diagramHeight, "", ddPosX, ddPosY, ddPos ) )
    {
      return;
    }
  }
  catch ( std::exception &e )
  {
    Q_UNUSED( e );
    QgsDebugMsg( QString( "Ignoring feature %1 due PAL exception: " ).arg( feat.id() ) + QString::fromLatin1( e.what() ) );
    return;
  }

  pal::Feature* palFeat = layerIt.value().palLayer->getFeature( lbl->strId() );
  QgsPoint ptZero = layerIt.value().xform->toMapCoordinates( 0, 0 );
  QgsPoint ptOne = layerIt.value().xform->toMapCoordinates( 1, 0 );
  palFeat->setDistLabel( qAbs( ptOne.x() - ptZero.x() ) * layerIt.value().dist );
}


void QgsPalLabeling::init( QgsMapRenderer* mr )
{
  mMapRenderer = mr;

  // delete if exists already
  if ( mPal )
    delete mPal;

  mPal = new Pal;

  SearchMethod s;
  switch ( mSearch )
  {
    default:
    case Chain: s = CHAIN; break;
    case Popmusic_Tabu: s = POPMUSIC_TABU; break;
    case Popmusic_Chain: s = POPMUSIC_CHAIN; break;
    case Popmusic_Tabu_Chain: s = POPMUSIC_TABU_CHAIN; break;
    case Falp: s = FALP; break;
  }
  mPal->setSearch( s );

  // set number of candidates generated per feature
  mPal->setPointP( mCandPoint );
  mPal->setLineP( mCandLine );
  mPal->setPolyP( mCandPolygon );

  mActiveLayers.clear();
  mActiveDiagramLayers.clear();
}

void QgsPalLabeling::exit()
{
  delete mPal;
  mPal = NULL;
  mMapRenderer = NULL;
}

QgsPalLayerSettings& QgsPalLabeling::layer( const QString& layerName )
{
  QHash<QgsVectorLayer*, QgsPalLayerSettings>::iterator lit;
  for ( lit = mActiveLayers.begin(); lit != mActiveLayers.end(); ++lit )
  {
    if ( lit.key() && lit.key()->id() == layerName )
    {
      return lit.value();
    }
  }
  return mInvalidLayerSettings;
}


void QgsPalLabeling::drawLabeling( QgsRenderContext& context )
{
  Q_ASSERT( mMapRenderer != NULL );
  QPainter* painter = context.painter();
  QgsRectangle extent = context.extent();

  if ( mLabelSearchTree )
  {
    mLabelSearchTree->clear();
  }

  QTime t;
  t.start();

  // do the labeling itself
  double scale = mMapRenderer->scale(); // scale denominator
  QgsRectangle r = extent;
  double bbox[] = { r.xMinimum(), r.yMinimum(), r.xMaximum(), r.yMaximum() };

  std::list<LabelPosition*>* labels;
  pal::Problem* problem;
  try
  {
    problem = mPal->extractProblem( scale, bbox );
  }
  catch ( std::exception& e )
  {
    Q_UNUSED( e );
    QgsDebugMsg( "PAL EXCEPTION :-( " + QString::fromLatin1( e.what() ) );
    //mActiveLayers.clear(); // clean up
    return;
  }

  const QgsMapToPixel* xform = mMapRenderer->coordinateTransform();

  // draw rectangles with all candidates
  // this is done before actual solution of the problem
  // before number of candidates gets reduced
  mCandidates.clear();
  if ( mShowingCandidates && problem )
  {
    painter->setPen( QColor( 0, 0, 0, 64 ) );
    painter->setBrush( Qt::NoBrush );
    for ( int i = 0; i < problem->getNumFeatures(); i++ )
    {
      for ( int j = 0; j < problem->getFeatureCandidateCount( i ); j++ )
      {
        pal::LabelPosition* lp = problem->getFeatureCandidate( i, j );

        drawLabelCandidateRect( lp, painter, xform );
      }
    }
  }

  // find the solution
  labels = mPal->solveProblem( problem, mShowingAllLabels );

  QgsDebugMsg( QString( "LABELING work:  %1 ms ... labels# %2" ).arg( t.elapsed() ).arg( labels->size() ) );
  t.restart();

  painter->setRenderHint( QPainter::Antialiasing );

  // draw the labels
  std::list<LabelPosition*>::iterator it = labels->begin();
  for ( ; it != labels->end(); ++it )
  {
    QgsPalGeometry* palGeometry = dynamic_cast< QgsPalGeometry* >(( *it )->getFeaturePart()->getUserGeometry() );
    if ( !palGeometry )
    {
      continue;
    }

    //layer names
    QString layerNameUtf8 = QString::fromUtf8(( *it )->getLayerName() );
    if ( palGeometry->isDiagram() )
    {
      //render diagram
      QHash<QgsVectorLayer*, QgsDiagramLayerSettings>::iterator dit = mActiveDiagramLayers.begin();
      for ( dit = mActiveDiagramLayers.begin(); dit != mActiveDiagramLayers.end(); ++dit )
      {
        if ( dit.key() && dit.key()->id().append( "d" ) == layerNameUtf8 )
        {
          QgsPoint outPt = xform->transform(( *it )->getX(), ( *it )->getY() );
          dit.value().renderer->renderDiagram( palGeometry->diagramAttributes(), context, QPointF( outPt.x(), outPt.y() ) );
        }
      }

      //insert into label search tree to manipulate position interactively
      if ( mLabelSearchTree )
      {
        //for diagrams, remove the additional 'd' at the end of the layer id
        QString layerId = layerNameUtf8;
        layerId.chop( 1 );
        mLabelSearchTree->insertLabel( *it,  QString( palGeometry->strId() ).toInt(), layerId, true );
      }
      continue;
    }

    const QgsPalLayerSettings& lyr = layer( layerNameUtf8 );
    QFont fontForLabel = lyr.textFont;
    QColor fontColor = lyr.textColor;
    double bufferSize = lyr.bufferSize;
    QColor bufferColor = lyr.bufferColor;

    //apply data defined settings for the label
    //font size
    QVariant dataDefinedSize = palGeometry->dataDefinedValues().value( QgsPalLayerSettings::Size );
    if ( dataDefinedSize.isValid() )
    {
      fontForLabel.setPixelSize( lyr.sizeToPixel( dataDefinedSize.toDouble(), context ) );
    }
    //font color
    QVariant dataDefinedColor = palGeometry->dataDefinedValues().value( QgsPalLayerSettings::Color );
    if ( dataDefinedColor.isValid() )
    {
      fontColor.setNamedColor( dataDefinedColor.toString() );
      if ( !fontColor.isValid() )
      {
        fontColor = lyr.textColor;
      }
    }
    //font bold
    QVariant dataDefinedBold = palGeometry->dataDefinedValues().value( QgsPalLayerSettings::Bold );
    if ( dataDefinedBold.isValid() )
    {
      fontForLabel.setBold(( bool )dataDefinedBold.toInt() );
    }
    //font italic
    QVariant dataDefinedItalic = palGeometry->dataDefinedValues().value( QgsPalLayerSettings::Italic );
    if ( dataDefinedItalic.isValid() )
    {
      fontForLabel.setItalic(( bool ) dataDefinedItalic.toInt() );
    }
    //font underline
    QVariant dataDefinedUnderline = palGeometry->dataDefinedValues().value( QgsPalLayerSettings::Underline );
    if ( dataDefinedUnderline.isValid() )
    {
      fontForLabel.setUnderline(( bool ) dataDefinedUnderline.toInt() );
    }
    //font strikeout
    QVariant dataDefinedStrikeout = palGeometry->dataDefinedValues().value( QgsPalLayerSettings::Strikeout );
    if ( dataDefinedStrikeout.isValid() )
    {
      fontForLabel.setStrikeOut(( bool ) dataDefinedStrikeout.toInt() );
    }
    //font family
    QVariant dataDefinedFontFamily = palGeometry->dataDefinedValues().value( QgsPalLayerSettings::Family );
    if ( dataDefinedFontFamily.isValid() )
    {
      fontForLabel.setFamily( dataDefinedFontFamily.toString() );
    }
    //buffer size
    QVariant dataDefinedBufferSize = palGeometry->dataDefinedValues().value( QgsPalLayerSettings::BufferSize );
    if ( dataDefinedBufferSize.isValid() )
    {
      bufferSize = dataDefinedBufferSize.toDouble();
    }

    //buffer color
    QVariant dataDefinedBufferColor = palGeometry->dataDefinedValues().value( QgsPalLayerSettings::BufferColor );
    if ( dataDefinedBufferColor.isValid() )
    {
      bufferColor.setNamedColor( dataDefinedBufferColor.toString() );
      if ( !bufferColor.isValid() )
      {
        bufferColor = lyr.bufferColor;
      }
    }

    if ( lyr.bufferSize != 0 )
      drawLabel( *it, painter, fontForLabel, fontColor, xform, bufferSize, bufferColor, true );

    drawLabel( *it, painter, fontForLabel, fontColor, xform );

    if ( mLabelSearchTree )
    {
      mLabelSearchTree->insertLabel( *it,  QString( palGeometry->strId() ).toInt(), ( *it )->getLayerName() );
    }
  }

  QgsDebugMsg( QString( "LABELING draw:  %1 ms" ).arg( t.elapsed() ) );

  delete problem;
  delete labels;

  // delete all allocated geometries for features
  QHash<QgsVectorLayer*, QgsPalLayerSettings>::iterator lit;
  for ( lit = mActiveLayers.begin(); lit != mActiveLayers.end(); ++lit )
  {
    QgsPalLayerSettings& lyr = lit.value();
    for ( QList<QgsPalGeometry*>::iterator git = lyr.geometries.begin(); git != lyr.geometries.end(); ++git )
      delete *git;
    lyr.geometries.clear();
  }

  //delete all allocated geometries for diagrams
  QHash<QgsVectorLayer*, QgsDiagramLayerSettings>::iterator dIt = mActiveDiagramLayers.begin();
  for ( ; dIt != mActiveDiagramLayers.end(); ++dIt )
  {
    QgsDiagramLayerSettings& dls = dIt.value();
    for ( QList<QgsPalGeometry*>::iterator git = dls.geometries.begin(); git != dls.geometries.end(); ++git )
    {
      delete *git;
    }
    dls.geometries.clear();
  }
}

QList<QgsLabelPosition> QgsPalLabeling::labelsAtPosition( const QgsPoint& p )
{
  QList<QgsLabelPosition> positions;

  QList<QgsLabelPosition*> positionPointers;
  if ( mLabelSearchTree )
  {
    mLabelSearchTree->label( p, positionPointers );
    QList<QgsLabelPosition*>::const_iterator pointerIt = positionPointers.constBegin();
    for ( ; pointerIt != positionPointers.constEnd(); ++pointerIt )
    {
      positions.push_back( QgsLabelPosition( **pointerIt ) );
    }
  }

  return positions;
}

void QgsPalLabeling::numCandidatePositions( int& candPoint, int& candLine, int& candPolygon )
{
  candPoint = mCandPoint;
  candLine = mCandLine;
  candPolygon = mCandPolygon;
}

void QgsPalLabeling::setNumCandidatePositions( int candPoint, int candLine, int candPolygon )
{
  mCandPoint = candPoint;
  mCandLine = candLine;
  mCandPolygon = candPolygon;
}

void QgsPalLabeling::setSearchMethod( QgsPalLabeling::Search s )
{
  mSearch = s;
}

QgsPalLabeling::Search QgsPalLabeling::searchMethod() const
{
  return mSearch;
}

void QgsPalLabeling::drawLabelCandidateRect( pal::LabelPosition* lp, QPainter* painter, const QgsMapToPixel* xform )
{
  QgsPoint outPt = xform->transform( lp->getX(), lp->getY() );
  QgsPoint outPt2 = xform->transform( lp->getX() + lp->getWidth(), lp->getY() + lp->getHeight() );

  painter->save();
  painter->translate( QPointF( outPt.x(), outPt.y() ) );
  painter->rotate( -lp->getAlpha() * 180 / M_PI );
  QRectF rect( 0, 0, outPt2.x() - outPt.x(), outPt2.y() - outPt.y() );
  painter->drawRect( rect );
  painter->restore();

  // save the rect
  rect.moveTo( outPt.x(), outPt.y() );
  mCandidates.append( QgsLabelCandidate( rect, lp->getCost() * 1000 ) );

  // show all parts of the multipart label
  if ( lp->getNextPart() )
    drawLabelCandidateRect( lp->getNextPart(), painter, xform );
}

void QgsPalLabeling::drawLabel( pal::LabelPosition* label, QPainter* painter, const QFont& f, const QColor& c, const QgsMapToPixel* xform, double bufferSize,
                                const QColor& bufferColor, bool drawBuffer )
{
  QgsPoint outPt = xform->transform( label->getX(), label->getY() );

  // TODO: optimize access :)
<<<<<<< HEAD
  const QgsPalLayerSettings& lyr = layer( label->getLayerName() );
=======
  const QgsPalLayerSettings& lyr = layer( QString::fromUtf8( label->getLayerName() ) );

>>>>>>> 8e5cd403
  QString text = (( QgsPalGeometry* )label->getFeaturePart()->getUserGeometry() )->text();
  QString txt = ( label->getPartId() == -1 ? text : QString( text[label->getPartId()] ) );

  //add the direction symbol if needed
  if ( !txt.isEmpty() && lyr.placement == QgsPalLayerSettings::Line &&
       lyr.addDirectionSymbol && !lyr.multiLineLabels )
  {
    if ( label->getReversed() )
    {
      txt.prepend( "<" );
    }
    else
    {
      txt.append( ">" );
    }
  }

  //QgsDebugMsg( "drawLabel " + QString::number( drawBuffer ) + " " + txt );

  QStringList multiLineList;
  if ( lyr.multiLineLabels )
  {
    multiLineList = txt.split( "\n" );
  }
  else
  {
    multiLineList << txt;
  }

  for ( int i = 0; i < multiLineList.size(); ++i )
  {
    painter->save();
    painter->translate( QPointF( outPt.x(), outPt.y() ) );
    painter->rotate( -label->getAlpha() * 180 / M_PI );

    // scale down painter: the font size has been multiplied by raster scale factor
    // to workaround a Qt font scaling bug with small font sizes
    painter->scale( 1.0 / lyr.rasterCompressFactor, 1.0 / lyr.rasterCompressFactor );

    double yMultiLineOffset = ( multiLineList.size() - 1 - i ) * lyr.fontMetrics->height();
    painter->translate( QPointF( 0, - lyr.fontMetrics->descent() - yMultiLineOffset ) );

    if ( drawBuffer )
    {
      // we're drawing buffer
      drawLabelBuffer( painter, multiLineList.at( i ), f, bufferSize * lyr.vectorScaleFactor * lyr.rasterCompressFactor , bufferColor );
    }
    else
    {
      // we're drawing real label
      QPainterPath path;
      path.addText( 0, 0, f, multiLineList.at( i ) );
      painter->setPen( Qt::NoPen );
      painter->setBrush( c );
      painter->drawPath( path );
    }
    painter->restore();

    if ( label->getNextPart() )
      drawLabel( label->getNextPart(), painter, f, c, xform, bufferSize, bufferColor, drawBuffer );
  }
}


void QgsPalLabeling::drawLabelBuffer( QPainter* p, QString text, const QFont& font, double size, QColor color )
{
  QPainterPath path;
  path.addText( 0, 0, font, text );
  QPen pen( color );
  pen.setWidthF( size );
  p->setPen( pen );
  p->setBrush( color );
  p->drawPath( path );
}

QgsLabelingEngineInterface* QgsPalLabeling::clone()
{
  QgsPalLabeling* lbl = new QgsPalLabeling();
  lbl->mShowingAllLabels = mShowingAllLabels;
  lbl->mShowingCandidates = mShowingCandidates;
  return lbl;
}<|MERGE_RESOLUTION|>--- conflicted
+++ resolved
@@ -1270,12 +1270,7 @@
   QgsPoint outPt = xform->transform( label->getX(), label->getY() );
 
   // TODO: optimize access :)
-<<<<<<< HEAD
-  const QgsPalLayerSettings& lyr = layer( label->getLayerName() );
-=======
   const QgsPalLayerSettings& lyr = layer( QString::fromUtf8( label->getLayerName() ) );
-
->>>>>>> 8e5cd403
   QString text = (( QgsPalGeometry* )label->getFeaturePart()->getUserGeometry() )->text();
   QString txt = ( label->getPartId() == -1 ? text : QString( text[label->getPartId()] ) );
 
