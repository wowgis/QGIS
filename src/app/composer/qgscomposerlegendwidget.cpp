--- conflicted
+++ resolved
@@ -891,9 +891,6 @@
     const QgsComposerMap* linkedMap = mLegend->composerMap();
     if ( linkedMap && linkedMap->keepLayerSet() )
     {
-<<<<<<< HEAD
-      layerIdList = canvas->mapSettings().layers();
-=======
       //if there is a linked map, and if that linked map has a locked layer set, we take the layerIdList from that ComposerMap
       layerIdList = linkedMap->layerSet();
     }
@@ -903,13 +900,8 @@
       QgsMapCanvas* canvas = app->mapCanvas();
       if ( canvas )
       {
-        QgsMapRenderer* renderer = canvas->mapRenderer();
-        if ( renderer )
-        {
-          layerIdList = renderer->layerSet();
-        }
+        layerIdList = canvas->mapSettings().layers();
       }
->>>>>>> 4e3738a2
     }
 
 
