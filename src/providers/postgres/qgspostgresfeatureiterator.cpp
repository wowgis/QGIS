/***************************************************************************
    qgspostgresfeatureiterator.cpp
    ---------------------
    begin                : Juli 2012
    copyright            : (C) 2012 by Martin Dobias
    email                : wonder dot sk at gmail dot com
 ***************************************************************************
 *                                                                         *
 *   This program is free software; you can redistribute it and/or modify  *
 *   it under the terms of the GNU General Public License as published by  *
 *   the Free Software Foundation; either version 2 of the License, or     *
 *   (at your option) any later version.                                   *
 *                                                                         *
 ***************************************************************************/
#include "qgspostgresfeatureiterator.h"
#include "qgspostgresprovider.h"
<<<<<<< HEAD
#include "qgspostgresconnpool.h"
=======
#include "qgsgeometry.h"
>>>>>>> 4e3738a2

#include "qgslogger.h"
#include "qgsmessagelog.h"

#include <QObject>


const int QgsPostgresFeatureIterator::sFeatureQueueSize = 2000;


QgsPostgresFeatureIterator::QgsPostgresFeatureIterator( QgsPostgresFeatureSource* source, bool ownSource, const QgsFeatureRequest& request )
    : QgsAbstractFeatureIteratorFromSource( source, ownSource, request )
    , mFeatureQueueSize( sFeatureQueueSize )
{
  mConn = QgsPostgresConnPool::instance()->acquireConnection( mSource->mConnInfo );

  if ( !mConn )
  {
    mClosed = true;
    iteratorClosed();
    return;
  }

<<<<<<< HEAD
  mCursorName = mConn->uniqueCursorName();

=======
>>>>>>> 4e3738a2
  QString whereClause;

  if ( request.filterType() == QgsFeatureRequest::FilterRect && !mSource->mGeometryColumn.isNull() )
  {
    whereClause = whereClauseRect();
  }
  else if ( request.filterType() == QgsFeatureRequest::FilterFid )
  {
    whereClause = QgsPostgresUtils::whereClause( mRequest.filterFid(), mSource->mFields, mConn, mSource->mPrimaryKeyType, mSource->mPrimaryKeyAttrs, mSource->mShared );
  }
  else if ( request.filterType() == QgsFeatureRequest::FilterFids )
  {
    whereClause = QgsPostgresUtils::whereClause( mRequest.filterFids(), mSource->mFields, mConn, mSource->mPrimaryKeyType, mSource->mPrimaryKeyAttrs, mSource->mShared );
  }

  if ( !mSource->mSqlWhereClause.isEmpty() )
  {
    if ( !whereClause.isEmpty() )
      whereClause += " AND ";

    whereClause += "(" + mSource->mSqlWhereClause + ")";
  }

  if ( !declareCursor( whereClause ) )
  {
    mClosed = true;
    iteratorClosed();
    return;
  }

  P->mActiveIterators << this;

  mFetched = 0;
}


QgsPostgresFeatureIterator::~QgsPostgresFeatureIterator()
{
  close();
}


bool QgsPostgresFeatureIterator::fetchFeature( QgsFeature& feature )
{
  feature.setValid( false );

  if ( mClosed )
    return false;

  if ( mFeatureQueue.empty() )
  {
    QString fetch = QString( "FETCH FORWARD %1 FROM %2" ).arg( mFeatureQueueSize ).arg( mCursorName );
    QgsDebugMsgLevel( QString( "fetching %1 features." ).arg( mFeatureQueueSize ), 4 );
    if ( mConn->PQsendQuery( fetch ) == 0 ) // fetch features asynchronously
    {
      QgsMessageLog::logMessage( QObject::tr( "Fetching from cursor %1 failed\nDatabase error: %2" ).arg( mCursorName ).arg( mConn->PQerrorMessage() ), QObject::tr( "PostGIS" ) );
    }

    QgsPostgresResult queryResult;
    for ( ;; )
    {
      queryResult = mConn->PQgetResult();
      if ( !queryResult.result() )
        break;

      if ( queryResult.PQresultStatus() != PGRES_TUPLES_OK )
      {
        QgsMessageLog::logMessage( QObject::tr( "Fetching from cursor %1 failed\nDatabase error: %2" ).arg( mCursorName ).arg( mConn->PQerrorMessage() ), QObject::tr( "PostGIS" ) );
        break;
      }

      int rows = queryResult.PQntuples();
      if ( rows == 0 )
        continue;

      for ( int row = 0; row < rows; row++ )
      {
        mFeatureQueue.enqueue( QgsFeature() );
        getFeature( queryResult, row, mFeatureQueue.back() );
      } // for each row in queue
    }
  }

  if ( mFeatureQueue.empty() )
  {
    QgsDebugMsg( QString( "Finished after %1 features" ).arg( mFetched ) );
    close();

    mSource->mShared->ensureFeaturesCountedAtLeast( mFetched );

    return false;
  }

  // Now return the next feature from the queue
  if ( !mFetchGeometry )
  {
    feature.setGeometryAndOwnership( 0, 0 );
  }
  else
  {
    QgsGeometry* featureGeom = mFeatureQueue.front().geometryAndOwnership();
    feature.setGeometry( featureGeom );
  }
  feature.setFeatureId( mFeatureQueue.front().id() );
  feature.setAttributes( mFeatureQueue.front().attributes() );

  mFeatureQueue.dequeue();
  mFetched++;

  feature.setValid( true );
  feature.setFields( &mSource->mFields ); // allow name-based attribute lookups

  return true;
}

bool QgsPostgresFeatureIterator::prepareSimplification( const QgsSimplifyMethod& simplifyMethod )
{
  // setup simplification of geometries to fetch
  if ( !( mRequest.flags() & QgsFeatureRequest::NoGeometry ) && simplifyMethod.methodType() != QgsSimplifyMethod::NoSimplification && !simplifyMethod.forceLocalOptimization() )
  {
    QgsSimplifyMethod::MethodType methodType = simplifyMethod.methodType();

    if ( methodType == QgsSimplifyMethod::OptimizeForRendering || methodType == QgsSimplifyMethod::PreserveTopology )
    {
      return true;
    }
    else
    {
      QgsDebugMsg( QString( "Simplification method type (%1) is not recognised by PostgresFeatureIterator" ).arg( methodType ) );
    }
  }
  return QgsAbstractFeatureIterator::prepareSimplification( simplifyMethod );
}

bool QgsPostgresFeatureIterator::providerCanSimplify( QgsSimplifyMethod::MethodType methodType ) const
{
  return methodType == QgsSimplifyMethod::OptimizeForRendering || methodType == QgsSimplifyMethod::PreserveTopology;
}

bool QgsPostgresFeatureIterator::rewind()
{
  if ( mClosed )
    return false;

  // move cursor to first record
<<<<<<< HEAD
  mConn->PQexecNR( QString( "move absolute 0 in %1" ).arg( mCursorName ) );
  mFeatureQueue.empty();
=======
  P->mConnectionRO->PQexecNR( QString( "move absolute 0 in %1" ).arg( mCursorName ) );
  mFeatureQueue.clear();
>>>>>>> 4e3738a2
  mFetched = 0;

  return true;
}

bool QgsPostgresFeatureIterator::close()
{
  if ( mClosed )
    return false;

  mConn->closeCursor( mCursorName );

  QgsPostgresConnPool::instance()->releaseConnection( mConn );
  mConn = 0;

  while ( !mFeatureQueue.empty() )
  {
    mFeatureQueue.dequeue();
  }

  iteratorClosed();

  mClosed = true;
  return true;
}

///////////////

QString QgsPostgresFeatureIterator::whereClauseRect()
{
  QgsRectangle rect = mRequest.filterRect();
  if ( mSource->mSpatialColType == sctGeography )
  {
    rect = QgsRectangle( -180.0, -90.0, 180.0, 90.0 ).intersect( &rect );
  }

  if ( !rect.isFinite() )
  {
    QgsMessageLog::logMessage( QObject::tr( "Infinite filter rectangle specified" ), QObject::tr( "PostGIS" ) );
    return "false";
  }

  QString qBox;
  if ( mConn->majorVersion() < 2 )
  {
    qBox = QString( "setsrid('BOX3D(%1)'::box3d,%2)" )
           .arg( rect.asWktCoordinates() )
           .arg( mSource->mRequestedSrid.isEmpty() ? mSource->mDetectedSrid : mSource->mRequestedSrid );
  }
  else
  {
    qBox = QString( "st_makeenvelope(%1,%2,%3,%4,%5)" )
           .arg( qgsDoubleToString( rect.xMinimum() ) )
           .arg( qgsDoubleToString( rect.yMinimum() ) )
           .arg( qgsDoubleToString( rect.xMaximum() ) )
           .arg( qgsDoubleToString( rect.yMaximum() ) )
           .arg( mSource->mRequestedSrid.isEmpty() ? mSource->mDetectedSrid : mSource->mRequestedSrid );
  }

  QString whereClause = QString( "%1 && %2" )
                        .arg( QgsPostgresConn::quotedIdentifier( mSource->mGeometryColumn ) )
                        .arg( qBox );
  if ( mRequest.flags() & QgsFeatureRequest::ExactIntersect )
  {
    whereClause += QString( " AND %1(%2%3,%4)" )
                   .arg( mConn->majorVersion() < 2 ? "intersects" : "st_intersects" )
                   .arg( QgsPostgresConn::quotedIdentifier( mSource->mGeometryColumn ) )
                   .arg( mSource->mSpatialColType == sctGeography ? "::geometry" : "" )
                   .arg( qBox );
  }

  if ( !mSource->mRequestedSrid.isEmpty() && ( mSource->mRequestedSrid != mSource->mDetectedSrid || mSource->mRequestedSrid.toInt() == 0 ) )
  {
    whereClause += QString( " AND %1(%2%3)=%4" )
                   .arg( mConn->majorVersion() < 2 ? "srid" : "st_srid" )
                   .arg( QgsPostgresConn::quotedIdentifier( mSource->mGeometryColumn ) )
                   .arg( mSource->mSpatialColType == sctGeography ? "::geography" : "" )
                   .arg( mSource->mRequestedSrid );
  }

  if ( mSource->mRequestedGeomType != QGis::WKBUnknown && mSource->mRequestedGeomType != mSource->mDetectedGeomType )
  {
    whereClause += QString( " AND %1" ).arg( QgsPostgresConn::postgisTypeFilter( mSource->mGeometryColumn, mSource->mRequestedGeomType, mSource->mSpatialColType == sctGeography ) );
  }

  return whereClause;
}



bool QgsPostgresFeatureIterator::declareCursor( const QString& whereClause )
{
  mFetchGeometry = !( mRequest.flags() & QgsFeatureRequest::NoGeometry ) && !mSource->mGeometryColumn.isNull();

  // TODO: check that all field indexes exist
  //if ( !hasAllFields )
  //{
  //  rewind();
  //  return false;
  //}


<<<<<<< HEAD
=======
  try
  {
    const QgsSimplifyMethod& simplifyMethod = mRequest.simplifyMethod();

>>>>>>> 4e3738a2
    QString query = "SELECT ", delim = "";

    if ( mFetchGeometry && !simplifyMethod.forceLocalOptimization() && simplifyMethod.methodType() != QgsSimplifyMethod::NoSimplification && QGis::flatType( QGis::singleType( P->geometryType() ) ) != QGis::WKBPoint )
    {
      QString simplifyFunctionName = simplifyMethod.methodType() == QgsSimplifyMethod::OptimizeForRendering
                                     ? ( P->mConnectionRO->majorVersion() < 2 ? "snaptogrid" : "st_snaptogrid" )
                                         : ( P->mConnectionRO->majorVersion() < 2 ? "simplifypreservetopology" : "st_simplifypreservetopology" );

      double tolerance = simplifyMethod.tolerance() * 0.8; //-> Default factor for the maximum displacement distance for simplification, similar as GeoServer does

      query += QString( "%1(%5(%2%3,%6),'%4')" )
               .arg( P->mConnectionRO->majorVersion() < 2 ? "asbinary" : "st_asbinary" )
               .arg( P->quotedIdentifier( P->mGeometryColumn ) )
               .arg( P->mSpatialColType == sctGeography ? "::geometry" : "" )
               .arg( P->endianString() )
               .arg( simplifyFunctionName )
               .arg( tolerance );
      delim = ",";
    }
    else if ( mFetchGeometry )
    {
      query += QString( "%1(%2%3,'%4')" )
               .arg( mConn->majorVersion() < 2 ? "asbinary" : "st_asbinary" )
               .arg( QgsPostgresConn::quotedIdentifier( mSource->mGeometryColumn ) )
               .arg( mSource->mSpatialColType == sctGeography ? "::geometry" : "" )
               .arg( QgsPostgresProvider::endianString() );
      delim = ",";
    }

    switch ( mSource->mPrimaryKeyType )
    {
      case pktOid:
        query += delim + "oid";
        delim = ",";
        break;

      case pktTid:
        query += delim + "ctid";
        delim = ",";
        break;

      case pktInt:
        query += delim + QgsPostgresConn::quotedIdentifier( mSource->mFields[ mSource->mPrimaryKeyAttrs[0] ].name() );
        delim = ",";
        break;

      case pktFidMap:
        foreach ( int idx, mSource->mPrimaryKeyAttrs )
        {
          query += delim + mConn->fieldExpression( mSource->mFields[idx] );
          delim = ",";
        }
        break;

      case pktUnknown:
        QgsDebugMsg( "Cannot declare cursor without primary key." );
        return false;
        break;
    }

    bool subsetOfAttributes = mRequest.flags() & QgsFeatureRequest::SubsetOfAttributes;
    foreach ( int idx, subsetOfAttributes ? mRequest.subsetOfAttributes() : mSource->mFields.allAttributesList() )
    {
      if ( mSource->mPrimaryKeyAttrs.contains( idx ) )
        continue;

      query += delim + mConn->fieldExpression( mSource->mFields[idx] );
    }

    query += " FROM " + mSource->mQuery;

    if ( !whereClause.isEmpty() )
      query += QString( " WHERE %1" ).arg( whereClause );

    if ( !mConn->openCursor( mCursorName, query ) )
    {
      // reloading the fields might help next time around
      rewind();
      // TODO how to cleanly force reload of fields?  P->loadFields();
      return false;
    }

  return true;
}


bool QgsPostgresFeatureIterator::getFeature( QgsPostgresResult &queryResult, int row, QgsFeature &feature )
{
    feature.initAttributes( mSource->mFields.count() );

    int col = 0;

    if ( mFetchGeometry )
    {
      int returnedLength = ::PQgetlength( queryResult.result(), row, col );
      if ( returnedLength > 0 )
      {
        unsigned char *featureGeom = new unsigned char[returnedLength + 1];
        memcpy( featureGeom, PQgetvalue( queryResult.result(), row, col ), returnedLength );
        memset( featureGeom + returnedLength, 0, 1 );

        // modify 2.5D WKB types to make them compliant with OGR
        unsigned int wkbType;
        memcpy( &wkbType, featureGeom + 1, sizeof( wkbType ) );
        wkbType = QgsPostgresConn::wkbTypeFromOgcWkbType( wkbType );
        memcpy( featureGeom + 1, &wkbType, sizeof( wkbType ) );

        // change wkb type of inner geometries
        if ( wkbType == QGis::WKBMultiPoint25D ||
             wkbType == QGis::WKBMultiLineString25D ||
             wkbType == QGis::WKBMultiPolygon25D )
        {
          unsigned int numGeoms;
          memcpy( &numGeoms, featureGeom + 5, sizeof( unsigned int ) );
          unsigned char *wkb = featureGeom + 9;
          for ( unsigned int i = 0; i < numGeoms; ++i )
          {
            unsigned int localType;
            memcpy( &localType, wkb + 1, sizeof( localType ) );
            localType = QgsPostgresConn::wkbTypeFromOgcWkbType( localType );
            memcpy( wkb + 1, &localType, sizeof( localType ) );

            // skip endian and type info
            wkb += sizeof( unsigned int ) + 1;

            // skip coordinates
            switch ( wkbType )
            {
              case QGis::WKBMultiPoint25D:
                wkb += sizeof( double ) * 3;
                break;
              case QGis::WKBMultiLineString25D:
              {
                unsigned int nPoints;
                memcpy( &nPoints, wkb, sizeof( int ) );
                wkb += sizeof( int ) + sizeof( double ) * 3 * nPoints;
              }
              break;
              default:
              case QGis::WKBMultiPolygon25D:
              {
                unsigned int nRings;
                memcpy( &nRings, wkb, sizeof( int ) );
                wkb += sizeof( int );
                for ( unsigned int j = 0; j < nRings; ++j )
                {
                  unsigned int nPoints;
                  memcpy( &nPoints, wkb, sizeof( int ) );
                  wkb += sizeof( nPoints ) + sizeof( double ) * 3 * nPoints;
                }
              }
              break;
            }
          }
        }

        feature.setGeometryAndOwnership( featureGeom, returnedLength + 1 );
      }
      else
      {
        feature.setGeometryAndOwnership( 0, 0 );
      }

      col++;
    }

    QgsFeatureId fid = 0;

    bool subsetOfAttributes = mRequest.flags() & QgsFeatureRequest::SubsetOfAttributes;
    const QgsAttributeList& fetchAttributes = mRequest.subsetOfAttributes();

    switch ( mSource->mPrimaryKeyType )
    {
      case pktOid:
      case pktTid:
      case pktInt:
        fid = mConn->getBinaryInt( queryResult, row, col++ );
        if ( mSource->mPrimaryKeyType == pktInt &&
             ( !subsetOfAttributes || fetchAttributes.contains( mSource->mPrimaryKeyAttrs[0] ) ) )
          feature.setAttribute( mSource->mPrimaryKeyAttrs[0], fid );
        break;

      case pktFidMap:
      {
        QList<QVariant> primaryKeyVals;

        foreach ( int idx, mSource->mPrimaryKeyAttrs )
        {
          const QgsField &fld = mSource->mFields[idx];

          QVariant v = QgsPostgresProvider::convertValue( fld.type(), queryResult.PQgetvalue( row, col ) );
          primaryKeyVals << v;

          if ( !subsetOfAttributes || fetchAttributes.contains( idx ) )
            feature.setAttribute( idx, v );

          col++;
        }

        fid = mSource->mShared->lookupFid( QVariant( primaryKeyVals ) );

      }
      break;

      case pktUnknown:
        Q_ASSERT( !"FAILURE: cannot get feature with unknown primary key" );
        return false;
    }

    feature.setFeatureId( fid );
    QgsDebugMsgLevel( QString( "fid=%1" ).arg( fid ), 4 );

    // iterate attributes
    if ( subsetOfAttributes )
    {
      foreach ( int idx, fetchAttributes )
        getFeatureAttribute( idx, queryResult, row, col, feature );
    }
    else
    {
      for ( int idx = 0; idx < mSource->mFields.count(); ++idx )
        getFeatureAttribute( idx, queryResult, row, col, feature );
    }

    return true;
}

void QgsPostgresFeatureIterator::getFeatureAttribute( int idx, QgsPostgresResult& queryResult, int row, int& col, QgsFeature& feature )
{
  if ( mSource->mPrimaryKeyAttrs.contains( idx ) )
    return;

  QVariant v = QgsPostgresProvider::convertValue( mSource->mFields[idx].type(), queryResult.PQgetvalue( row, col ) );
  feature.setAttribute( idx, v );

  col++;
}


//  ------------------

QgsPostgresFeatureSource::QgsPostgresFeatureSource( const QgsPostgresProvider* p )
  : mConnInfo( p->mUri.connectionInfo() )
  , mGeometryColumn( p->mGeometryColumn )
  , mSqlWhereClause( p->mSqlWhereClause )
  , mFields( p->mAttributeFields )
  , mSpatialColType( p->mSpatialColType )
  , mRequestedSrid( p->mRequestedSrid )
  , mDetectedSrid( p->mDetectedSrid )
  , mRequestedGeomType( p->mRequestedGeomType )
  , mDetectedGeomType( p->mDetectedGeomType )
  , mPrimaryKeyType( p->mPrimaryKeyType )
  , mPrimaryKeyAttrs( p->mPrimaryKeyAttrs )
  , mQuery( p->mQuery )
  , mShared( p->mShared )
{
}

QgsFeatureIterator QgsPostgresFeatureSource::getFeatures( const QgsFeatureRequest& request )
{
  return QgsFeatureIterator( new QgsPostgresFeatureIterator( this, false, request ) );
}<|MERGE_RESOLUTION|>--- conflicted
+++ resolved
@@ -14,11 +14,8 @@
  ***************************************************************************/
 #include "qgspostgresfeatureiterator.h"
 #include "qgspostgresprovider.h"
-<<<<<<< HEAD
 #include "qgspostgresconnpool.h"
-=======
 #include "qgsgeometry.h"
->>>>>>> 4e3738a2
 
 #include "qgslogger.h"
 #include "qgsmessagelog.h"
@@ -42,11 +39,7 @@
     return;
   }
 
-<<<<<<< HEAD
   mCursorName = mConn->uniqueCursorName();
-
-=======
->>>>>>> 4e3738a2
   QString whereClause;
 
   if ( request.filterType() == QgsFeatureRequest::FilterRect && !mSource->mGeometryColumn.isNull() )
@@ -76,8 +69,6 @@
     iteratorClosed();
     return;
   }
-
-  P->mActiveIterators << this;
 
   mFetched = 0;
 }
@@ -192,13 +183,8 @@
     return false;
 
   // move cursor to first record
-<<<<<<< HEAD
   mConn->PQexecNR( QString( "move absolute 0 in %1" ).arg( mCursorName ) );
-  mFeatureQueue.empty();
-=======
-  P->mConnectionRO->PQexecNR( QString( "move absolute 0 in %1" ).arg( mCursorName ) );
   mFeatureQueue.clear();
->>>>>>> 4e3738a2
   mFetched = 0;
 
   return true;
@@ -301,28 +287,24 @@
   //}
 
 
-<<<<<<< HEAD
-=======
-  try
-  {
     const QgsSimplifyMethod& simplifyMethod = mRequest.simplifyMethod();
 
->>>>>>> 4e3738a2
     QString query = "SELECT ", delim = "";
 
-    if ( mFetchGeometry && !simplifyMethod.forceLocalOptimization() && simplifyMethod.methodType() != QgsSimplifyMethod::NoSimplification && QGis::flatType( QGis::singleType( P->geometryType() ) ) != QGis::WKBPoint )
+    bool isPointLayer = QGis::flatType( QGis::singleType( mSource->mRequestedGeomType != QGis::WKBUnknown ? mSource->mRequestedGeomType : mSource->mDetectedGeomType ) ) == QGis::WKBPoint;
+    if ( mFetchGeometry && !simplifyMethod.forceLocalOptimization() && simplifyMethod.methodType() != QgsSimplifyMethod::NoSimplification && !isPointLayer )
     {
       QString simplifyFunctionName = simplifyMethod.methodType() == QgsSimplifyMethod::OptimizeForRendering
-                                     ? ( P->mConnectionRO->majorVersion() < 2 ? "snaptogrid" : "st_snaptogrid" )
-                                         : ( P->mConnectionRO->majorVersion() < 2 ? "simplifypreservetopology" : "st_simplifypreservetopology" );
+                                     ? ( mConn->majorVersion() < 2 ? "snaptogrid" : "st_snaptogrid" )
+                                         : ( mConn->majorVersion() < 2 ? "simplifypreservetopology" : "st_simplifypreservetopology" );
 
       double tolerance = simplifyMethod.tolerance() * 0.8; //-> Default factor for the maximum displacement distance for simplification, similar as GeoServer does
 
       query += QString( "%1(%5(%2%3,%6),'%4')" )
-               .arg( P->mConnectionRO->majorVersion() < 2 ? "asbinary" : "st_asbinary" )
-               .arg( P->quotedIdentifier( P->mGeometryColumn ) )
-               .arg( P->mSpatialColType == sctGeography ? "::geometry" : "" )
-               .arg( P->endianString() )
+               .arg( mConn->majorVersion() < 2 ? "asbinary" : "st_asbinary" )
+               .arg( QgsPostgresConn::quotedIdentifier( mSource->mGeometryColumn ) )
+               .arg( mSource->mSpatialColType == sctGeography ? "::geometry" : "" )
+               .arg( QgsPostgresProvider::endianString() )
                .arg( simplifyFunctionName )
                .arg( tolerance );
       delim = ",";
