--- conflicted
+++ resolved
@@ -1295,34 +1295,14 @@
     featureAttributes = feature.attributes();
     for ( int i = 0; i < featureAttributes.count(); ++i )
     {
-<<<<<<< HEAD
-
-      QString attributeName = fields[i].name();
-      //skip attribute if it has edit type 'hidden'
-      if ( hiddenAttributes.contains( attributeName ) )
-=======
       //skip attribute if it is explicitely excluded from WMS publication
-      if ( excludedAttributes.contains( fields[it.key()].name() ) )
->>>>>>> 122cff78
+      if ( excludedAttributes.contains( fields[i].name() ) )
       {
         continue;
       }
 
-<<<<<<< HEAD
-      //check if the attribute name should be replaced with an alias
-      QMap<int, QString>::const_iterator aliasIt = aliasMap.find( i );
-      if ( aliasIt != aliasMap.constEnd() )
-      {
-        QString aliasName = aliasIt.value();
-        if ( !aliasName.isEmpty() )
-        {
-          attributeName = aliasName;
-        }
-      }
-=======
       //replace attribute name if there is an attribute alias?
-      QString attributeName = layer->attributeDisplayName( it.key() );
->>>>>>> 122cff78
+      QString attributeName = layer->attributeDisplayName( i );
 
       QDomElement attributeElement = infoDocument.createElement( "Attribute" );
       attributeElement.setAttribute( "name", attributeName );
