/***************************************************************************
                              qgswmsserver.cpp
                              -------------------
  begin                : May 14, 2006
  copyright            : (C) 2006 by Marco Hugentobler & Ionut Iosifescu Enescu
  email                : marco dot hugentobler at karto dot baug dot ethz dot ch
 ***************************************************************************/

/***************************************************************************
 *                                                                         *
 *   This program is free software; you can redistribute it and/or modify  *
 *   it under the terms of the GNU General Public License as published by  *
 *   the Free Software Foundation; either version 2 of the License, or     *
 *   (at your option) any later version.                                   *
 *                                                                         *
 ***************************************************************************/
#include "qgswmsserver.h"
#include "qgsconfigparser.h"
#include "qgsepsgcache.h"
#include "qgsfield.h"
#include "qgsgeometry.h"
#include "qgsmaplayer.h"
#include "qgsmaplayerregistry.h"
#include "qgsmaprenderer.h"
#include "qgsmaptopixel.h"
#include "qgspallabeling.h"
#include "qgsproject.h"
#include "qgsrasterlayer.h"
#include "qgsscalecalculator.h"
#include "qgscoordinatereferencesystem.h"
#include "qgsvectordataprovider.h"
#include "qgsvectorlayer.h"
#include "qgslogger.h"
#include "qgsmapserviceexception.h"
#include "qgssldparser.h"
#include "qgssymbol.h"
#include "qgssymbolv2.h"
#include "qgsrenderer.h"
#include "qgslegendmodel.h"
#include "qgscomposerlegenditem.h"
#include "qgslogger.h"
#include <QImage>
#include <QPainter>
#include <QStringList>
#include <QTextStream>
#include <QDir>

//for printing
#include "qgscomposition.h"
#include <QBuffer>
#include <QPrinter>
#include <QSvgGenerator>
#include <QUrl>
#include <QPaintEngine>

QgsWMSServer::QgsWMSServer( std::map<QString, QString> parameters, QgsMapRenderer* renderer )
    : mParameterMap( parameters )
    , mConfigParser( 0 )
    , mMapRenderer( renderer )
{
}

QgsWMSServer::~QgsWMSServer()
{
}

QgsWMSServer::QgsWMSServer()
{
}

QDomDocument QgsWMSServer::getCapabilities()
{
  QgsDebugMsg( "Entering." );
  QDomDocument doc;
  //wms:WMS_Capabilities element
  QDomElement wmsCapabilitiesElement = doc.createElement( "WMS_Capabilities"/*wms:WMS_Capabilities*/ );
  wmsCapabilitiesElement.setAttribute( "xmlns", "http://www.opengis.net/wms" );
  wmsCapabilitiesElement.setAttribute( "xmlns:xsi", "http://www.w3.org/2001/XMLSchema-instance" );
  wmsCapabilitiesElement.setAttribute( "xsi:schemaLocation", "http://www.opengis.net/wms http://schemas.opengis.net/wms/1.3.0/capabilities_1_3_0.xsd" );
  wmsCapabilitiesElement.setAttribute( "version", "1.3.0" );
  doc.appendChild( wmsCapabilitiesElement );

  if ( mConfigParser )
  {
    mConfigParser->serviceCapabilities( wmsCapabilitiesElement, doc );
  }

  //wms:Capability element
  QDomElement capabilityElement = doc.createElement( "Capability"/*wms:Capability*/ );
  wmsCapabilitiesElement.appendChild( capabilityElement );
  //wms:Request element
  QDomElement requestElement = doc.createElement( "Request"/*wms:Request*/ );
  capabilityElement.appendChild( requestElement );
  //wms:GetCapabilities
  QDomElement getCapabilitiesElement = doc.createElement( "GetCapabilities"/*wms:GetCapabilities*/ );
  requestElement.appendChild( getCapabilitiesElement );
  QDomElement capabilitiesFormatElement = doc.createElement( "Format" );/*wms:Format*/
  getCapabilitiesElement.appendChild( capabilitiesFormatElement );
  QDomText capabilitiesFormatText = doc.createTextNode( "text/xml" );
  capabilitiesFormatElement.appendChild( capabilitiesFormatText );

  QDomElement dcpTypeElement = doc.createElement( "DCPType"/*wms:DCPType*/ );
  getCapabilitiesElement.appendChild( dcpTypeElement );
  QDomElement httpElement = doc.createElement( "HTTP"/*wms:HTTP*/ );
  dcpTypeElement.appendChild( httpElement );

  //Prepare url
  //Some client requests already have http://<SERVER_NAME> in the REQUEST_URI variable
  QString hrefString;
  QString requestUrl = getenv( "REQUEST_URI" );
  QUrl mapUrl( requestUrl );
  mapUrl.setHost( QString( getenv( "SERVER_NAME" ) ) );
  mapUrl.removeQueryItem( "REQUEST" );
  mapUrl.removeQueryItem( "VERSION" );
  mapUrl.removeQueryItem( "SERVICE" );
  hrefString = mapUrl.toString();


  // SOAP platform
  //only give this information if it is not a WMS request to be in sync with the WMS capabilities schema
  std::map<QString, QString>::const_iterator service_it = mParameterMap.find( "SERVICE" );
  if ( service_it != mParameterMap.end() && service_it->second.compare( "WMS", Qt::CaseInsensitive ) != 0 )
  {
    QDomElement soapElement = doc.createElement( "SOAP"/*wms:SOAP*/ );
    httpElement.appendChild( soapElement );
    QDomElement soapResourceElement = doc.createElement( "OnlineResource"/*wms:OnlineResource*/ );
    soapResourceElement.setAttribute( "xmlns:xlink", "http://www.w3.org/1999/xlink" );
    soapResourceElement.setAttribute( "xlink:type", "simple" );
    soapResourceElement.setAttribute( "xlink:href", hrefString );
    soapElement.appendChild( soapResourceElement );
  }

  //only Get supported for the moment
  QDomElement getElement = doc.createElement( "Get"/*wms:Get*/ );
  httpElement.appendChild( getElement );
  QDomElement olResourceElement = doc.createElement( "OnlineResource"/*wms:OnlineResource*/ );
  olResourceElement.setAttribute( "xmlns:xlink", "http://www.w3.org/1999/xlink" );
  olResourceElement.setAttribute( "xlink:type", "simple" );
  requestUrl.truncate( requestUrl.indexOf( "?" ) + 1 );
  olResourceElement.setAttribute( "xlink:href", hrefString );
  getElement.appendChild( olResourceElement );

  // POST already used by SOAP
//  QDomElement postElement = doc.createElement("post"/*wms:SOAP*/);
//  httpElement.appendChild(postElement);
//  QDomElement postResourceElement = doc.createElement("OnlineResource"/*wms:OnlineResource*/);
//  postResourceElement.setAttribute("xmlns:xlink","http://www.w3.org/1999/xlink");
//  postResourceElement.setAttribute("xlink:type","simple");
//  postResourceElement.setAttribute("xlink:href", "http://" + QString(getenv("SERVER_NAME")) + QString(getenv("REQUEST_URI")));
//  postElement.appendChild(postResourceElement);
//  dcpTypeElement.appendChild(postElement);

  //wms:GetMap
  QDomElement getMapElement = doc.createElement( "GetMap"/*wms:GetMap*/ );
  requestElement.appendChild( getMapElement );
  QDomElement jpgFormatElement = doc.createElement( "Format"/*wms:Format*/ );
  QDomText jpgFormatText = doc.createTextNode( "image/jpeg" );
  jpgFormatElement.appendChild( jpgFormatText );
  getMapElement.appendChild( jpgFormatElement );
  QDomElement pngFormatElement = doc.createElement( "Format"/*wms:Format*/ );
  QDomText pngFormatText = doc.createTextNode( "image/png" );
  pngFormatElement.appendChild( pngFormatText );
  getMapElement.appendChild( pngFormatElement );
  QDomElement getMapDhcTypeElement = dcpTypeElement.cloneNode().toElement();//this is the same as for 'GetCapabilities'
  getMapElement.appendChild( getMapDhcTypeElement );

  //wms:GetFeatureInfo
  QDomElement getFeatureInfoElem = doc.createElement( "GetFeatureInfo" );
  //text/plain
  QDomElement textFormatElem = doc.createElement( "Format" );
  QDomText textFormatText = doc.createTextNode( "text/plain" );
  textFormatElem.appendChild( textFormatText );
  getFeatureInfoElem.appendChild( textFormatElem );
  //text/html
  QDomElement htmlFormatElem = doc.createElement( "Format" );
  QDomText htmlFormatText = doc.createTextNode( "text/html" );
  htmlFormatElem.appendChild( htmlFormatText );
  getFeatureInfoElem.appendChild( htmlFormatElem );
  //text/xml
  QDomElement xmlFormatElem = doc.createElement( "Format" );
  QDomText xmlFormatText = doc.createTextNode( "text/xml" );
  xmlFormatElem.appendChild( xmlFormatText );
  getFeatureInfoElem.appendChild( xmlFormatElem );

  //dcpType
  QDomElement getFeatureInfoDhcTypeElement = dcpTypeElement.cloneNode().toElement();//this is the same as for 'GetCapabilities'
  getFeatureInfoElem.appendChild( getFeatureInfoDhcTypeElement );
  requestElement.appendChild( getFeatureInfoElem );

  //Exception element is mandatory
  QDomElement exceptionElement = doc.createElement( "Exception" );
  QDomElement exFormatElement = doc.createElement( "Format" );
  QDomText formatText = doc.createTextNode( "text/xml" );
  exFormatElement.appendChild( formatText );
  exceptionElement.appendChild( exFormatElement );
  capabilityElement.appendChild( exceptionElement );

  //Insert <ComposerTemplate> elements derived from wms:_ExtendedCapabilities
  if ( mConfigParser )
  {
    mConfigParser->printCapabilities( capabilityElement, doc );
  }

  //add the xml content for the individual layers/styles
  QgsDebugMsg( "calling layersAndStylesCapabilities" );
  if ( mConfigParser )
  {
    mConfigParser->layersAndStylesCapabilities( capabilityElement, doc );
  }
  QgsDebugMsg( "layersAndStylesCapabilities returned" );

#if 0
  //for debugging: save the document to disk
  QFile capabilitiesFile( QDir::tempPath() + "/capabilities.txt" );
  if ( capabilitiesFile.open( QIODevice::WriteOnly | QIODevice::Text ) )
  {
    QTextStream capabilitiesStream( &capabilitiesFile );
    doc.save( capabilitiesStream, 4 );
  }
#endif
  return doc;
}

QImage* QgsWMSServer::getLegendGraphics()
{
  if ( !mConfigParser || !mMapRenderer )
  {
    return false;
  }

  QStringList layersList, stylesList;

  if ( readLayersAndStyles( layersList, stylesList ) != 0 )
  {
    QgsDebugMsg( "error reading layers and styles" );
    return 0;
  }

  if ( layersList.size() < 1 )
  {
    return 0;
  }

  QgsCoordinateReferenceSystem dummyCRS;
  QStringList layerIds = layerSet( layersList, stylesList, dummyCRS );
  QgsLegendModel legendModel;
  legendModel.setLayerSet( layerIds );

  //create first image (to find out dpi)
  QImage* theImage = createImage( 10, 10 );
  if ( !theImage )
  {
    return 0;
  }
  double mmToPixelFactor = theImage->dotsPerMeterX() / 1000;

  //get icon size, spaces between legend items and font from config parser
  double boxSpace, layerSpace, symbolSpace, iconLabelSpace, symbolWidth, symbolHeight;
  boxSpace = mConfigParser->legendBoxSpace() * mmToPixelFactor;
  layerSpace = mConfigParser->legendLayerSpace() * mmToPixelFactor;
  symbolSpace = mConfigParser->legendSymbolSpace() * mmToPixelFactor;
  iconLabelSpace = mConfigParser->legendIconLabelSpace() * mmToPixelFactor;
  symbolWidth = mConfigParser->legendSymbolWidth() * mmToPixelFactor;
  symbolHeight = mConfigParser->legendSymbolHeight() * mmToPixelFactor;
  double maxTextWidth = 0;
  double maxSymbolWidth = 0;
  double currentY = 0;
  double fontOversamplingFactor = 10.0;
  QFont layerFont = mConfigParser->legendLayerFont();
  layerFont.setPixelSize( layerFont.pointSizeF() * 0.3528 * mmToPixelFactor * fontOversamplingFactor );
  QFont itemFont = mConfigParser->legendItemFont();
  itemFont.setPixelSize( itemFont.pointSizeF() * 0.3528 * mmToPixelFactor * fontOversamplingFactor );

  //first find out image dimensions without painting
  QStandardItem* rootItem = legendModel.invisibleRootItem();
  if ( !rootItem )
  {
    return 0;
  }

  int numLayerItems = rootItem->rowCount();
  if ( numLayerItems < 1 )
  {
    return 0;
  }

  currentY = boxSpace;
  for ( int i = 0; i < numLayerItems; ++i )
  {
    QgsComposerLayerItem* layerItem = dynamic_cast<QgsComposerLayerItem*>( rootItem->child( i ) );
    if ( layerItem )
    {

      drawLegendLayerItem( layerItem, 0, maxTextWidth, maxSymbolWidth, currentY, layerFont, itemFont, boxSpace, layerSpace, symbolSpace,
                           iconLabelSpace, symbolWidth, symbolHeight, fontOversamplingFactor, theImage->dotsPerMeterX() * 0.0254 );
    }
  }
  currentY += boxSpace;

  //create second image with the right dimensions
  QImage* paintImage = createImage( maxTextWidth + maxSymbolWidth, currentY );

  //go through the items a second time for painting
  QPainter p( paintImage );
  p.setRenderHint( QPainter::Antialiasing, true );
  currentY = boxSpace;

  for ( int i = 0; i < numLayerItems; ++i )
  {
    QgsComposerLayerItem* layerItem = dynamic_cast<QgsComposerLayerItem*>( rootItem->child( i ) );
    if ( layerItem )
    {
      drawLegendLayerItem( layerItem, &p, maxTextWidth, maxSymbolWidth, currentY, layerFont, itemFont, boxSpace, layerSpace, symbolSpace,
                           iconLabelSpace, symbolWidth, symbolHeight, fontOversamplingFactor, theImage->dotsPerMeterX() * 0.0254 );
    }
  }

  QgsMapLayerRegistry::instance()->mapLayers().clear();
  delete theImage;
  return paintImage;
}

QDomDocument QgsWMSServer::getStyle()
{
  QDomDocument doc;
  std::map<QString, QString>::const_iterator style_it = mParameterMap.find( "STYLE" );
  if ( style_it == mParameterMap.end() )
  {
    throw QgsMapServiceException( "StyleNotSpecified", "Style is mandatory for GetStyle operation" );
  }
  std::map<QString, QString>::const_iterator layer_it = mParameterMap.find( "LAYER" );
  if ( layer_it == mParameterMap.end() )
  {
    throw QgsMapServiceException( "LayerNotSpecified", "Layer is mandatory for GetStyle operation" );
  }

  QString styleName = style_it->second;
  QString layerName = layer_it->second;

  return mConfigParser->getStyle( styleName, layerName );
}

// Hack to workaround Qt #5114 by disabling PatternTransform
class QgsPaintEngineHack : public QPaintEngine
{
  public:
    void fixFlags()
    {
      gccaps = 0;
      gccaps |= ( QPaintEngine::PrimitiveTransform
                  // | QPaintEngine::PatternTransform
                  | QPaintEngine::PixmapTransform
                  | QPaintEngine::PatternBrush
                  // | QPaintEngine::LinearGradientFill
                  // | QPaintEngine::RadialGradientFill
                  // | QPaintEngine::ConicalGradientFill
                  | QPaintEngine::AlphaBlend
                  // | QPaintEngine::PorterDuff
                  | QPaintEngine::PainterPaths
                  | QPaintEngine::Antialiasing
                  | QPaintEngine::BrushStroke
                  | QPaintEngine::ConstantOpacity
                  | QPaintEngine::MaskedBrush
                  // | QPaintEngine::PerspectiveTransform
                  | QPaintEngine::BlendModes
                  // | QPaintEngine::ObjectBoundingModeGradients
#if QT_VERSION >= 0x040500
                  | QPaintEngine::RasterOpModes
#endif
                  | QPaintEngine::PaintOutsidePaintEvent
                );
    }
};

QByteArray* QgsWMSServer::getPrint( const QString& formatString )
{
  QStringList layersList, stylesList, layerIdList;
  QString dummyFormat;
  QImage* theImage = initializeRendering( layersList, stylesList, layerIdList );
  if ( !theImage )
  {
    return 0;
  }
  delete theImage;

  QMap<QString, QString> originalLayerFilters = applyRequestedLayerFilters( layersList, layerIdList );

  //GetPrint request needs a template parameter
  std::map<QString, QString>::const_iterator templateIt = mParameterMap.find( "TEMPLATE" );
  if ( templateIt == mParameterMap.end() )
  {
    throw QgsMapServiceException( "ParameterMissing", "The TEMPLATE parameter is required for the GetPrint request" );
  }

  QgsComposition* c = mConfigParser->createPrintComposition( templateIt->second, mMapRenderer, QMap<QString, QString>( mParameterMap ) );
  if ( !c )
  {
    restoreLayerFilters( originalLayerFilters );
    return 0;
  }

  QByteArray* ba = 0;
  c->setPlotStyle( QgsComposition::Print );

  //SVG export without a running X-Server is a problem. See e.g. http://developer.qt.nokia.com/forums/viewthread/2038
  if ( formatString.compare( "svg", Qt::CaseInsensitive ) == 0 )
  {
    c->setPlotStyle( QgsComposition::Print );

    QSvgGenerator generator;
    ba = new QByteArray();
    QBuffer svgBuffer( ba );
    generator.setOutputDevice( &svgBuffer );
    int width = ( int )( c->paperWidth() * c->printResolution() / 25.4 ); //width in pixel
    int height = ( int )( c->paperHeight() * c->printResolution() / 25.4 ); //height in pixel
    generator.setSize( QSize( width, height ) );
    generator.setResolution( c->printResolution() ); //because the rendering is done in mm, convert the dpi

    QPainter p( &generator );
    QRectF sourceArea( 0, 0, c->paperWidth(), c->paperHeight() );
    QRectF targetArea( 0, 0, width, height );
    if ( c->printAsRaster() ) //embed one raster into the svg
    {
      QImage* img = printCompositionToImage( c );
      if ( img )
      {
        p.drawImage( targetArea, *img, QRectF( 0, 0, img->width(), img->height() ) );
      }
      delete img;
    }
    else
    {
      c->render( &p, targetArea, sourceArea );
    }
    p.end();
  }
  else if ( formatString.compare( "png", Qt::CaseInsensitive ) == 0 || formatString.compare( "jpg", Qt::CaseInsensitive ) == 0 )
  {
    QImage* image = printCompositionToImage( c );
    if ( image )
    {
      ba = new QByteArray();
      QBuffer buffer( ba );
      buffer.open( QIODevice::WriteOnly );
      image->save( &buffer, formatString.toLocal8Bit().data(), -1 );
    }
    delete image;
  }
  else if ( formatString.compare( "pdf", Qt::CaseInsensitive ) == 0 )
  {
    QTemporaryFile tempFile;
    if ( !tempFile.open() )
    {
      delete c;
      restoreLayerFilters( originalLayerFilters );
      return 0;
    }

    QPrinter printer;
    printer.setResolution( c->printResolution() );
    printer.setFullPage( true );
    printer.setOutputFormat( QPrinter::PdfFormat );
    printer.setOutputFileName( tempFile.fileName() );
    printer.setPaperSize( QSizeF( c->paperWidth(), c->paperHeight() ), QPrinter::Millimeter );
    QRectF paperRectMM = printer.pageRect( QPrinter::Millimeter );
    QRectF paperRectPixel = printer.pageRect( QPrinter::DevicePixel );

    QPaintEngine *engine = printer.paintEngine();
    if ( engine )
    {
      QgsPaintEngineHack *hack = static_cast<QgsPaintEngineHack*>( engine );
      hack->fixFlags();
    }

    QPainter p( &printer );
    if ( c->printAsRaster() ) //embed one raster into the pdf
    {
      QImage* img = printCompositionToImage( c );
      if ( img )
      {
        p.drawImage( paperRectPixel, *img, QRectF( 0, 0, img->width(), img->height() ) );
      }
      delete img;
    }
    else //vector pdf
    {
      c->render( &p, paperRectPixel, paperRectMM );
    }
    p.end();

    ba = new QByteArray();
    *ba = tempFile.readAll();
  }
  else //unknown format
  {
    throw QgsMapServiceException( "InvalidFormat", "Output format '" + formatString + "' is not supported in the GetPrint request" );
  }
  restoreLayerFilters( originalLayerFilters );

  delete c;
  return ba;
}

QImage* QgsWMSServer::printCompositionToImage( QgsComposition* c ) const
{
  int width = ( int )( c->paperWidth() * c->printResolution() / 25.4 ); //width in pixel
  int height = ( int )( c->paperHeight() * c->printResolution() / 25.4 ); //height in pixel
  QImage* image = new QImage( QSize( width, height ), QImage::Format_ARGB32 );
  image->setDotsPerMeterX( c->printResolution() / 25.4 * 1000 );
  image->setDotsPerMeterY( c->printResolution() / 25.4 * 1000 );
  image->fill( 0 );
  QPainter p( image );
  QRectF sourceArea( 0, 0, c->paperWidth(), c->paperHeight() );
  QRectF targetArea( 0, 0, width, height );
  c->render( &p, targetArea, sourceArea );
  p.end();
  return image;
}

QImage* QgsWMSServer::getMap()
{
  QStringList layersList, stylesList, layerIdList;
  QImage* theImage = initializeRendering( layersList, stylesList, layerIdList );

  QPainter thePainter( theImage );
  thePainter.setRenderHint( QPainter::Antialiasing ); //make it look nicer

  QMap<QString, QString> originalLayerFilters = applyRequestedLayerFilters( layersList, layerIdList );
  mMapRenderer->render( &thePainter );
  restoreLayerFilters( originalLayerFilters );

  QgsMapLayerRegistry::instance()->mapLayers().clear();
  return theImage;
}

int QgsWMSServer::getFeatureInfo( QDomDocument& result )
{
  if ( !mMapRenderer || !mConfigParser )
  {
    return 1;
  }

  result.clear();
  QStringList layersList, stylesList;
  bool conversionSuccess;

  for ( std::map<QString, QString>::iterator it = mParameterMap.begin(); it != mParameterMap.end(); ++it )
  {
    QgsDebugMsg( QString( "%1  // %2" ).arg( it->first ).arg( it->second ) );
  }

  if ( readLayersAndStyles( layersList, stylesList ) != 0 )
  {
    return 0;
  }
  if ( initializeSLDParser( layersList, stylesList ) != 0 )
  {
    return 0;
  }

  QImage* outputImage = createImage();
  if ( !outputImage )
  {
    return 1;
  }

  if ( configureMapRender( outputImage ) != 0 )
  {
    delete outputImage;
    return 2;
  }

  //find out the current scale denominater and set it to the SLD parser
  QgsScaleCalculator scaleCalc(( outputImage->logicalDpiX() + outputImage->logicalDpiY() ) / 2 , mMapRenderer->destinationCrs().mapUnits() );
  QgsRectangle mapExtent = mMapRenderer->extent();
  mConfigParser->setScaleDenominator( scaleCalc.calculate( mapExtent, outputImage->width() ) );
  delete outputImage; //no longer needed for feature info

  //read FEATURE_COUNT
  int featureCount = 1;
  std::map<QString, QString>::const_iterator feature_count_it = mParameterMap.find( "FEATURE_COUNT" );
  if ( feature_count_it != mParameterMap.end() )
  {
    featureCount = feature_count_it->second.toInt( &conversionSuccess );
    if ( !conversionSuccess )
    {
      featureCount = 1;
    }
  }

  //read QUERY_LAYERS
  std::map<QString, QString>::const_iterator query_layers_it = mParameterMap.find( "QUERY_LAYERS" );
  if ( query_layers_it == mParameterMap.end() )
  {
    return 3;
  }
  QStringList queryLayerList = query_layers_it->second.split( ",", QString::SkipEmptyParts );
  if ( queryLayerList.size() < 1 )
  {
    return 4;
  }

  //read I,J resp. X,Y
  QString iString, jString;
  int i = -1;
  int j = -1;

  std::map<QString, QString>::const_iterator i_it = mParameterMap.find( "I" );
  if ( i_it == mParameterMap.end() )
  {
    std::map<QString, QString>::const_iterator x_it = mParameterMap.find( "X" );
    if ( x_it == mParameterMap.end() )
    {
      return 5;
    }
    iString = x_it->second;
  }
  else
  {
    iString = i_it->second;
  }
  i = iString.toInt( &conversionSuccess );
  if ( !conversionSuccess )
  {
    return 6;
  }

  std::map<QString, QString>::const_iterator j_it = mParameterMap.find( "J" );
  if ( j_it == mParameterMap.end() )
  {
    std::map<QString, QString>::const_iterator y_it = mParameterMap.find( "Y" );
    if ( y_it == mParameterMap.end() )
    {
      return 7;
    }
    jString = y_it->second;
  }
  else
  {
    jString = j_it->second;
  }
  j = jString.toInt( &conversionSuccess );
  if ( !conversionSuccess )
  {
    return 8;
  }

  QDomElement getFeatureInfoElement = result.createElement( "GetFeatureInfoResponse" );
  result.appendChild( getFeatureInfoElement );

  QStringList nonIdentifiableLayers = mConfigParser->identifyDisabledLayers();
  QMap< QString, QMap< int, QString > > aliasInfo = mConfigParser->layerAliasInfo();
  QMap< QString, QSet<QString> > hiddenAttributes = mConfigParser->hiddenAttributes();

  QList<QgsMapLayer*> layerList;
  QgsMapLayer* currentLayer = 0;
  QgsPoint infoPoint; //info point in coordinates of the layer
  QStringList::const_iterator layerIt;
  for ( layerIt = queryLayerList.constBegin(); layerIt != queryLayerList.constEnd(); ++layerIt )
  {
    //create maplayer from sld parser
    layerList = mConfigParser->mapLayerFromStyle( *layerIt, "" );
    currentLayer = layerList.at( 0 );
    if ( !currentLayer || nonIdentifiableLayers.contains( currentLayer->id() ) )
    {
      continue;
    }
    if ( infoPointToLayerCoordinates( i, j, infoPoint, mMapRenderer, currentLayer ) != 0 )
    {
      continue;
    }
    QgsDebugMsg( "Info point in layer crs: " + QString::number( infoPoint.x() ) + "//" + QString::number( infoPoint.y() ) );

    QDomElement layerElement = result.createElement( "Layer" );
    layerElement.setAttribute( "name", currentLayer->name() );
    getFeatureInfoElement.appendChild( layerElement );

    //switch depending on vector or raster
    QgsVectorLayer* vectorLayer = dynamic_cast<QgsVectorLayer*>( currentLayer );
    if ( vectorLayer )
    {
      //is there alias info for this vector layer?
      QMap< int, QString > layerAliasInfo;
      QMap< QString, QMap< int, QString > >::const_iterator aliasIt = aliasInfo.find( currentLayer->id() );
      if ( aliasIt != aliasInfo.constEnd() )
      {
        layerAliasInfo = aliasIt.value();
      }

      //hidden attributes for this layer
      QSet<QString> layerHiddenAttributes;
      QMap< QString, QSet<QString> >::const_iterator hiddenIt = hiddenAttributes.find( currentLayer->id() );
      if ( hiddenIt != hiddenAttributes.constEnd() )
      {
        layerHiddenAttributes = hiddenIt.value();
      }

      if ( featureInfoFromVectorLayer( vectorLayer, infoPoint, featureCount, result, layerElement, mMapRenderer, layerAliasInfo, layerHiddenAttributes ) != 0 )
      {
        return 9;
      }
    }
    else //raster layer
    {
      QgsRasterLayer* rasterLayer = dynamic_cast<QgsRasterLayer*>( currentLayer );
      if ( rasterLayer )
      {
        if ( featureInfoFromRasterLayer( rasterLayer, infoPoint, result, layerElement ) != 0 )
        {
          return 10;
        }
      }
      else
      {
        return 11;
      }
    }
  }
  return 0;
}

QImage* QgsWMSServer::initializeRendering( QStringList& layersList, QStringList& stylesList, QStringList& layerIdList )
{
  if ( !mConfigParser )
  {
    QgsDebugMsg( "Error: mSLDParser is 0" );
    return 0;
  }

  if ( !mMapRenderer )
  {
    QgsDebugMsg( "Error: mMapRenderer is 0" );
    return 0;
  }

  if ( readLayersAndStyles( layersList, stylesList ) != 0 )
  {
    QgsDebugMsg( "error reading layers and styles" );
    return 0;
  }

  if ( initializeSLDParser( layersList, stylesList ) != 0 )
  {
    return 0;
  }
  //pass external GML to the SLD parser.
  std::map<QString, QString>::const_iterator gmlIt = mParameterMap.find( "GML" );
  if ( gmlIt != mParameterMap.end() )
  {
    QDomDocument* gmlDoc = new QDomDocument();
    if ( gmlDoc->setContent( gmlIt->second, true ) )
    {
      QString layerName = gmlDoc->documentElement().attribute( "layerName" );
      QgsDebugMsg( "Adding entry with key: " + layerName + " to external GML data" );
      mConfigParser->addExternalGMLData( layerName, gmlDoc );
    }
    else
    {
      QgsDebugMsg( "Error, could not add external GML to QgsSLDParser" );
      delete gmlDoc;
    }
  }

  QImage* theImage = createImage();
  if ( !theImage )
  {
    return 0;
  }

  if ( configureMapRender( theImage ) != 0 )
  {
    delete theImage;
    return 0;
  }
  mMapRenderer->setLabelingEngine( new QgsPalLabeling() );

  //find out the current scale denominater and set it to the SLD parser
  QgsScaleCalculator scaleCalc(( theImage->logicalDpiX() + theImage->logicalDpiY() ) / 2 , mMapRenderer->destinationCrs().mapUnits() );
  QgsRectangle mapExtent = mMapRenderer->extent();
  mConfigParser->setScaleDenominator( scaleCalc.calculate( mapExtent, theImage->width() ) );

  layerIdList = layerSet( layersList, stylesList, mMapRenderer->destinationCrs() );
#ifdef QGISDEBUG
  QgsDebugMsg( QString( "Number of layers to be rendered. %1" ).arg( layerIdList.count() ) );
#endif
  mMapRenderer->setLayerSet( layerIdList );
  return theImage;
}

QImage* QgsWMSServer::createImage( int width, int height ) const
{
  bool conversionSuccess;

  if ( width < 0 )
  {
    std::map<QString, QString>::const_iterator wit = mParameterMap.find( "WIDTH" );
    if ( wit == mParameterMap.end() )
    {
      width = 0; //width parameter is mandatory
    }
    else
    {
      width = wit->second.toInt( &conversionSuccess );
      if ( !conversionSuccess )
      {
        width = 0;
      }
    }
  }

  if ( height < 0 )
  {
    std::map<QString, QString>::const_iterator hit = mParameterMap.find( "HEIGHT" );
    if ( hit == mParameterMap.end() )
    {
      height = 0; //height parameter is mandatory
    }
    else
    {
      height = hit->second.toInt( &conversionSuccess );
      if ( !conversionSuccess )
      {
        height = 0;
      }
    }
  }

  if ( width < 0 || height < 0 )
  {
    return 0;
  }

  QImage* theImage = 0;

  //is format jpeg?
  bool jpeg = false;
  std::map<QString, QString>::const_iterator formatIt = mParameterMap.find( "FORMAT" );
  if ( formatIt != mParameterMap.end() )
  {
    if ( formatIt->second.compare( "jpg", Qt::CaseInsensitive ) == 0
         || formatIt->second.compare( "jpeg", Qt::CaseInsensitive ) == 0
         || formatIt->second.compare( "image/jpeg", Qt::CaseInsensitive ) == 0 )
    {
      jpeg = true;
    }
  }

  //transparent parameter
  bool transparent = false;
  std::map<QString, QString>::const_iterator transparentIt = mParameterMap.find( "TRANSPARENT" );
  if ( transparentIt != mParameterMap.end() && transparentIt->second.compare( "true", Qt::CaseInsensitive ) == 0 )
  {
    transparent = true;
  }

  //use alpha channel only if necessary because it slows down performance
  if ( transparent && !jpeg )
  {
    theImage = new QImage( width, height, QImage::Format_ARGB32_Premultiplied );
    theImage->fill( 0 );
  }
  else
  {
    theImage = new QImage( width, height, QImage::Format_RGB32 );
    theImage->fill( qRgb( 255, 255, 255 ) );
  }

  if ( !theImage )
  {
    return 0;
  }

  //apply DPI parameter if present. This is an extension of QGIS mapserver compared to WMS 1.3.
  //Because of backwards compatibility, this parameter is optional
  std::map<QString, QString>::const_iterator dit = mParameterMap.find( "DPI" );
  if ( dit != mParameterMap.end() )
  {
    int dpi = dit->second.toInt( &conversionSuccess );
    if ( conversionSuccess )
    {
      int dpm = dpi / 0.0254;
      theImage->setDotsPerMeterX( dpm );
      theImage->setDotsPerMeterY( dpm );
    }
  }
  return theImage;
}

int QgsWMSServer::configureMapRender( const QPaintDevice* paintDevice ) const
{
  if ( !mMapRenderer || !paintDevice )
  {
    return 1; //paint device is needed for height, width, dpi
  }

  mMapRenderer->setOutputSize( QSize( paintDevice->width(), paintDevice->height() ), paintDevice->logicalDpiX() );

  //map extent
  bool conversionSuccess;
  double minx, miny, maxx, maxy;
  std::map<QString, QString>::const_iterator bbIt = mParameterMap.find( "BBOX" );
  if ( bbIt == mParameterMap.end() )
  {
    //GetPrint request is allowed to have missing BBOX parameter
    minx = 0; miny = 0; maxx = 0; maxy = 0;
  }
  else
  {
    bool bboxOk = true;
    QString bbString = bbIt->second;
    minx = bbString.section( ",", 0, 0 ).toDouble( &conversionSuccess );
    if ( !conversionSuccess )
      bboxOk = false;
    miny = bbString.section( ",", 1, 1 ).toDouble( &conversionSuccess );
    if ( !conversionSuccess )
      bboxOk = false;
    maxx = bbString.section( ",", 2, 2 ).toDouble( &conversionSuccess );
    if ( !conversionSuccess )
      bboxOk = false;
    maxy = bbString.section( ",", 3, 3 ).toDouble( &conversionSuccess );
    if ( !conversionSuccess )
      bboxOk = false;

    if ( !bboxOk )
    {
      //throw a service exception
      throw QgsMapServiceException( "InvalidParameterValue", "Invalid BBOX parameter" );
    }
  }

  QGis::UnitType mapUnits = QGis::Degrees;

  std::map<QString, QString>::const_iterator crsIt = mParameterMap.find( "CRS" );
  if ( crsIt == mParameterMap.end() )
  {
    crsIt = mParameterMap.find( "SRS" ); //some clients (e.g. QGIS) call it SRS
  }

  QgsCoordinateReferenceSystem outputCRS;

  //wms spec says that CRS parameter is mandatory.
  //we don't rejeict the request if it is not there but disable reprojection on the fly
  if ( crsIt == mParameterMap.end() )
  {
    //disable on the fly projection
    QgsProject::instance()->writeEntry( "SpatialRefSys", "/ProjectionsEnabled", 0 );
  }
  else
  {
    //enable on the fly projection
    QgsDebugMsg( "enable on the fly projection" );
    QgsProject::instance()->writeEntry( "SpatialRefSys", "/ProjectionsEnabled", 1 );

    QString crsString = crsIt->second;
    if ( !( crsString.left( 4 ) == "EPSG" ) )
    {
      return 3; // only EPSG ids supported
    }
    long epsgId = crsString.section( ":", 1, 1 ).toLong( &conversionSuccess );
    if ( !conversionSuccess )
    {
      return 4;
    }

    //destination SRS
    outputCRS = QgsEPSGCache::instance()->searchCRS( epsgId );
    if ( !outputCRS.isValid() )
    {
      QgsDebugMsg( "Error, could not create output CRS from EPSG" );
      throw QgsMapServiceException( "InvalidCRS", "Could not create output CRS" );
      return 5;
    }
    mMapRenderer->setDestinationCrs( outputCRS );
    mMapRenderer->setProjectionsEnabled( true );
    mapUnits = outputCRS.mapUnits();
  }
  mMapRenderer->setMapUnits( mapUnits );

  //Change x- and y- of BBOX for WMS 1.3.0 and geographic coordinate systems
  std::map<QString, QString>::const_iterator versionIt = mParameterMap.find( "VERSION" );
  if ( versionIt != mParameterMap.end() )
  {
    QString version = versionIt->second;
    if ( version == "1.3.0" && outputCRS.geographicFlag() )
    {
      //switch coordinates of extent
      double tmp;
      tmp = minx;
      minx = miny; miny = tmp;
      tmp = maxx;
      maxx = maxy; maxy = tmp;
    }
  }

  QgsRectangle mapExtent( minx, miny, maxx, maxy );
  mMapRenderer->setExtent( mapExtent );

  if ( mConfigParser )
  {
    mMapRenderer->setOutputUnits( mConfigParser->outputUnits() );
  }
  else
  {
    mMapRenderer->setOutputUnits( QgsMapRenderer::Pixels ); //SLD units are in pixels normally
  }

  return 0;
}

int QgsWMSServer::readLayersAndStyles( QStringList& layersList, QStringList& stylesList ) const
{
  //get layer and style lists from the parameters
  layersList.clear();
  stylesList.clear();
  std::map<QString, QString>::const_iterator layersIt = mParameterMap.find( "LAYERS" );
  if ( layersIt != mParameterMap.end() )
  {
    layersList = layersIt->second.split( "," );
  }

  std::map<QString, QString>::const_iterator stylesIt = mParameterMap.find( "STYLES" );
  if ( stylesIt != mParameterMap.end() )
  {
    stylesList = stylesIt->second.split( "," );
  }
  return 0;
}

int QgsWMSServer::initializeSLDParser( QStringList& layersList, QStringList& stylesList )
{
  std::map<QString, QString>::const_iterator sldIt = mParameterMap.find( "SLD" );
  if ( sldIt != mParameterMap.end() )
  {
    //ignore LAYERS and STYLES and take those information from the SLD
    QString xml = sldIt->second;
    QDomDocument* theDocument = new QDomDocument( "user.sld" );
    QString errorMsg;
    int errorLine, errorColumn;

    if ( !theDocument->setContent( xml, true, &errorMsg, &errorLine, &errorColumn ) )
    {
      //std::cout << xml.toAscii().data() << std::endl;
      QgsDebugMsg( "Error, could not create DomDocument from SLD" );
      QgsDebugMsg( QString( "The error message is: %1" ).arg( errorMsg ) );
      delete theDocument;
      return 0;
    }
    QgsSLDParser* userSLDParser = new QgsSLDParser( theDocument );
    userSLDParser->setParameterMap( mParameterMap );
    userSLDParser->setFallbackParser( mConfigParser );
    mConfigParser = userSLDParser;
    //now replace the content of layersList and stylesList (if present)
    layersList.clear();
    stylesList.clear();
    QStringList layersSTDList;
    QStringList stylesSTDList;
    if ( mConfigParser->layersAndStyles( layersSTDList, stylesSTDList ) != 0 )
    {
      QgsDebugMsg( "Error, no layers and styles found in SLD" );
      return 0;
    }
    QStringList::const_iterator layersIt;
    QStringList::const_iterator stylesIt;
    for ( layersIt = layersSTDList.constBegin(), stylesIt = stylesSTDList.constBegin(); layersIt != layersSTDList.constEnd(); ++layersIt, ++stylesIt )
    {
      layersList << *layersIt;
      stylesList << *stylesIt;
    }
  }
  return 0;
}

int QgsWMSServer::infoPointToLayerCoordinates( int i, int j, QgsPoint& layerCoords, QgsMapRenderer* mapRender,
    QgsMapLayer* layer ) const
{
  if ( !mapRender || !layer || !mapRender->coordinateTransform() )
  {
    return 1;
  }

  //first transform i,j to map output coordinates
  QgsPoint mapPoint = mapRender->coordinateTransform()->toMapCoordinates( i, j );
  //and then to layer coordinates
  layerCoords = mapRender->mapToLayerCoordinates( layer, mapPoint );
  return 0;
}

int QgsWMSServer::featureInfoFromVectorLayer( QgsVectorLayer* layer,
    const QgsPoint& infoPoint,
    int nFeatures,
    QDomDocument& infoDocument,
    QDomElement& layerElement,
    QgsMapRenderer* mapRender,
    QMap<int, QString>& aliasMap,
    QSet<QString>& hiddenAttributes ) const
{
  if ( !layer || !mapRender )
  {
    return 1;
  }

  //we need a selection rect (0.01 of map width)
  QgsRectangle mapRect = mapRender->extent();
  QgsRectangle layerRect = mapRender->mapToLayerCoordinates( layer, mapRect );
  double searchRadius = ( layerRect.xMaximum() - layerRect.xMinimum() ) / 200;
  QgsRectangle searchRect( infoPoint.x() - searchRadius, infoPoint.y() - searchRadius,
                           infoPoint.x() + searchRadius, infoPoint.y() + searchRadius );

  //do a select with searchRect and go through all the features
  QgsVectorDataProvider* provider = layer->dataProvider();
  if ( !provider )
  {
    return 2;
  }

  QgsFeature feature;
  QgsAttributeMap featureAttributes;
  int featureCounter = 0;
  const QgsFieldMap& fields = provider->fields();
  bool addWktGeometry = mConfigParser && mConfigParser->featureInfoWithWktGeometry();

  provider->select( provider->attributeIndexes(), searchRect, addWktGeometry, true );
  while ( provider->nextFeature( feature ) )
  {
    if ( featureCounter > nFeatures )
    {
      break;
    }

    QDomElement featureElement = infoDocument.createElement( "Feature" );
    featureElement.setAttribute( "id", FID_TO_STRING( feature.id() ) );
    layerElement.appendChild( featureElement );

    //read all attribute values from the feature
    featureAttributes = feature.attributeMap();
    for ( QgsAttributeMap::const_iterator it = featureAttributes.begin(); it != featureAttributes.end(); ++it )
    {

      QString attributeName = fields[it.key()].name();
      //skip attribute if it has edit type 'hidden'
      if ( hiddenAttributes.contains( attributeName ) )
      {
        continue;
      }

      //check if the attribute name should be replaced with an alias
      QMap<int, QString>::const_iterator aliasIt = aliasMap.find( it.key() );
      if ( aliasIt != aliasMap.constEnd() )
      {
        attributeName = aliasIt.value();
      }

      QDomElement attributeElement = infoDocument.createElement( "Attribute" );
      attributeElement.setAttribute( "name", attributeName );
      attributeElement.setAttribute( "value", it->toString() );
      featureElement.appendChild( attributeElement );
    }

    //also append the wkt geometry as an attribute
    if ( addWktGeometry )
    {
      QgsGeometry* geom = feature.geometry();
      if ( geom )
      {
        QDomElement geometryElement = infoDocument.createElement( "Attribute" );
        geometryElement.setAttribute( "name", "geometry" );
        geometryElement.setAttribute( "value", geom->exportToWkt() );
        geometryElement.setAttribute( "type", "derived" );
        featureElement.appendChild( geometryElement );
      }
    }
  }


  return 0;
}

int QgsWMSServer::featureInfoFromRasterLayer( QgsRasterLayer* layer,
    const QgsPoint& infoPoint,
    QDomDocument& infoDocument,
    QDomElement& layerElement ) const
{
  if ( !layer )
  {
    return 1;
  }

  QMap<QString, QString> attributes;
  layer->identify( infoPoint, attributes );

  for ( QMap<QString, QString>::const_iterator it = attributes.constBegin(); it != attributes.constEnd(); ++it )
  {
    QDomElement attributeElement = infoDocument.createElement( "Attribute" );
    attributeElement.setAttribute( "name", it.key() );
    attributeElement.setAttribute( "value", it.value() );
    layerElement.appendChild( attributeElement );
  }
  return 0;
}

QStringList QgsWMSServer::layerSet( const QStringList &layersList,
                                    const QStringList &stylesList,
                                    const QgsCoordinateReferenceSystem &destCRS ) const
{
  Q_UNUSED( destCRS );
  QStringList layerKeys;
  QStringList::const_iterator llstIt;
  QStringList::const_iterator slstIt;
  QgsMapLayer* theMapLayer = 0;
  QgsDebugMsg( QString( "Calculating layerset using %1 layers, %2 styles and CRS %3" ).arg( layersList.count() ).arg( stylesList.count() ).arg( destCRS.description() ) );
  for ( llstIt = layersList.begin(), slstIt = stylesList.begin(); llstIt != layersList.end(); ++llstIt )
  {

    QString styleName;
    if ( slstIt != stylesList.end() )
    {
      styleName = *slstIt;
    }
    QgsDebugMsg( "Trying to get layer " + *llstIt + "//" + styleName );

    //does the layer name appear several times in the layer list?
    //if yes, layer caching must be disabled because several named layers could have
    //several user styles
    bool allowCaching = true;
    if ( layersList.count( *llstIt ) > 1 )
    {
      allowCaching = false;
    }

    QList<QgsMapLayer*> layerList = mConfigParser->mapLayerFromStyle( *llstIt, styleName, allowCaching );
    int listIndex;

    for ( listIndex = layerList.size() - 1; listIndex >= 0; listIndex-- )
    {
      theMapLayer = layerList.at( listIndex );
      QgsDebugMsg( QString( "Checking layer: %1" ).arg( theMapLayer->name() ) );
      if ( theMapLayer )
      {
        layerKeys.push_front( theMapLayer->id() );
        QgsMapLayerRegistry::instance()->addMapLayer( theMapLayer, false );
      }
      else
      {
        QgsDebugMsg( "Layer or style not defined, aborting" );
        throw QgsMapServiceException( "LayerNotDefined", "Layer '" + *llstIt + "' and/or style '" + styleName + "' not defined" );
      }
    }

    if ( slstIt != stylesList.end() )
    {
      ++slstIt;
    }
  }
  return layerKeys;
}

void QgsWMSServer::drawLegendLayerItem( QgsComposerLayerItem* item, QPainter* p, double& maxTextWidth, double& maxSymbolWidth, double& currentY, const QFont& layerFont,
                                        const QFont& itemFont, double boxSpace, double layerSpace, double symbolSpace,
                                        double iconLabelSpace, double symbolWidth, double symbolHeight, double fontOversamplingFactor,
                                        double dpi ) const
{
  if ( !item )
  {
    return;
  }

  QFontMetricsF layerFontMetrics( layerFont );
  currentY += layerFontMetrics.ascent() / fontOversamplingFactor;

  //draw layer title first
  if ( p )
  {
    p->save();
    p->scale( 1.0 / fontOversamplingFactor, 1.0 / fontOversamplingFactor );
    p->setFont( layerFont );
    p->drawText( boxSpace * fontOversamplingFactor, currentY * fontOversamplingFactor, item->text() );
    p->restore();
  }
  else
  {
    double layerItemWidth = layerFontMetrics.width( item->text() ) / fontOversamplingFactor + boxSpace;
    if ( layerItemWidth > maxTextWidth )
    {
      maxTextWidth = layerItemWidth;
    }
  }

  currentY += layerSpace;

  int opacity = 0;
  QgsMapLayer* layerInstance = QgsMapLayerRegistry::instance()->mapLayer( item->layerID() );
  if ( layerInstance )
  {
    opacity = layerInstance->getTransparency(); //maplayer says transparency but means opacity
  }

  //then draw all the children
  if ( p )
  {
    p->setFont( itemFont );
  }
  QFontMetricsF itemFontMetrics( itemFont );

  int nChildItems = item->rowCount();
  QgsComposerLegendItem* currentComposerItem = 0;

  for ( int i = 0; i < nChildItems; ++i )
  {
    currentComposerItem = dynamic_cast<QgsComposerLegendItem*>( item->child( i ) );
    if ( !currentComposerItem )
    {
      continue;
    }

    double currentSymbolHeight = symbolHeight;
    double currentSymbolWidth = symbolWidth; //symbol width (without box space and icon/label space
    double currentTextWidth = 0;

    //if the font is larger than the standard symbol size, try to draw the symbol centered (shifting towards the bottom)
    double symbolDownShift = ( itemFontMetrics.ascent() / fontOversamplingFactor - symbolHeight ) / 2.0;
    if ( symbolDownShift < 0 )
    {
      symbolDownShift = 0;
    }

    QgsComposerLegendItem::ItemType type = currentComposerItem->itemType();
    switch ( type )
    {
      case QgsComposerLegendItem::SymbologyItem:
        drawLegendSymbol( currentComposerItem, p, boxSpace, currentY, currentSymbolWidth, currentSymbolHeight, opacity, dpi, symbolDownShift );
        break;
      case QgsComposerLegendItem::SymbologyV2Item:
        drawLegendSymbolV2( currentComposerItem, p, boxSpace, currentY, currentSymbolWidth, currentSymbolHeight, dpi, symbolDownShift );
        break;
      case QgsComposerLegendItem::RasterSymbolItem:
        drawRasterSymbol( currentComposerItem, p, boxSpace, currentY, currentSymbolWidth, currentSymbolHeight, symbolDownShift );
        break;
      case QgsComposerLegendItem::GroupItem:
        //QgsDebugMsg( "GroupItem not handled" );
        break;
      case QgsComposerLegendItem::LayerItem:
        //QgsDebugMsg( "GroupItem not handled" );
        break;
    }

    //finally draw text
    currentTextWidth = itemFontMetrics.width( currentComposerItem->text() ) / fontOversamplingFactor;
    double symbolItemHeight = qMax( itemFontMetrics.ascent() / fontOversamplingFactor, currentSymbolHeight );

    if ( p )
    {
      p->save();
      p->scale( 1.0 / fontOversamplingFactor, 1.0 / fontOversamplingFactor );
      p->drawText( maxSymbolWidth * fontOversamplingFactor,
                   ( currentY + symbolItemHeight / 2.0 ) * fontOversamplingFactor + itemFontMetrics.ascent() / 2.0, currentComposerItem->text() );
      p->restore();
    }
    else
    {
      if ( currentTextWidth > maxTextWidth )
      {
        maxTextWidth = currentTextWidth;
      }
      double symbolWidth = boxSpace + currentSymbolWidth + iconLabelSpace;
      if ( symbolWidth > maxSymbolWidth )
      {
        maxSymbolWidth = symbolWidth;
      }
    }

    currentY += symbolItemHeight;
    currentY += symbolSpace;
  }
}

void QgsWMSServer::drawLegendSymbol( QgsComposerLegendItem* item, QPainter* p, double boxSpace, double currentY, double& symbolWidth, double& symbolHeight, double layerOpacity,
                                     double dpi, double yDownShift ) const
{
  QgsComposerSymbolItem* symbolItem = dynamic_cast< QgsComposerSymbolItem* >( item );
  if ( !symbolItem )
  {
    return;
  }

  QgsSymbol* symbol = symbolItem->symbol();
  if ( !symbol )
  {
    return;
  }

  QGis::GeometryType symbolType = symbol->type();
  switch ( symbolType )
  {
    case QGis::Point:
      drawPointSymbol( p, symbol, boxSpace, currentY, symbolWidth, symbolHeight, layerOpacity, dpi );
      break;
    case QGis::Line:
      drawLineSymbol( p, symbol, boxSpace, currentY, symbolWidth, symbolHeight, layerOpacity, yDownShift );
      break;
    case QGis::Polygon:
      drawPolygonSymbol( p, symbol, boxSpace, currentY, symbolWidth, symbolHeight, layerOpacity, yDownShift );
      break;
    case QGis::UnknownGeometry:
    case QGis::NoGeometry:
      // shouldn't occur
      break;
  }
}

void QgsWMSServer::drawPointSymbol( QPainter* p, QgsSymbol* s, double boxSpace, double currentY, double& symbolWidth, double& symbolHeight, double layerOpacity, double dpi ) const
{
  if ( !s )
  {
    return;
  }

  QImage pointImage;

  //width scale is 1.0
  pointImage = s->getPointSymbolAsImage( dpi / 25.4, false, Qt::yellow, 1.0, 0.0, 1.0, layerOpacity / 255.0 );

  if ( p )
  {
    QPointF imageTopLeft( boxSpace, currentY );
    p->drawImage( imageTopLeft, pointImage );
  }

  symbolWidth = pointImage.width();
  symbolHeight = pointImage.height();
}

void QgsWMSServer::drawPolygonSymbol( QPainter* p, QgsSymbol* s, double boxSpace, double currentY, double symbolWidth, double symbolHeight, double layerOpacity, double yDownShift ) const
{
  if ( !s || !p )
  {
    return;
  }

  p->save();

  //brush
  QBrush symbolBrush = s->brush();
  QColor brushColor = symbolBrush.color();
  brushColor.setAlpha( layerOpacity );
  symbolBrush.setColor( brushColor );
  p->setBrush( symbolBrush );

  //pen
  QPen symbolPen = s->pen();
  QColor penColor = symbolPen.color();
  penColor.setAlpha( layerOpacity );
  symbolPen.setColor( penColor );
  p->setPen( symbolPen );

  p->drawRect( QRectF( boxSpace, currentY + yDownShift, symbolWidth, symbolHeight ) );

  p->restore();
}

void QgsWMSServer::drawLineSymbol( QPainter* p, QgsSymbol* s, double boxSpace, double currentY, double symbolWidth, double symbolHeight, double layerOpacity, double yDownShift ) const
{
  if ( !s || !p )
  {
    return;
  }

  p->save();
  QPen symbolPen = s->pen();
  QColor penColor = symbolPen.color();
  penColor.setAlpha( layerOpacity );
  symbolPen.setColor( penColor );
  symbolPen.setCapStyle( Qt::FlatCap );
  p->setPen( symbolPen );
  double lineY = currentY + symbolHeight / 2.0 + symbolPen.widthF() / 2.0 + yDownShift;
  p->drawLine( QPointF( boxSpace, lineY ), QPointF( boxSpace + symbolWidth, lineY ) );
  p->restore();
}

void QgsWMSServer::drawLegendSymbolV2( QgsComposerLegendItem* item, QPainter* p, double boxSpace, double currentY, double& symbolWidth,
                                       double& symbolHeight, double dpi, double yDownShift ) const
{
  QgsComposerSymbolV2Item* symbolItem = dynamic_cast< QgsComposerSymbolV2Item* >( item );
  if ( !symbolItem )
  {
    return;
  }
  QgsSymbolV2* symbol = symbolItem->symbolV2();
  if ( !symbol )
  {
    return;
  }

  //markers might have a different size
  QgsMarkerSymbolV2* markerSymbol = dynamic_cast< QgsMarkerSymbolV2* >( symbol );
  if ( markerSymbol )
  {
    symbolWidth = markerSymbol->size() * dpi / 25.4;
    symbolHeight = markerSymbol->size() * dpi / 25.4;
  }

  double rasterScaleFactor = dpi / 2.0 / 25.4;

  if ( p )
  {
    p->save();
    p->translate( boxSpace, currentY + yDownShift );
    p->scale( 1.0 / rasterScaleFactor, 1.0 / rasterScaleFactor );
    symbol->drawPreviewIcon( p, QSize( symbolWidth * rasterScaleFactor, symbolHeight * rasterScaleFactor ) );
    p->restore();
  }
}

void QgsWMSServer::drawRasterSymbol( QgsComposerLegendItem* item, QPainter* p, double boxSpace, double currentY, double symbolWidth, double symbolHeight, double yDownShift ) const
{
  if ( !item || ! p )
  {
    return;
  }

  QgsComposerRasterSymbolItem* rasterItem = dynamic_cast< QgsComposerRasterSymbolItem* >( item );
  if ( !rasterItem )
  {
    return;
  }

  QgsRasterLayer* layer = qobject_cast< QgsRasterLayer* >( QgsMapLayerRegistry::instance()->mapLayer( rasterItem->layerID() ) );
  if ( !layer )
  {
    return;
  }

  p->setBrush( QBrush( rasterItem->color() ) );
  p->drawRect( QRectF( boxSpace, currentY + yDownShift, symbolWidth, symbolHeight ) );
}

QMap<QString, QString> QgsWMSServer::applyRequestedLayerFilters( const QStringList& layerList, const QStringList& layerIds ) const
{
  QMap<QString, QString> filterMap;

  if ( layerList.isEmpty() || layerIds.isEmpty() )
  {
    return filterMap;
  }

  std::map<QString, QString>::const_iterator filterIt = mParameterMap.find( "FILTER" );
  if ( filterIt != mParameterMap.end() )
  {
    QString filterParameter = filterIt->second;
    QStringList layerSplit = filterParameter.split( ";" );
    QStringList::const_iterator layerIt = layerSplit.constBegin();
    for ( ; layerIt != layerSplit.constEnd(); ++layerIt )
    {
      QStringList eqSplit = layerIt->split( ":" );
      if ( eqSplit.size() < 2 )
      {
        continue;
      }

      //filter string could be unsafe (danger of sql injection)
      if ( !testFilterStringSafety( eqSplit.at( 1 ) ) )
      {
        throw QgsMapServiceException( "Filter string rejected", "The filter string " + eqSplit.at( 1 ) +
                                      " has been rejected because of security reasons. Note: Text strings have to be enclosed in single or double quotes. " +
                                      "A space between each word / special character is mandatory. Allowed Keywords and special characters are " +
                                      "AND,OR,IN,<,>=,>,>=,!=,',',(,). Not allowed are semicolons in the filter expression." );
      }

      //we need to find the maplayer objects matching the layer name
      QList<QgsMapLayer*> layersToFilter;
      QMap<QString, QgsMapLayer*>& layerMap = QgsMapLayerRegistry::instance()->mapLayers();

      QMap<QString, QgsMapLayer*>::iterator layerIt = layerMap.begin();
      for ( ; layerIt != layerMap.end(); ++layerIt )
      {
        if ( layerIt.value() && layerIt.value()->name() == eqSplit.at( 0 ) )
        {
          layersToFilter.push_back( layerIt.value() );
        }
      }

      QList<QgsMapLayer*>::iterator filterIt = layersToFilter.begin();
      for ( ; filterIt != layersToFilter.end(); ++filterIt )
      {
        QgsVectorLayer* filteredLayer = dynamic_cast<QgsVectorLayer*>( *filterIt );
        if ( filteredLayer )
        {
          filterMap.insert( filteredLayer->id(), filteredLayer->subsetString() );
          QString newSubsetString = eqSplit.at( 1 );
          if ( !filteredLayer->subsetString().isEmpty() )
          {
<<<<<<< HEAD
            newSubsetString.prepend( " AND " );
            newSubsetString.prepend( filteredLayer->subsetString() );
=======
            if( filteredLayer )
            {
              filterMap.insert( layerId, filteredLayer->subsetString() );
              QString newSubsetString = eqSplit.at( 1 );
              if ( !filteredLayer->subsetString().isEmpty() )
              {
                newSubsetString.prepend( " AND " );
                newSubsetString.prepend( filteredLayer->subsetString() );
              }
              filteredLayer->setSubsetString( newSubsetString );
            }
>>>>>>> ce826f6e
          }
          filteredLayer->setSubsetString( newSubsetString );
        }
      }
    }

    //No BBOX parameter in request. We use the union of the filtered layer
    //to provide the functionality of zooming to selected records via (enhanced) WMS.
    if ( mMapRenderer && mMapRenderer->extent().isEmpty() )
    {
      QgsRectangle filterExtent;
      QMap<QString, QString>::const_iterator filterIt = filterMap.constBegin();
      for ( ; filterIt != filterMap.constEnd(); ++filterIt )
      {
        QgsMapLayer* mapLayer = QgsMapLayerRegistry::instance()->mapLayer( filterIt.key() );
        if ( !mapLayer )
        {
          continue;
        }

        QgsRectangle layerExtent = mapLayer->extent();
        if ( filterExtent.isEmpty() )
        {
          filterExtent = layerExtent;
        }
        else
        {
          filterExtent.combineExtentWith( &layerExtent );
        }
      }
      mMapRenderer->setExtent( filterExtent );
    }

    //No BBOX parameter in request. We use the union of the filtered layer
    //to provide the functionality of zooming to selected records via (enhanced) WMS.
    if( mMapRenderer && mMapRenderer->extent().isEmpty() )
    {
      QgsRectangle filterExtent;
      QMap<QString, QString>::const_iterator filterIt = filterMap.constBegin();
      for(; filterIt != filterMap.constEnd(); ++filterIt )
      {
        QgsMapLayer* mapLayer = QgsMapLayerRegistry::instance()->mapLayer( filterIt.key() );
        if( !mapLayer )
        {
          continue;
        }

        QgsRectangle layerExtent = mapLayer->extent();
        if( filterExtent.isEmpty() )
        {
          filterExtent = layerExtent;
        }
        else
        {
          filterExtent.combineExtentWith( &layerExtent );
        }
      }
      mMapRenderer->setExtent( filterExtent );
    }
  }
  return filterMap;
}

void QgsWMSServer::restoreLayerFilters( const QMap < QString, QString >& filterMap ) const
{
  QMap < QString, QString >::const_iterator filterIt = filterMap.constBegin();
  for ( ; filterIt != filterMap.constEnd(); ++filterIt )
  {
    QgsVectorLayer* filteredLayer = dynamic_cast<QgsVectorLayer*>( QgsMapLayerRegistry::instance()->mapLayer( filterIt.key() ) );
    if ( filteredLayer )
    {
      QgsVectorDataProvider* dp = filteredLayer->dataProvider();
      if ( dp )
      {
        dp->setSubsetString( filterIt.value() );
      }
    }
  }
}

bool QgsWMSServer::testFilterStringSafety( const QString& filter ) const
{
  //; too dangerous for sql injections
  if ( filter.contains( ";" ) )
  {
    return false;
  }

  QStringList tokens = filter.split( " ", QString::SkipEmptyParts );
  QStringList::const_iterator tokenIt = tokens.constBegin();
  for ( ; tokenIt != tokens.constEnd(); ++tokenIt )
  {
    //whitelist of allowed characters and keywords
    if ( tokenIt->compare( "," ) == 0
         || tokenIt->compare( "(" ) == 0
         || tokenIt->compare( ")" ) == 0
         || tokenIt->compare( "=" ) == 0
         || tokenIt->compare( "!=" ) == 0
         || tokenIt->compare( "<" ) == 0
         || tokenIt->compare( "<=" ) == 0
         || tokenIt->compare( ">" ) == 0
         || tokenIt->compare( ">=" ) == 0
         || tokenIt->compare( "AND", Qt::CaseInsensitive ) == 0
         || tokenIt->compare( "OR", Qt::CaseInsensitive ) == 0
         || tokenIt->compare( "IN", Qt::CaseInsensitive ) == 0 )
    {
      continue;
    }

    //numbers are ok
    bool isNumeric;
    tokenIt->toDouble( &isNumeric );
    if ( isNumeric )
    {
      continue;
    }

    //numeric strings need to be quoted once either with single or with double quotes

    //single quote
    if ( tokenIt->size() > 2
         && ( *tokenIt )[0] == QChar( '\'' )
         && ( *tokenIt )[tokenIt->size() - 1] == QChar( '\'' )
         && ( *tokenIt )[1] != QChar( '\'' )
         && ( *tokenIt )[tokenIt->size() - 2] != QChar( '\'' ) )
    {
      continue;
    }

    //double quote
    if ( tokenIt->size() > 2
         && ( *tokenIt )[0] == QChar( '"' )
         && ( *tokenIt )[tokenIt->size() - 1] == QChar( '"' )
         && ( *tokenIt )[1] != QChar( '"' )
         && ( *tokenIt )[tokenIt->size() - 2] != QChar( '"' ) )
    {
      continue;
    }

    return false;
  }

  return true;
}<|MERGE_RESOLUTION|>--- conflicted
+++ resolved
@@ -1588,22 +1588,8 @@
           QString newSubsetString = eqSplit.at( 1 );
           if ( !filteredLayer->subsetString().isEmpty() )
           {
-<<<<<<< HEAD
             newSubsetString.prepend( " AND " );
             newSubsetString.prepend( filteredLayer->subsetString() );
-=======
-            if( filteredLayer )
-            {
-              filterMap.insert( layerId, filteredLayer->subsetString() );
-              QString newSubsetString = eqSplit.at( 1 );
-              if ( !filteredLayer->subsetString().isEmpty() )
-              {
-                newSubsetString.prepend( " AND " );
-                newSubsetString.prepend( filteredLayer->subsetString() );
-              }
-              filteredLayer->setSubsetString( newSubsetString );
-            }
->>>>>>> ce826f6e
           }
           filteredLayer->setSubsetString( newSubsetString );
         }
