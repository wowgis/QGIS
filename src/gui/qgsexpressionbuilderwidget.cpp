/***************************************************************************
    qgisexpressionbuilderwidget.cpp - A generic expression string builder widget.
     --------------------------------------
    Date                 :  29-May-2011
    Copyright            : (C) 2011 by Nathan Woodrow
    Email                : woodrow.nathan at gmail dot com
 ***************************************************************************
 *                                                                         *
 *   This program is free software; you can redistribute it and/or modify  *
 *   it under the terms of the GNU General Public License as published by  *
 *   the Free Software Foundation; either version 2 of the License, or     *
 *   (at your option) any later version.                                   *
 *                                                                         *
 ***************************************************************************/

#include "qgsexpressionbuilderwidget.h"
#include "qgslogger.h"
#include "qgsexpression.h"
#include "qgsexpressionfunction.h"
#include "qgsmessageviewer.h"
#include "qgsapplication.h"
#include "qgspythonrunner.h"
#include "qgsgeometry.h"
#include "qgsfeature.h"
#include "qgsfeatureiterator.h"
#include "qgsvectorlayer.h"
#include "qgssettings.h"
#include "qgsproject.h"
#include "qgsrelationmanager.h"
#include "qgsrelation.h"

#include <QMenu>
#include <QFile>
#include <QTextStream>
#include <QDir>
#include <QInputDialog>
#include <QComboBox>
#include <QGraphicsOpacityEffect>
#include <QPropertyAnimation>


QgsExpressionBuilderWidget::QgsExpressionBuilderWidget( QWidget *parent )
  : QWidget( parent )
  , mProject( QgsProject::instance() )
{
  setupUi( this );

  mValueGroupBox->hide();
  mLoadGroupBox->hide();
//  highlighter = new QgsExpressionHighlighter( txtExpressionString->document() );

  mModel = new QStandardItemModel();
  mProxyModel = new QgsExpressionItemSearchProxy();
  mProxyModel->setDynamicSortFilter( true );
  mProxyModel->setSourceModel( mModel );
  expressionTree->setModel( mProxyModel );
  expressionTree->setSortingEnabled( true );
  expressionTree->sortByColumn( 0, Qt::AscendingOrder );

  expressionTree->setContextMenuPolicy( Qt::CustomContextMenu );
  connect( this, &QgsExpressionBuilderWidget::expressionParsed, this, &QgsExpressionBuilderWidget::setExpressionState );
  connect( expressionTree, &QWidget::customContextMenuRequested, this, &QgsExpressionBuilderWidget::showContextMenu );
  connect( expressionTree->selectionModel(), &QItemSelectionModel::currentChanged,
           this, &QgsExpressionBuilderWidget::currentChanged );

  connect( btnLoadAll, &QAbstractButton::pressed, this, &QgsExpressionBuilderWidget::loadAllValues );
  connect( btnLoadSample, &QAbstractButton::pressed, this, &QgsExpressionBuilderWidget::loadSampleValues );

  Q_FOREACH ( QPushButton *button, mOperatorsGroupBox->findChildren<QPushButton *>() )
  {
    connect( button, &QAbstractButton::pressed, this, &QgsExpressionBuilderWidget::operatorButtonClicked );
  }

  txtSearchEdit->setPlaceholderText( tr( "Search" ) );

  mValuesModel = new QStringListModel();
  mProxyValues = new QSortFilterProxyModel();
  mProxyValues->setSourceModel( mValuesModel );
  mValuesListView->setModel( mProxyValues );
  txtSearchEditValues->setPlaceholderText( tr( "Search" ) );

  QgsSettings settings;
  splitter->restoreState( settings.value( QStringLiteral( "Windows/QgsExpressionBuilderWidget/splitter" ) ).toByteArray() );
  editorSplit->restoreState( settings.value( QStringLiteral( "Windows/QgsExpressionBuilderWidget/editorsplitter" ) ).toByteArray() );
  functionsplit->restoreState( settings.value( QStringLiteral( "Windows/QgsExpressionBuilderWidget/functionsplitter" ) ).toByteArray() );

  txtExpressionString->setFoldingVisible( false );

  updateFunctionTree();

  if ( QgsPythonRunner::isValid() )
  {
    QgsPythonRunner::eval( QStringLiteral( "qgis.user.expressionspath" ), mFunctionsPath );
    updateFunctionFileList( mFunctionsPath );
  }
  else
  {
    tab_2->hide();
  }

  // select the first item in the function list
  // in order to avoid a blank help widget
  QModelIndex firstItem = mProxyModel->index( 0, 0, QModelIndex() );
  expressionTree->setCurrentIndex( firstItem );

  lblAutoSave->clear();
  txtExpressionString->setWrapMode( QsciScintilla::WrapWord );
}


QgsExpressionBuilderWidget::~QgsExpressionBuilderWidget()
{
  QgsSettings settings;
  settings.setValue( QStringLiteral( "Windows/QgsExpressionBuilderWidget/splitter" ), splitter->saveState() );
  settings.setValue( QStringLiteral( "Windows/QgsExpressionBuilderWidget/editorsplitter" ), editorSplit->saveState() );
  settings.setValue( QStringLiteral( "Windows/QgsExpressionBuilderWidget/functionsplitter" ), functionsplit->saveState() );

  delete mModel;
  delete mProxyModel;
  delete mValuesModel;
  delete mProxyValues;
}

void QgsExpressionBuilderWidget::setLayer( QgsVectorLayer *layer )
{
  mLayer = layer;

  //TODO - remove existing layer scope from context

  if ( mLayer )
    mExpressionContext << QgsExpressionContextUtils::layerScope( mLayer );
}

void QgsExpressionBuilderWidget::currentChanged( const QModelIndex &index, const QModelIndex & )
{
  txtSearchEditValues->clear();

  // Get the item
  QModelIndex idx = mProxyModel->mapToSource( index );
  QgsExpressionItem *item = dynamic_cast<QgsExpressionItem *>( mModel->itemFromIndex( idx ) );
  if ( !item )
    return;

  if ( item->getItemType() == QgsExpressionItem::Field && mFieldValues.contains( item->text() ) )
  {
    const QStringList &values = mFieldValues[item->text()];
    mValuesModel->setStringList( values );
  }

  mLoadGroupBox->setVisible( item->getItemType() == QgsExpressionItem::Field && mLayer );
  mValueGroupBox->setVisible( item->getItemType() == QgsExpressionItem::Field && mLayer );

  // Show the help for the current item.
  QString help = loadFunctionHelp( item );
  txtHelpText->setText( help );
}

void QgsExpressionBuilderWidget::on_btnRun_pressed()
{
  if ( !cmbFileNames->currentItem() )
    return;

  QString file = cmbFileNames->currentItem()->text();
  saveFunctionFile( file );
  runPythonCode( txtPython->text() );
}

void QgsExpressionBuilderWidget::runPythonCode( const QString &code )
{
  if ( QgsPythonRunner::isValid() )
  {
    QString pythontext = code;
    QgsPythonRunner::run( pythontext );
  }
  updateFunctionTree();
  loadFieldNames();
  loadRecent( mRecentKey );
}

void QgsExpressionBuilderWidget::saveFunctionFile( QString fileName )
{
  QDir myDir( mFunctionsPath );
  if ( !myDir.exists() )
  {
    myDir.mkpath( mFunctionsPath );
  }

  if ( !fileName.endsWith( QLatin1String( ".py" ) ) )
  {
    fileName.append( ".py" );
  }

  fileName = mFunctionsPath + QDir::separator() + fileName;
  QFile myFile( fileName );
  if ( myFile.open( QIODevice::WriteOnly | QFile::Truncate ) )
  {
    QTextStream myFileStream( &myFile );
    myFileStream << txtPython->text() << endl;
    myFile.close();
  }
}

void QgsExpressionBuilderWidget::updateFunctionFileList( const QString &path )
{
  mFunctionsPath = path;
  QDir dir( path );
  dir.setNameFilters( QStringList() << QStringLiteral( "*.py" ) );
  QStringList files = dir.entryList( QDir::Files );
  cmbFileNames->clear();
  Q_FOREACH ( const QString &name, files )
  {
    QFileInfo info( mFunctionsPath + QDir::separator() + name );
    if ( info.baseName() == QLatin1String( "__init__" ) ) continue;
    QListWidgetItem *item = new QListWidgetItem( QgsApplication::getThemeIcon( QStringLiteral( "console/iconTabEditorConsole.png" ) ), info.baseName() );
    cmbFileNames->addItem( item );
  }
  if ( !cmbFileNames->currentItem() )
    cmbFileNames->setCurrentRow( 0 );
}

void QgsExpressionBuilderWidget::newFunctionFile( const QString &fileName )
{
  QList<QListWidgetItem *> items = cmbFileNames->findItems( fileName, Qt::MatchExactly );
  if ( !items.isEmpty() )
    return;

  QString templatetxt;
  QgsPythonRunner::eval( QStringLiteral( "qgis.user.expressions.template" ), templatetxt );
  txtPython->setText( templatetxt );
  cmbFileNames->insertItem( 0, fileName );
  cmbFileNames->setCurrentRow( 0 );
  saveFunctionFile( fileName );
}

void QgsExpressionBuilderWidget::on_btnNewFile_pressed()
{
  bool ok;
  QString text = QInputDialog::getText( this, tr( "Enter new file name" ),
                                        tr( "File name:" ), QLineEdit::Normal,
                                        QLatin1String( "" ), &ok );
  if ( ok && !text.isEmpty() )
  {
    newFunctionFile( text );
  }
}

void QgsExpressionBuilderWidget::on_cmbFileNames_currentItemChanged( QListWidgetItem *item, QListWidgetItem *lastitem )
{
  if ( lastitem )
  {
    QString filename = lastitem->text();
    saveFunctionFile( filename );
  }
  QString path = mFunctionsPath + QDir::separator() + item->text();
  loadCodeFromFile( path );
}

void QgsExpressionBuilderWidget::loadCodeFromFile( QString path )
{
  if ( !path.endsWith( QLatin1String( ".py" ) ) )
    path.append( ".py" );

  txtPython->loadScript( path );
}

void QgsExpressionBuilderWidget::loadFunctionCode( const QString &code )
{
  txtPython->setText( code );
}

void QgsExpressionBuilderWidget::on_expressionTree_doubleClicked( const QModelIndex &index )
{
  QModelIndex idx = mProxyModel->mapToSource( index );
  QgsExpressionItem *item = dynamic_cast<QgsExpressionItem *>( mModel->itemFromIndex( idx ) );
  if ( !item )
    return;

  // Don't handle the double-click if we are on a header node.
  if ( item->getItemType() == QgsExpressionItem::Header )
    return;

  // Insert the expression text or replace selected text
  txtExpressionString->insertText( item->getExpressionText() );
  txtExpressionString->setFocus();
}

void QgsExpressionBuilderWidget::loadFieldNames()
{
  // TODO We should really return a error the user of the widget that
  // the there is no layer set.
  if ( !mLayer )
    return;

  loadFieldNames( mLayer->fields() );
}

void QgsExpressionBuilderWidget::loadFieldNames( const QgsFields &fields )
{
  if ( fields.isEmpty() )
    return;

  QStringList fieldNames;
  //Q_FOREACH ( const QgsField& field, fields )
  fieldNames.reserve( fields.count() );
  for ( int i = 0; i < fields.count(); ++i )
  {
    QString fieldName = fields.at( i ).name();
    fieldNames << fieldName;
    registerItem( QStringLiteral( "Fields and Values" ), fieldName, " \"" + fieldName + "\" ", QLatin1String( "" ), QgsExpressionItem::Field, false, i );
  }
//  highlighter->addFields( fieldNames );
}

void QgsExpressionBuilderWidget::loadFieldsAndValues( const QMap<QString, QStringList> &fieldValues )
{
  QgsFields fields;
  for ( auto it = fieldValues.constBegin(); it != fieldValues.constEnd(); ++it )
  {
    fields.append( QgsField( it.key() ) );
  }
  loadFieldNames( fields );
  mFieldValues = fieldValues;
}

void QgsExpressionBuilderWidget::fillFieldValues( const QString &fieldName, int countLimit )
{
  // TODO We should really return a error the user of the widget that
  // the there is no layer set.
  if ( !mLayer )
    return;

  // TODO We should thread this so that we don't hold the user up if the layer is massive.

  int fieldIndex = mLayer->fields().lookupField( fieldName );

  if ( fieldIndex < 0 )
    return;

  QStringList strValues;
  QSet<QVariant> values = mLayer->uniqueValues( fieldIndex, countLimit );
  Q_FOREACH ( const QVariant &value, values )
  {
    QString strValue;
    if ( value.isNull() )
      strValue = QStringLiteral( "NULL" );
    else if ( value.type() == QVariant::Int || value.type() == QVariant::Double || value.type() == QVariant::LongLong )
      strValue = value.toString();
    else
      strValue = '\'' + value.toString().replace( '\'', QLatin1String( "''" ) ) + '\'';
    strValues.append( strValue );
  }
  mValuesModel->setStringList( strValues );
  mFieldValues[fieldName] = strValues;
}

void QgsExpressionBuilderWidget::registerItem( const QString &group,
    const QString &label,
    const QString &expressionText,
    const QString &helpText,
    QgsExpressionItem::ItemType type, bool highlightedItem, int sortOrder )
{
  QgsExpressionItem *item = new QgsExpressionItem( label, expressionText, helpText, type );
  item->setData( label, Qt::UserRole );
  item->setData( sortOrder, QgsExpressionItem::CUSTOM_SORT_ROLE );

  // Look up the group and insert the new function.
  if ( mExpressionGroups.contains( group ) )
  {
    QgsExpressionItem *groupNode = mExpressionGroups.value( group );
    groupNode->appendRow( item );
  }
  else
  {
    // If the group doesn't exist yet we make it first.
    QgsExpressionItem *newgroupNode = new QgsExpressionItem( QgsExpression::group( group ), QLatin1String( "" ), QgsExpressionItem::Header );
    newgroupNode->setData( group, Qt::UserRole );
    //Recent group should always be last group
    newgroupNode->setData( group.startsWith( QLatin1String( "Recent (" ) ) ? 2 : 1, QgsExpressionItem::CUSTOM_SORT_ROLE );
    newgroupNode->appendRow( item );
    newgroupNode->setBackground( QBrush( QColor( 238, 238, 238 ) ) );
    mModel->appendRow( newgroupNode );
    mExpressionGroups.insert( group, newgroupNode );
  }

  if ( highlightedItem )
  {
    //insert a copy as a top level item
    QgsExpressionItem *topLevelItem = new QgsExpressionItem( label, expressionText, helpText, type );
    topLevelItem->setData( label, Qt::UserRole );
    item->setData( 0, QgsExpressionItem::CUSTOM_SORT_ROLE );
    QFont font = topLevelItem->font();
    font.setBold( true );
    topLevelItem->setFont( font );
    mModel->appendRow( topLevelItem );
  }

}

bool QgsExpressionBuilderWidget::isExpressionValid()
{
  return mExpressionValid;
}

void QgsExpressionBuilderWidget::saveToRecent( const QString &collection )
{
  QgsSettings settings;
  QString location = QStringLiteral( "/expressions/recent/%1" ).arg( collection );
  QStringList expressions = settings.value( location ).toStringList();
  expressions.removeAll( this->expressionText() );

  expressions.prepend( this->expressionText() );

  while ( expressions.count() > 20 )
  {
    expressions.pop_back();
  }

  settings.setValue( location, expressions );
  this->loadRecent( collection );
}

void QgsExpressionBuilderWidget::loadRecent( const QString &collection )
{
  mRecentKey = collection;
  QString name = tr( "Recent (%1)" ).arg( collection );
  if ( mExpressionGroups.contains( name ) )
  {
    QgsExpressionItem *node = mExpressionGroups.value( name );
    node->removeRows( 0, node->rowCount() );
  }

  QgsSettings settings;
  QString location = QStringLiteral( "/expressions/recent/%1" ).arg( collection );
  QStringList expressions = settings.value( location ).toStringList();
  int i = 0;
  Q_FOREACH ( const QString &expression, expressions )
  {
    this->registerItem( name, expression, expression, expression, QgsExpressionItem::ExpressionNode, false, i );
    i++;
  }
}

void QgsExpressionBuilderWidget::loadLayers()
{
<<<<<<< HEAD
  QMap<QString, QgsMapLayer *> layers = QgsProject::instance()->mapLayers();
=======
  if ( !mProject )
    return;

  QMap<QString, QgsMapLayer *> layers = mProject->mapLayers();
>>>>>>> f9f5aafa
  QMap<QString, QgsMapLayer *>::const_iterator layerIt = layers.constBegin();
  for ( ; layerIt != layers.constEnd(); ++layerIt )
  {
    registerItemForAllGroups( QStringList() << tr( "Map Layers" ), layerIt.value()->name(), QStringLiteral( "'%1'" ).arg( layerIt.key() ), formatLayerHelp( layerIt.value() ) );
  }
}

void QgsExpressionBuilderWidget::loadRelations()
{
<<<<<<< HEAD
  QMap<QString, QgsRelation> relations = QgsProject::instance()->relationManager()->relations();
=======
  if ( !mProject )
    return;

  QMap<QString, QgsRelation> relations = mProject->relationManager()->relations();
>>>>>>> f9f5aafa
  QMap<QString, QgsRelation>::const_iterator relIt = relations.constBegin();
  for ( ; relIt != relations.constEnd(); ++relIt )
  {
    registerItemForAllGroups( QStringList() << tr( "Relations" ), relIt->name(), QStringLiteral( "'%1'" ).arg( relIt->id() ), formatRelationHelp( relIt.value() ) );
  }
}

void QgsExpressionBuilderWidget::updateFunctionTree()
{
  mModel->clear();
  mExpressionGroups.clear();
  // TODO Can we move this stuff to QgsExpression, like the functions?
  registerItem( QStringLiteral( "Operators" ), QStringLiteral( "+" ), QStringLiteral( " + " ) );
  registerItem( QStringLiteral( "Operators" ), QStringLiteral( "-" ), QStringLiteral( " - " ) );
  registerItem( QStringLiteral( "Operators" ), QStringLiteral( "*" ), QStringLiteral( " * " ) );
  registerItem( QStringLiteral( "Operators" ), QStringLiteral( "/" ), QStringLiteral( " / " ) );
  registerItem( QStringLiteral( "Operators" ), QStringLiteral( "%" ), QStringLiteral( " % " ) );
  registerItem( QStringLiteral( "Operators" ), QStringLiteral( "^" ), QStringLiteral( " ^ " ) );
  registerItem( QStringLiteral( "Operators" ), QStringLiteral( "=" ), QStringLiteral( " = " ) );
  registerItem( QStringLiteral( "Operators" ), QStringLiteral( "~" ), QStringLiteral( " ~ " ) );
  registerItem( QStringLiteral( "Operators" ), QStringLiteral( ">" ), QStringLiteral( " > " ) );
  registerItem( QStringLiteral( "Operators" ), QStringLiteral( "<" ), QStringLiteral( " < " ) );
  registerItem( QStringLiteral( "Operators" ), QStringLiteral( "<>" ), QStringLiteral( " <> " ) );
  registerItem( QStringLiteral( "Operators" ), QStringLiteral( "<=" ), QStringLiteral( " <= " ) );
  registerItem( QStringLiteral( "Operators" ), QStringLiteral( ">=" ), QStringLiteral( " >= " ) );
  registerItem( QStringLiteral( "Operators" ), QStringLiteral( "||" ), QStringLiteral( " || " ) );
  registerItem( QStringLiteral( "Operators" ), QStringLiteral( "IN" ), QStringLiteral( " IN " ) );
  registerItem( QStringLiteral( "Operators" ), QStringLiteral( "LIKE" ), QStringLiteral( " LIKE " ) );
  registerItem( QStringLiteral( "Operators" ), QStringLiteral( "ILIKE" ), QStringLiteral( " ILIKE " ) );
  registerItem( QStringLiteral( "Operators" ), QStringLiteral( "IS" ), QStringLiteral( " IS " ) );
  registerItem( QStringLiteral( "Operators" ), QStringLiteral( "OR" ), QStringLiteral( " OR " ) );
  registerItem( QStringLiteral( "Operators" ), QStringLiteral( "AND" ), QStringLiteral( " AND " ) );
  registerItem( QStringLiteral( "Operators" ), QStringLiteral( "NOT" ), QStringLiteral( " NOT " ) );

  QString casestring = QStringLiteral( "CASE WHEN condition THEN result END" );
  registerItem( QStringLiteral( "Conditionals" ), QStringLiteral( "CASE" ), casestring );

  registerItem( QStringLiteral( "Fields and Values" ), QStringLiteral( "NULL" ), QStringLiteral( "NULL" ) );

  // Load the functions from the QgsExpression class
  int count = QgsExpression::functionCount();
  for ( int i = 0; i < count; i++ )
  {
    QgsExpressionFunction *func = QgsExpression::Functions()[i];
    QString name = func->name();
    if ( name.startsWith( '_' ) ) // do not display private functions
      continue;
    if ( func->isDeprecated() ) // don't show deprecated functions
      continue;
    if ( func->isContextual() )
    {
      //don't show contextual functions by default - it's up the the QgsExpressionContext
      //object to provide them if supported
      continue;
    }
    if ( func->params() != 0 )
      name += '(';
    else if ( !name.startsWith( '$' ) )
      name += QLatin1String( "()" );
    registerItemForAllGroups( func->groups(), func->name(), ' ' + name + ' ', func->helpText() );
  }

  // load relation names
  loadRelations();

  // load layer IDs
  loadLayers();

  loadExpressionContext();
}

void QgsExpressionBuilderWidget::setGeomCalculator( const QgsDistanceArea &da )
{
  mDa = da;
}

QString QgsExpressionBuilderWidget::expressionText()
{
  return txtExpressionString->text();
}

void QgsExpressionBuilderWidget::setExpressionText( const QString &expression )
{
  txtExpressionString->setText( expression );
}

void QgsExpressionBuilderWidget::setExpressionContext( const QgsExpressionContext &context )
{
  mExpressionContext = context;
  updateFunctionTree();
  loadFieldNames();
  loadRecent( mRecentKey );
}

void QgsExpressionBuilderWidget::on_txtExpressionString_textChanged()
{
  QString text = expressionText();

  // If the string is empty the expression will still "fail" although
  // we don't show the user an error as it will be confusing.
  if ( text.isEmpty() )
  {
    lblPreview->clear();
    lblPreview->setStyleSheet( QLatin1String( "" ) );
    txtExpressionString->setToolTip( QLatin1String( "" ) );
    lblPreview->setToolTip( QLatin1String( "" ) );
    emit expressionParsed( false );
    return;
  }

  QgsExpression exp( text );

  if ( mLayer )
  {
    // Only set calculator if we have layer, else use default.
    exp.setGeomCalculator( &mDa );

    if ( !mExpressionContext.feature().isValid() )
    {
      // no feature passed yet, try to get from layer
      QgsFeature f;
      mLayer->getFeatures( QgsFeatureRequest().setLimit( 1 ) ).nextFeature( f );
      mExpressionContext.setFeature( f );
    }
  }

  QVariant value = exp.evaluate( &mExpressionContext );
  if ( !exp.hasEvalError() )
  {
    lblPreview->setText( QgsExpression::formatPreviewString( value ) );
  }

  if ( exp.hasParserError() || exp.hasEvalError() )
  {
    QString tooltip = QStringLiteral( "<b>%1:</b><br>%2" ).arg( tr( "Parser Error" ), exp.parserErrorString() );
    if ( exp.hasEvalError() )
      tooltip += QStringLiteral( "<br><br><b>%1:</b><br>%2" ).arg( tr( "Eval Error" ), exp.evalErrorString() );

    lblPreview->setText( tr( "Expression is invalid <a href=""more"">(more info)</a>" ) );
    lblPreview->setStyleSheet( QStringLiteral( "color: rgba(255, 6, 10,  255);" ) );
    txtExpressionString->setToolTip( tooltip );
    lblPreview->setToolTip( tooltip );
    emit expressionParsed( false );
    return;
  }
  else
  {
    lblPreview->setStyleSheet( QLatin1String( "" ) );
    txtExpressionString->setToolTip( QLatin1String( "" ) );
    lblPreview->setToolTip( QLatin1String( "" ) );
    emit expressionParsed( true );
  }
}

void QgsExpressionBuilderWidget::loadExpressionContext()
{
  QStringList variableNames = mExpressionContext.filteredVariableNames();
  Q_FOREACH ( const QString &variable, variableNames )
  {
    registerItem( QStringLiteral( "Variables" ), variable, " @" + variable + ' ',
                  QgsExpression::formatVariableHelp( mExpressionContext.description( variable ), true, mExpressionContext.variable( variable ) ),
                  QgsExpressionItem::ExpressionNode,
                  mExpressionContext.isHighlightedVariable( variable ) );
  }

  // Load the functions from the expression context
  QStringList contextFunctions = mExpressionContext.functionNames();
  Q_FOREACH ( const QString &functionName, contextFunctions )
  {
    QgsExpressionFunction *func = mExpressionContext.function( functionName );
    QString name = func->name();
    if ( name.startsWith( '_' ) ) // do not display private functions
      continue;
    if ( func->params() != 0 )
      name += '(';
    registerItemForAllGroups( func->groups(), func->name(), ' ' + name + ' ', func->helpText() );
  }
}

void QgsExpressionBuilderWidget::registerItemForAllGroups( const QStringList &groups, const QString &label, const QString &expressionText, const QString &helpText, QgsExpressionItem::ItemType type, bool highlightedItem, int sortOrder )
{
  Q_FOREACH ( const QString &group, groups )
  {
    registerItem( group, label, expressionText, helpText, type, highlightedItem, sortOrder );
  }
}

QString QgsExpressionBuilderWidget::formatRelationHelp( const QgsRelation &relation ) const
{
  QString text = QStringLiteral( "<p>%1</p>" ).arg( tr( "Inserts the relation ID for the relation named '%1'." ).arg( relation.name() ) );
  text.append( QStringLiteral( "<p>%1</p>" ).arg( tr( "Current value: '%1'" ).arg( relation.id() ) ) );
  return text;
}

QString QgsExpressionBuilderWidget::formatLayerHelp( const QgsMapLayer *layer ) const
{
  QString text = QStringLiteral( "<p>%1</p>" ).arg( tr( "Inserts the layer ID for the layer named '%1'." ).arg( layer->name() ) );
  text.append( QStringLiteral( "<p>%1</p>" ).arg( tr( "Current value: '%1'" ).arg( layer->id() ) ) );
  return text;
}

<<<<<<< HEAD
=======
QStandardItemModel *QgsExpressionBuilderWidget::model()
{
  return mModel;
}

QgsProject *QgsExpressionBuilderWidget::project()
{
  return mProject;
}

void QgsExpressionBuilderWidget::setProject( QgsProject *project )
{
  mProject = project;
  updateFunctionTree();
}

>>>>>>> f9f5aafa
void QgsExpressionBuilderWidget::showEvent( QShowEvent *e )
{
  QWidget::showEvent( e );
  txtExpressionString->setFocus();
}

void QgsExpressionBuilderWidget::on_txtSearchEdit_textChanged()
{
  mProxyModel->setFilterWildcard( txtSearchEdit->text() );
  if ( txtSearchEdit->text().isEmpty() )
  {
    expressionTree->collapseAll();
  }
  else
  {
    expressionTree->expandAll();
    QModelIndex index = mProxyModel->index( 0, 0 );
    if ( mProxyModel->hasChildren( index ) )
    {
      QModelIndex child = mProxyModel->index( 0, 0, index );
      expressionTree->selectionModel()->setCurrentIndex( child, QItemSelectionModel::ClearAndSelect );
    }
  }
}

void QgsExpressionBuilderWidget::on_txtSearchEditValues_textChanged()
{
  mProxyValues->setFilterCaseSensitivity( Qt::CaseInsensitive );
  mProxyValues->setFilterWildcard( txtSearchEditValues->text() );
}

void QgsExpressionBuilderWidget::on_lblPreview_linkActivated( const QString &link )
{
  Q_UNUSED( link );
  QgsMessageViewer *mv = new QgsMessageViewer( this );
  mv->setWindowTitle( tr( "More Info on Expression Error" ) );
  mv->setMessageAsHtml( txtExpressionString->toolTip() );
  mv->exec();
}

void QgsExpressionBuilderWidget::on_mValuesListView_doubleClicked( const QModelIndex &index )
{
  // Insert the item text or replace selected text
  txtExpressionString->insertText( ' ' + index.data( Qt::DisplayRole ).toString() + ' ' );
  txtExpressionString->setFocus();
}

void QgsExpressionBuilderWidget::operatorButtonClicked()
{
  QPushButton *button = dynamic_cast<QPushButton *>( sender() );

  // Insert the button text or replace selected text
  txtExpressionString->insertText( ' ' + button->text() + ' ' );
  txtExpressionString->setFocus();
}

void QgsExpressionBuilderWidget::showContextMenu( QPoint pt )
{
  QModelIndex idx = expressionTree->indexAt( pt );
  idx = mProxyModel->mapToSource( idx );
  QgsExpressionItem *item = dynamic_cast<QgsExpressionItem *>( mModel->itemFromIndex( idx ) );
  if ( !item )
    return;

  if ( item->getItemType() == QgsExpressionItem::Field && mLayer )
  {
    QMenu *menu = new QMenu( this );
    menu->addAction( tr( "Load top 10 unique values" ), this, SLOT( loadSampleValues() ) );
    menu->addAction( tr( "Load all unique values" ), this, SLOT( loadAllValues() ) );
    menu->popup( expressionTree->mapToGlobal( pt ) );
  }
}

void QgsExpressionBuilderWidget::loadSampleValues()
{
  QModelIndex idx = mProxyModel->mapToSource( expressionTree->currentIndex() );
  QgsExpressionItem *item = dynamic_cast<QgsExpressionItem *>( mModel->itemFromIndex( idx ) );
  // TODO We should really return a error the user of the widget that
  // the there is no layer set.
  if ( !mLayer || !item )
    return;

  mValueGroupBox->show();
  fillFieldValues( item->text(), 10 );
}

void QgsExpressionBuilderWidget::loadAllValues()
{
  QModelIndex idx = mProxyModel->mapToSource( expressionTree->currentIndex() );
  QgsExpressionItem *item = dynamic_cast<QgsExpressionItem *>( mModel->itemFromIndex( idx ) );
  // TODO We should really return a error the user of the widget that
  // the there is no layer set.
  if ( !mLayer || !item )
    return;

  mValueGroupBox->show();
  fillFieldValues( item->text(), -1 );
}

void QgsExpressionBuilderWidget::on_txtPython_textChanged()
{
  lblAutoSave->setText( QStringLiteral( "Saving..." ) );
  if ( mAutoSave )
  {
    autosave();
  }
}

void QgsExpressionBuilderWidget::autosave()
{
  // Don't auto save if not on function editor that would be silly.
  if ( tabWidget->currentIndex() != 1 )
    return;

  QListWidgetItem *item = cmbFileNames->currentItem();
  if ( !item )
    return;

  QString file = item->text();
  saveFunctionFile( file );
  lblAutoSave->setText( QStringLiteral( "Saved" ) );
  QGraphicsOpacityEffect *effect = new QGraphicsOpacityEffect();
  lblAutoSave->setGraphicsEffect( effect );
  QPropertyAnimation *anim = new QPropertyAnimation( effect, "opacity" );
  anim->setDuration( 2000 );
  anim->setStartValue( 1.0 );
  anim->setEndValue( 0.0 );
  anim->setEasingCurve( QEasingCurve::OutQuad );
  anim->start( QAbstractAnimation::DeleteWhenStopped );
}

void QgsExpressionBuilderWidget::setExpressionState( bool state )
{
  mExpressionValid = state;
}

QString QgsExpressionBuilderWidget::helpStylesheet() const
{
  //start with default QGIS report style
  QString style = QgsApplication::reportStyleSheet();

  //add some tweaks
  style += " .functionname {color: #0a6099; font-weight: bold;} "
           " .argument {font-family: monospace; color: #bf0c0c; font-style: italic; } "
           " td.argument { padding-right: 10px; }";

  return style;
}

QString QgsExpressionBuilderWidget::loadFunctionHelp( QgsExpressionItem *expressionItem )
{
  if ( !expressionItem )
    return QLatin1String( "" );

  QString helpContents = expressionItem->getHelpText();

  // Return the function help that is set for the function if there is one.
  if ( helpContents.isEmpty() )
  {
    QString name = expressionItem->data( Qt::UserRole ).toString();

    if ( expressionItem->getItemType() == QgsExpressionItem::Field )
      helpContents = QgsExpression::helpText( QStringLiteral( "Field" ) );
    else
      helpContents = QgsExpression::helpText( name );
  }

  return "<head><style>" + helpStylesheet() + "</style></head><body>" + helpContents + "</body>";
}





QgsExpressionItemSearchProxy::QgsExpressionItemSearchProxy()
{
  setFilterCaseSensitivity( Qt::CaseInsensitive );
}

bool QgsExpressionItemSearchProxy::filterAcceptsRow( int source_row, const QModelIndex &source_parent ) const
{
  QModelIndex index = sourceModel()->index( source_row, 0, source_parent );
  QgsExpressionItem::ItemType itemType = QgsExpressionItem::ItemType( sourceModel()->data( index, QgsExpressionItem::ITEM_TYPE_ROLE ).toInt() );

  int count = sourceModel()->rowCount( index );
  bool matchchild = false;
  for ( int i = 0; i < count; ++i )
  {
    if ( filterAcceptsRow( i, index ) )
    {
      matchchild = true;
      break;
    }
  }

  if ( itemType == QgsExpressionItem::Header && matchchild )
    return true;

  if ( itemType == QgsExpressionItem::Header )
    return false;

  return QSortFilterProxyModel::filterAcceptsRow( source_row, source_parent );
}

bool QgsExpressionItemSearchProxy::lessThan( const QModelIndex &left, const QModelIndex &right ) const
{
  int leftSort = sourceModel()->data( left, QgsExpressionItem::CUSTOM_SORT_ROLE ).toInt();
  int rightSort = sourceModel()->data( right,  QgsExpressionItem::CUSTOM_SORT_ROLE ).toInt();
  if ( leftSort != rightSort )
    return leftSort < rightSort;

  QString leftString = sourceModel()->data( left, Qt::DisplayRole ).toString();
  QString rightString = sourceModel()->data( right, Qt::DisplayRole ).toString();

  //ignore $ prefixes when sorting
  if ( leftString.startsWith( '$' ) )
    leftString = leftString.mid( 1 );
  if ( rightString.startsWith( '$' ) )
    rightString = rightString.mid( 1 );

  return QString::localeAwareCompare( leftString, rightString ) < 0;
}<|MERGE_RESOLUTION|>--- conflicted
+++ resolved
@@ -442,14 +442,10 @@
 
 void QgsExpressionBuilderWidget::loadLayers()
 {
-<<<<<<< HEAD
-  QMap<QString, QgsMapLayer *> layers = QgsProject::instance()->mapLayers();
-=======
   if ( !mProject )
     return;
 
   QMap<QString, QgsMapLayer *> layers = mProject->mapLayers();
->>>>>>> f9f5aafa
   QMap<QString, QgsMapLayer *>::const_iterator layerIt = layers.constBegin();
   for ( ; layerIt != layers.constEnd(); ++layerIt )
   {
@@ -459,14 +455,10 @@
 
 void QgsExpressionBuilderWidget::loadRelations()
 {
-<<<<<<< HEAD
-  QMap<QString, QgsRelation> relations = QgsProject::instance()->relationManager()->relations();
-=======
   if ( !mProject )
     return;
 
   QMap<QString, QgsRelation> relations = mProject->relationManager()->relations();
->>>>>>> f9f5aafa
   QMap<QString, QgsRelation>::const_iterator relIt = relations.constBegin();
   for ( ; relIt != relations.constEnd(); ++relIt )
   {
@@ -668,8 +660,6 @@
   return text;
 }
 
-<<<<<<< HEAD
-=======
 QStandardItemModel *QgsExpressionBuilderWidget::model()
 {
   return mModel;
@@ -686,7 +676,6 @@
   updateFunctionTree();
 }
 
->>>>>>> f9f5aafa
 void QgsExpressionBuilderWidget::showEvent( QShowEvent *e )
 {
   QWidget::showEvent( e );
