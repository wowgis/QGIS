#include "qgsfieldconditionalformatwidget.h"

#include "qgsexpressionbuilderdialog.h"
#include "qgssymbolv2.h"
#include "qgssymbolv2selectordialog.h"
#include "qgssymbollayerv2utils.h"
#include "qgsstylev2.h"

QgsFieldConditionalFormatWidget::QgsFieldConditionalFormatWidget( QWidget *parent ) :
    QWidget( parent )
    , mEditing( false )
{
  setupUi( this );
  mDeleteButton->hide();
  connect( mFieldCombo, SIGNAL( fieldChanged( QString ) ), SLOT( fieldChanged( QString ) ) );
  connect( fieldRadio, SIGNAL( clicked() ), SLOT( reloadStyles() ) );
  connect( rowRadio, SIGNAL( clicked() ), SLOT( reloadStyles() ) );
  connect( mNewButton, SIGNAL( clicked() ), SLOT( addNewRule() ) );
  connect( mSaveRule, SIGNAL( clicked() ), SLOT( saveRule() ) );
  connect( mCancelButton, SIGNAL( clicked() ), SLOT( cancelRule() ) );
  connect( mDeleteButton, SIGNAL( clicked() ), SLOT( deleteRule() ) );
  connect( listView, SIGNAL( clicked( QModelIndex ) ), SLOT( ruleClicked( QModelIndex ) ) );
  connect( btnChangeIcon , SIGNAL( clicked() ), SLOT( updateIcon() ) );
  connect( btnBuildExpression , SIGNAL( clicked() ), SLOT( setExpression() ) );
  connect( mPresetsList , SIGNAL( currentIndexChanged( int ) ), SLOT( presetSet( int ) ) );
  btnBackgroundColor->setAllowAlpha( true );
  btnBackgroundColor->setShowNoColor( true );
  btnTextColor->setAllowAlpha( true );
  btnTextColor->setShowNoColor( true );
<<<<<<< HEAD
  mModel = new QStandardItemModel();
  mPresetsModel = new QStandardItemModel();
=======
  mModel = new QStandardItemModel( listView );
>>>>>>> 385a608a
  listView->setModel( mModel );
  mPresetsList->setModel( mPresetsModel );

  setPresets( defaultPresets() );
}

void QgsFieldConditionalFormatWidget::updateIcon()
{
  mSymbol = QgsSymbolV2::defaultSymbol( QGis::Point );

  QgsSymbolV2SelectorDialog dlg( mSymbol, QgsStyleV2::defaultStyle(), 0, this );
  if ( !dlg.exec() )
  {
    return;
  }

  QIcon icon = QgsSymbolLayerV2Utils::symbolPreviewIcon( mSymbol, btnChangeIcon->iconSize() );
  btnChangeIcon->setIcon( icon );
}

void QgsFieldConditionalFormatWidget::setExpression()
{
  QgsExpressionContext context;
  context << QgsExpressionContextUtils::globalScope()
  << QgsExpressionContextUtils::projectScope()
  << QgsExpressionContextUtils::layerScope( mLayer );
  context.lastScope()->setVariable( "value", 0 );
  context.setHighlightedVariables( QStringList() << "value" );

  QgsExpressionBuilderDialog dlg( mLayer, mRuleEdit->text(), this, "generic", context );
  dlg.setWindowTitle( tr( "Conditional style rule expression" ) );

  if ( dlg.exec() )
  {
    QString expression =  dlg.expressionBuilder()->expressionText();
    mRuleEdit->setText( expression );
  }
}

void QgsFieldConditionalFormatWidget::presetSet( int index )
{
  if ( index == -1 || mPresets.count() == 0 )
    return;

  QgsConditionalStyle style = mPresets.at( index );
  setFormattingFromStyle( style );
}

void QgsFieldConditionalFormatWidget::setLayer( QgsVectorLayer *theLayer )
{
  mLayer = theLayer;
  mFieldCombo->setLayer( theLayer );
  mFieldCombo->setCurrentIndex( 0 );
}

void QgsFieldConditionalFormatWidget::ruleClicked( QModelIndex index )
{
  QList<QgsConditionalStyle> styles = getStyles();
  QgsConditionalStyle style = styles.at( index.row() );
  editStyle( index.row(), style );
}

void QgsFieldConditionalFormatWidget::editStyle( int editIndex, QgsConditionalStyle style )
{
  pages->setCurrentIndex( 1 );
  mEditIndex = editIndex;
  mEditing = true;
  mDeleteButton->show();
  loadStyle( style );
}

void QgsFieldConditionalFormatWidget::loadStyle( QgsConditionalStyle style )
{
  mRuleEdit->setText( style.rule() );
  mNameEdit->setText( style.name() );
  setFormattingFromStyle( style );
}
void QgsFieldConditionalFormatWidget::setFormattingFromStyle( QgsConditionalStyle style )
{
  btnBackgroundColor->setColor( style.backgroundColor() );
  btnTextColor->setColor( style.textColor() );
  if ( !style.icon().isNull() )
  {
    checkIcon->setChecked( true );
    QIcon icon( style.icon() );
    btnChangeIcon->setIcon( icon );
  }
  else
  {
    checkIcon->setChecked( false );
    btnChangeIcon->setIcon( QIcon() );
  }
  if ( style.symbol() )
  {
    mSymbol = style.symbol()->clone();
  }
  else
  {
    mSymbol = 0;
  }
  QFont font = style.font();
  mFontBoldBtn->setChecked( font.bold() );
  mFontItalicBtn->setChecked( font.italic() );
  mFontStrikethroughBtn->setChecked( font.strikeOut() );
  mFontUnderlineBtn->setChecked( font.underline() );
  mFontFamilyCmbBx->setFont( font );
}

QList<QgsConditionalStyle> QgsFieldConditionalFormatWidget::getStyles()
{
  QList<QgsConditionalStyle> styles;
  if ( fieldRadio->isChecked() )
  {
    styles = mLayer->conditionalStyles()->fieldStyles( mFieldCombo->currentField() );
  }
  if ( rowRadio->isChecked() )
  {
    styles = mLayer->conditionalStyles()->rowStyles();
  }
  return styles;
}

void QgsFieldConditionalFormatWidget::deleteRule()
{
  QList<QgsConditionalStyle> styles = getStyles();
  styles.removeAt( mEditIndex );
  QString fieldName;
  if ( fieldRadio->isChecked() )
  {
    fieldName =  mFieldCombo->currentField();
    mLayer->conditionalStyles()->setFieldStyles( fieldName, styles );
  }
  if ( rowRadio->isChecked() )
  {
    mLayer->conditionalStyles()->setRowStyles( styles );
  }

  pages->setCurrentIndex( 0 );
  reloadStyles();
  emit rulesUpdated( fieldName );
}

void QgsFieldConditionalFormatWidget::cancelRule()
{
  pages->setCurrentIndex( 0 );
  reloadStyles();
  reset();
}

void QgsFieldConditionalFormatWidget::addNewRule()
{
  pages->setCurrentIndex( 1 );
  reset();
}

void QgsFieldConditionalFormatWidget::reset()
{
  mSymbol = 0;
  mNameEdit->clear();
  mRuleEdit->clear();
  if ( fieldRadio->isChecked() )
  {
    mRuleEdit->setText( "@value " );
  }
  btnBackgroundColor->setColor( QColor() );
  btnTextColor->setColor( QColor() );
  mPresetsList->setCurrentIndex( 0 );
  mDeleteButton->hide();
  mEditing = false;
  checkIcon->setChecked( false );
  btnChangeIcon->setIcon( QIcon() );
  btnBackgroundColor->setToNoColor();
  btnTextColor->setToNoColor();

  mFontBoldBtn->setChecked( false );
  mFontItalicBtn->setChecked( false );
  mFontStrikethroughBtn->setChecked( false );
  mFontUnderlineBtn->setChecked( false );
}


void QgsFieldConditionalFormatWidget::setPresets( QList<QgsConditionalStyle> styles )
{
  mPresets.clear();
  mPresetsModel->clear();
  foreach ( QgsConditionalStyle style, styles )
  {
    if ( style.isValid() )
    {
      QStandardItem* item = new QStandardItem( "abc - 123" );
      if ( style.backgroundColor().isValid() )
        item->setBackground( style.backgroundColor() );
      if ( style.textColor().isValid() )
        item->setForeground( style.textColor() );
      if ( style.symbol() )
        item->setIcon( style.icon() );
      item->setFont( style.font() );
      mPresetsModel->appendRow( item );
      mPresets.append( style );
    }
  }
  mPresetsList->setCurrentIndex( 0 );
}

QList<QgsConditionalStyle> QgsFieldConditionalFormatWidget::defaultPresets() const
{
  QList<QgsConditionalStyle> styles;
  QgsConditionalStyle style = QgsConditionalStyle();
  style.setBackgroundColor( QColor( 154, 216, 113 ) );
  styles.append( style );
  style = QgsConditionalStyle();
  style.setBackgroundColor( QColor( 251, 193, 78 ) );
  styles.append( style );
  style = QgsConditionalStyle();
  style.setBackgroundColor( QColor( 251, 154, 153 ) );
  styles.append( style );
  style = QgsConditionalStyle();
  style.setTextColor( QColor( 154, 216, 113 ) );
  styles.append( style );
  style = QgsConditionalStyle();
  style.setTextColor( QColor( 251, 193, 78 ) );
  styles.append( style );
  style = QgsConditionalStyle();
  style.setTextColor( QColor( 251, 154, 153 ) );
  styles.append( style );
  return styles;
}

void QgsFieldConditionalFormatWidget::saveRule()
{
  QList<QgsConditionalStyle> styles = getStyles();

  QgsConditionalStyle style = QgsConditionalStyle();

  style.setRule( mRuleEdit->text() );
  style.setName( mNameEdit->text() );

  QColor backColor = btnBackgroundColor->color();
  QColor fontColor = btnTextColor->color();

  QFont font = mFontFamilyCmbBx->currentFont();
  font.setBold( mFontBoldBtn->isChecked() );
  font.setItalic( mFontItalicBtn->isChecked() );
  font.setStrikeOut( mFontStrikethroughBtn->isChecked() );
  font.setUnderline( mFontUnderlineBtn->isChecked() );
  style.setFont( font );
  style.setBackgroundColor( backColor );
  style.setTextColor( fontColor );
  if ( mSymbol && checkIcon->isChecked() )
  {
    style.setSymbol( mSymbol );
  }
  else
  {
    style.setSymbol( 0 );
  }
  if ( mEditing )
  {
    styles.replace( mEditIndex, style );
  }
  else
  {
    styles.append( style );
  }

  QString fieldName;
  if ( fieldRadio->isChecked() )
  {
    fieldName =  mFieldCombo->currentField();
    mLayer->conditionalStyles()->setFieldStyles( fieldName, styles );
  }
  if ( rowRadio->isChecked() )
  {
    mLayer->conditionalStyles()->setRowStyles( styles );
  }
  pages->setCurrentIndex( 0 );
  reloadStyles();
  emit rulesUpdated( fieldName );
  reset();
}

void QgsFieldConditionalFormatWidget::reloadStyles()
{
  mModel->clear();

  foreach ( QgsConditionalStyle style, getStyles() )
  {
    QStandardItem* item = new QStandardItem( style.displayText() );
    item->setIcon( QIcon( style.renderPreview() ) );
    mModel->appendRow( item );
  }
}

void QgsFieldConditionalFormatWidget::fieldChanged( QString fieldName )
{
  Q_UNUSED( fieldName );
  reloadStyles();
}

void QgsFieldConditionalFormatWidget::viewRules()
{
  pages->setCurrentIndex( 0 );
}

bool QgsFieldConditionalFormatWidget::isCustomSet()
{
  return ( btnBackgroundColor->color().isValid()
           || btnTextColor->color().isValid()
           || mFontButtons->checkedId() != -1 );
}<|MERGE_RESOLUTION|>--- conflicted
+++ resolved
@@ -27,12 +27,8 @@
   btnBackgroundColor->setShowNoColor( true );
   btnTextColor->setAllowAlpha( true );
   btnTextColor->setShowNoColor( true );
-<<<<<<< HEAD
-  mModel = new QStandardItemModel();
-  mPresetsModel = new QStandardItemModel();
-=======
+  mPresetsModel = new QStandardItemModel( listView );
   mModel = new QStandardItemModel( listView );
->>>>>>> 385a608a
   listView->setModel( mModel );
   mPresetsList->setModel( mPresetsModel );
 
