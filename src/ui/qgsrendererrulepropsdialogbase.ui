--- conflicted
+++ resolved
@@ -19,7 +19,6 @@
      <property name="fieldGrowthPolicy">
       <enum>QFormLayout::ExpandingFieldsGrow</enum>
      </property>
-<<<<<<< HEAD
      <item row="0" column="0">
       <widget class="QLabel" name="label_1">
        <property name="text">
@@ -39,80 +38,6 @@
      </item>
      <item row="1" column="1">
       <layout class="QHBoxLayout" name="horizontalLayout">
-=======
-     <widget class="QWidget" name="scrollAreaWidgetContents">
-      <property name="geometry">
-       <rect>
-        <x>0</x>
-        <y>0</y>
-        <width>407</width>
-        <height>254</height>
-       </rect>
-      </property>
-      <layout class="QVBoxLayout" name="verticalLayout">
-       <item>
-        <layout class="QFormLayout" name="formLayout">
-         <property name="fieldGrowthPolicy">
-          <enum>QFormLayout::ExpandingFieldsGrow</enum>
-         </property>
-         <item row="0" column="0">
-          <widget class="QLabel" name="label_1">
-           <property name="text">
-            <string>Label</string>
-           </property>
-          </widget>
-         </item>
-         <item row="0" column="1">
-          <widget class="QLineEdit" name="editLabel"/>
-         </item>
-         <item row="1" column="0">
-          <widget class="QLabel" name="label_5">
-           <property name="text">
-            <string>Filter</string>
-           </property>
-          </widget>
-         </item>
-         <item row="1" column="1">
-          <layout class="QHBoxLayout" name="horizontalLayout">
-           <item>
-            <widget class="QLineEdit" name="editFilter"/>
-           </item>
-           <item>
-            <widget class="QPushButton" name="btnExpressionBuilder">
-             <property name="sizePolicy">
-              <sizepolicy hsizetype="Minimum" vsizetype="Fixed">
-               <horstretch>0</horstretch>
-               <verstretch>0</verstretch>
-              </sizepolicy>
-             </property>
-             <property name="icon">
-              <iconset>
-               <normaloff>:/images/themes/default/mIconExpression.svg</normaloff>:/images/themes/default/mIconExpression.svg</iconset>
-             </property>
-            </widget>
-           </item>
-           <item>
-            <widget class="QPushButton" name="btnTestFilter">
-             <property name="text">
-              <string>Test</string>
-             </property>
-            </widget>
-           </item>
-          </layout>
-         </item>
-         <item row="2" column="0">
-          <widget class="QLabel" name="label_4">
-           <property name="text">
-            <string>Description</string>
-           </property>
-          </widget>
-         </item>
-         <item row="2" column="1">
-          <widget class="QLineEdit" name="editDescription"/>
-         </item>
-        </layout>
-       </item>
->>>>>>> 1194c784
        <item>
         <widget class="QLineEdit" name="editFilter"/>
        </item>
@@ -124,8 +49,9 @@
            <verstretch>0</verstretch>
           </sizepolicy>
          </property>
-         <property name="text">
-          <string>…</string>
+         <property name="icon">
+          <iconset>
+           <normaloff>:/images/themes/default/mIconExpression.svg</normaloff>:/images/themes/default/mIconExpression.svg</iconset>
          </property>
         </widget>
        </item>
