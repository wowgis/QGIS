--- conflicted
+++ resolved
@@ -268,13 +268,8 @@
                <rect>
                 <x>0</x>
                 <y>0</y>
-<<<<<<< HEAD
-                <width>670</width>
-                <height>606</height>
-=======
                 <width>627</width>
                 <height>586</height>
->>>>>>> 4e3738a2
                </rect>
               </property>
               <layout class="QVBoxLayout" name="verticalLayout_28">
@@ -929,13 +924,8 @@
                <rect>
                 <x>0</x>
                 <y>0</y>
-<<<<<<< HEAD
-                <width>674</width>
-                <height>799</height>
-=======
                 <width>577</width>
                 <height>804</height>
->>>>>>> 4e3738a2
                </rect>
               </property>
               <layout class="QVBoxLayout" name="verticalLayout_22">
@@ -1260,13 +1250,8 @@
                <rect>
                 <x>0</x>
                 <y>0</y>
-<<<<<<< HEAD
-                <width>687</width>
-                <height>511</height>
-=======
                 <width>627</width>
                 <height>586</height>
->>>>>>> 4e3738a2
                </rect>
               </property>
               <layout class="QVBoxLayout" name="verticalLayout_27">
@@ -1575,13 +1560,8 @@
                <rect>
                 <x>0</x>
                 <y>0</y>
-<<<<<<< HEAD
-                <width>670</width>
-                <height>666</height>
-=======
                 <width>621</width>
                 <height>797</height>
->>>>>>> 4e3738a2
                </rect>
               </property>
               <layout class="QVBoxLayout" name="verticalLayout_29">
@@ -1652,8 +1632,6 @@
                     </item>
                    </layout>
                   </item>
-<<<<<<< HEAD
-=======
                   <item row="3" column="0" colspan="2">
                    <widget class="QLabel" name="textLabel3">
                     <property name="text">
@@ -1762,7 +1740,6 @@
                     </layout>
                    </widget>
                   </item>
->>>>>>> 4e3738a2
                  </layout>
                 </widget>
                </item>
@@ -2189,13 +2166,8 @@
                <rect>
                 <x>0</x>
                 <y>0</y>
-<<<<<<< HEAD
-                <width>495</width>
-                <height>351</height>
-=======
                 <width>627</width>
                 <height>586</height>
->>>>>>> 4e3738a2
                </rect>
               </property>
               <layout class="QVBoxLayout" name="verticalLayout_25">
@@ -2530,13 +2502,8 @@
                <rect>
                 <x>0</x>
                 <y>0</y>
-<<<<<<< HEAD
-                <width>599</width>
-                <height>696</height>
-=======
                 <width>611</width>
                 <height>674</height>
->>>>>>> 4e3738a2
                </rect>
               </property>
               <layout class="QVBoxLayout" name="verticalLayout_30">
@@ -3157,13 +3124,8 @@
                <rect>
                 <x>0</x>
                 <y>0</y>
-<<<<<<< HEAD
-                <width>544</width>
-                <height>656</height>
-=======
                 <width>611</width>
                 <height>598</height>
->>>>>>> 4e3738a2
                </rect>
               </property>
               <layout class="QVBoxLayout" name="verticalLayout_31">
@@ -3653,13 +3615,8 @@
                <rect>
                 <x>0</x>
                 <y>0</y>
-<<<<<<< HEAD
-                <width>513</width>
-                <height>385</height>
-=======
                 <width>627</width>
                 <height>586</height>
->>>>>>> 4e3738a2
                </rect>
               </property>
               <layout class="QVBoxLayout" name="verticalLayout_6">
@@ -3788,13 +3745,8 @@
                <rect>
                 <x>0</x>
                 <y>0</y>
-<<<<<<< HEAD
-                <width>707</width>
-                <height>402</height>
-=======
                 <width>611</width>
                 <height>714</height>
->>>>>>> 4e3738a2
                </rect>
               </property>
               <layout class="QGridLayout" name="gridLayout_15">
@@ -4047,13 +3999,8 @@
                <rect>
                 <x>0</x>
                 <y>0</y>
-<<<<<<< HEAD
-                <width>327</width>
-                <height>239</height>
-=======
                 <width>627</width>
                 <height>586</height>
->>>>>>> 4e3738a2
                </rect>
               </property>
               <layout class="QVBoxLayout" name="verticalLayout_32">
@@ -4142,13 +4089,8 @@
                <rect>
                 <x>0</x>
                 <y>0</y>
-<<<<<<< HEAD
-                <width>582</width>
-                <height>703</height>
-=======
                 <width>611</width>
                 <height>669</height>
->>>>>>> 4e3738a2
                </rect>
               </property>
               <layout class="QVBoxLayout" name="verticalLayout_33">
