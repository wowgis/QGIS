<?xml version="1.0" encoding="UTF-8"?>
<ui version="4.0">
 <class>WidgetEllipseBase</class>
 <widget class="QWidget" name="WidgetEllipseBase">
  <property name="geometry">
   <rect>
    <x>0</x>
    <y>0</y>
    <width>404</width>
    <height>436</height>
   </rect>
  </property>
  <property name="windowTitle">
   <string>Form</string>
  </property>
  <layout class="QGridLayout" name="gridLayout_2">
   <item row="0" column="0">
    <layout class="QGridLayout" name="gridLayout">
     <item row="0" column="0">
      <widget class="QLabel" name="label_2">
       <property name="text">
        <string>Colors</string>
       </property>
      </widget>
     </item>
     <item row="3" column="1">
      <widget class="QDoubleSpinBox" name="mRotationSpinBox"/>
     </item>
     <item row="4" column="0">
      <widget class="QLabel" name="mSymbolHeightLabel">
       <property name="text">
        <string>Symbol height</string>
       </property>
      </widget>
     </item>
     <item row="3" column="0">
      <widget class="QLabel" name="mRotationLabel">
       <property name="text">
        <string>Rotation</string>
       </property>
      </widget>
     </item>
     <item row="0" column="1">
      <layout class="QHBoxLayout" name="horizontalLayout_4">
       <item>
        <widget class="QLabel" name="label_3">
         <property name="sizePolicy">
          <sizepolicy hsizetype="Maximum" vsizetype="Preferred">
           <horstretch>0</horstretch>
           <verstretch>0</verstretch>
          </sizepolicy>
         </property>
         <property name="text">
          <string>Fill</string>
         </property>
        </widget>
       </item>
       <item>
        <widget class="QgsColorButton" name="btnChangeColorFill">
         <property name="minimumSize">
          <size>
           <width>100</width>
           <height>0</height>
          </size>
         </property>
         <property name="maximumSize">
          <size>
           <width>100</width>
           <height>16777215</height>
          </size>
         </property>
         <property name="text">
          <string/>
         </property>
        </widget>
       </item>
       <item>
        <widget class="QLabel" name="label">
         <property name="sizePolicy">
          <sizepolicy hsizetype="Maximum" vsizetype="Preferred">
           <horstretch>0</horstretch>
           <verstretch>0</verstretch>
          </sizepolicy>
         </property>
         <property name="text">
          <string>Border</string>
         </property>
        </widget>
       </item>
       <item>
        <widget class="QgsColorButton" name="btnChangeColorBorder">
         <property name="minimumSize">
          <size>
           <width>100</width>
           <height>0</height>
          </size>
         </property>
         <property name="maximumSize">
          <size>
           <width>100</width>
           <height>16777215</height>
          </size>
         </property>
         <property name="text">
          <string/>
         </property>
        </widget>
       </item>
       <item>
        <spacer name="horizontalSpacer">
         <property name="orientation">
          <enum>Qt::Horizontal</enum>
         </property>
         <property name="sizeHint" stdset="0">
          <size>
           <width>40</width>
           <height>20</height>
          </size>
         </property>
        </spacer>
       </item>
      </layout>
     </item>
     <item row="4" column="1">
      <layout class="QHBoxLayout" name="horizontalLayout_3">
       <item>
        <widget class="QDoubleSpinBox" name="mHeightSpinBox">
         <property name="sizePolicy">
          <sizepolicy hsizetype="Minimum" vsizetype="Fixed">
           <horstretch>1</horstretch>
           <verstretch>0</verstretch>
          </sizepolicy>
         </property>
         <property name="decimals">
          <number>6</number>
         </property>
         <property name="maximum">
          <double>999999999.000000000000000</double>
         </property>
        </widget>
       </item>
       <item>
        <widget class="QComboBox" name="mSymbolHeightUnitComboBox">
         <property name="sizePolicy">
          <sizepolicy hsizetype="Preferred" vsizetype="Fixed">
           <horstretch>0</horstretch>
           <verstretch>0</verstretch>
          </sizepolicy>
         </property>
         <item>
          <property name="text">
           <string>Millimeter</string>
          </property>
         </item>
         <item>
          <property name="text">
           <string>Map unit</string>
          </property>
         </item>
        </widget>
       </item>
      </layout>
     </item>
     <item row="1" column="1">
      <layout class="QHBoxLayout" name="horizontalLayout">
       <item>
        <widget class="QDoubleSpinBox" name="mWidthSpinBox">
         <property name="sizePolicy">
          <sizepolicy hsizetype="Minimum" vsizetype="Fixed">
           <horstretch>1</horstretch>
           <verstretch>0</verstretch>
          </sizepolicy>
         </property>
         <property name="decimals">
          <number>6</number>
         </property>
         <property name="maximum">
          <double>999999999.000000000000000</double>
         </property>
        </widget>
       </item>
       <item>
        <widget class="QComboBox" name="mSymbolWidthUnitComboBox">
         <item>
          <property name="text">
           <string>Millimeter</string>
          </property>
         </item>
         <item>
          <property name="text">
           <string>Map unit</string>
          </property>
         </item>
        </widget>
       </item>
      </layout>
     </item>
     <item row="1" column="0">
      <widget class="QLabel" name="mSymbolWidthLabel">
       <property name="text">
        <string>Symbol width</string>
       </property>
      </widget>
     </item>
<<<<<<< HEAD
     <item row="4" column="1">
      <widget class="QDoubleSpinBox" name="mRotationSpinBox">
       <property name="minimum">
        <double>-360.000000000000000</double>
       </property>
       <property name="maximum">
        <double>360.000000000000000</double>
       </property>
      </widget>
     </item>
     <item row="5" column="0">
      <widget class="QLabel" name="mSymbolHeightLabel">
       <property name="text">
        <string>Symbol height</string>
       </property>
      </widget>
=======
     <item row="6" column="1">
      <layout class="QHBoxLayout" name="horizontalLayout_6">
       <item>
        <widget class="QComboBox" name="mHorizontalAnchorComboBox">
         <item>
          <property name="text">
           <string>Left</string>
          </property>
         </item>
         <item>
          <property name="text">
           <string>HCenter</string>
          </property>
         </item>
         <item>
          <property name="text">
           <string>Right</string>
          </property>
         </item>
        </widget>
       </item>
       <item>
        <widget class="QComboBox" name="mVerticalAnchorComboBox">
         <item>
          <property name="text">
           <string>Top</string>
          </property>
         </item>
         <item>
          <property name="text">
           <string>VCenter</string>
          </property>
         </item>
         <item>
          <property name="text">
           <string>Bottom</string>
          </property>
         </item>
        </widget>
       </item>
      </layout>
>>>>>>> 186b6bd5
     </item>
     <item row="2" column="1">
      <layout class="QHBoxLayout" name="horizontalLayout_2">
       <item>
        <widget class="QDoubleSpinBox" name="mOutlineWidthSpinBox">
         <property name="sizePolicy">
          <sizepolicy hsizetype="Minimum" vsizetype="Fixed">
           <horstretch>1</horstretch>
           <verstretch>0</verstretch>
          </sizepolicy>
         </property>
         <property name="decimals">
          <number>6</number>
         </property>
         <property name="maximum">
          <double>999999999.000000000000000</double>
         </property>
        </widget>
       </item>
       <item>
        <widget class="QComboBox" name="mOutlineWidthUnitComboBox">
         <item>
          <property name="text">
           <string>Millimeter</string>
          </property>
         </item>
         <item>
          <property name="text">
           <string>Map unit</string>
          </property>
         </item>
        </widget>
       </item>
      </layout>
     </item>
     <item row="2" column="0">
      <widget class="QLabel" name="mOutlineWidthLabel">
       <property name="text">
        <string>Outline width</string>
       </property>
      </widget>
     </item>
     <item row="6" column="0">
      <widget class="QLabel" name="mAnchorPointLabel">
       <property name="text">
        <string>Anchor point</string>
       </property>
      </widget>
     </item>
     <item row="5" column="0">
      <widget class="QLabel" name="label_5">
       <property name="text">
        <string>Offset X,Y</string>
       </property>
      </widget>
     </item>
     <item row="5" column="1">
      <layout class="QHBoxLayout" name="horizontalLayout_5">
       <item>
        <widget class="QDoubleSpinBox" name="spinOffsetX">
         <property name="sizePolicy">
          <sizepolicy hsizetype="Minimum" vsizetype="Fixed">
           <horstretch>1</horstretch>
           <verstretch>0</verstretch>
          </sizepolicy>
         </property>
         <property name="decimals">
          <number>5</number>
         </property>
         <property name="minimum">
          <double>-100.000000000000000</double>
         </property>
        </widget>
       </item>
       <item>
        <widget class="QDoubleSpinBox" name="spinOffsetY">
         <property name="sizePolicy">
          <sizepolicy hsizetype="Minimum" vsizetype="Fixed">
           <horstretch>1</horstretch>
           <verstretch>0</verstretch>
          </sizepolicy>
         </property>
         <property name="decimals">
          <number>5</number>
         </property>
         <property name="minimum">
          <double>-100.000000000000000</double>
         </property>
        </widget>
       </item>
       <item>
        <widget class="QComboBox" name="mOffsetUnitComboBox">
         <item>
          <property name="text">
           <string>Millimeter</string>
          </property>
         </item>
         <item>
          <property name="text">
           <string>Map unit</string>
          </property>
         </item>
        </widget>
       </item>
      </layout>
     </item>
     <item row="7" column="0" colspan="2">
      <widget class="QPushButton" name="mDataDefinedPropertiesButton">
       <property name="sizePolicy">
        <sizepolicy hsizetype="Minimum" vsizetype="Fixed">
         <horstretch>0</horstretch>
         <verstretch>0</verstretch>
        </sizepolicy>
       </property>
       <property name="text">
        <string>Data defined properties...</string>
       </property>
      </widget>
     </item>
    </layout>
   </item>
   <item row="1" column="0">
    <widget class="QListWidget" name="mShapeListWidget">
     <property name="sizePolicy">
      <sizepolicy hsizetype="Expanding" vsizetype="Expanding">
       <horstretch>0</horstretch>
       <verstretch>1</verstretch>
      </sizepolicy>
     </property>
     <property name="dragDropMode">
      <enum>QAbstractItemView::NoDragDrop</enum>
     </property>
     <property name="iconSize">
      <size>
       <width>20</width>
       <height>20</height>
      </size>
     </property>
     <property name="movement">
      <enum>QListView::Static</enum>
     </property>
     <property name="flow">
      <enum>QListView::LeftToRight</enum>
     </property>
     <property name="resizeMode">
      <enum>QListView::Adjust</enum>
     </property>
     <property name="spacing">
      <number>4</number>
     </property>
     <property name="gridSize">
      <size>
       <width>30</width>
       <height>24</height>
      </size>
     </property>
     <property name="viewMode">
      <enum>QListView::IconMode</enum>
     </property>
     <property name="wordWrap">
      <bool>true</bool>
     </property>
     <property name="selectionRectVisible">
      <bool>true</bool>
     </property>
    </widget>
   </item>
  </layout>
 </widget>
 <customwidgets>
  <customwidget>
   <class>QgsColorButton</class>
   <extends>QPushButton</extends>
   <header>qgscolorbutton.h</header>
  </customwidget>
 </customwidgets>
 <resources/>
 <connections/>
</ui><|MERGE_RESOLUTION|>--- conflicted
+++ resolved
@@ -24,7 +24,14 @@
       </widget>
      </item>
      <item row="3" column="1">
-      <widget class="QDoubleSpinBox" name="mRotationSpinBox"/>
+      <widget class="QDoubleSpinBox" name="mRotationSpinBox">
+       <property name="minimum">
+        <double>-360.000000000000000</double>
+       </property>
+       <property name="maximum">
+        <double>360.000000000000000</double>
+       </property>
+      </widget>
      </item>
      <item row="4" column="0">
       <widget class="QLabel" name="mSymbolHeightLabel">
@@ -202,24 +209,6 @@
        </property>
       </widget>
      </item>
-<<<<<<< HEAD
-     <item row="4" column="1">
-      <widget class="QDoubleSpinBox" name="mRotationSpinBox">
-       <property name="minimum">
-        <double>-360.000000000000000</double>
-       </property>
-       <property name="maximum">
-        <double>360.000000000000000</double>
-       </property>
-      </widget>
-     </item>
-     <item row="5" column="0">
-      <widget class="QLabel" name="mSymbolHeightLabel">
-       <property name="text">
-        <string>Symbol height</string>
-       </property>
-      </widget>
-=======
      <item row="6" column="1">
       <layout class="QHBoxLayout" name="horizontalLayout_6">
        <item>
@@ -261,7 +250,6 @@
         </widget>
        </item>
       </layout>
->>>>>>> 186b6bd5
      </item>
      <item row="2" column="1">
       <layout class="QHBoxLayout" name="horizontalLayout_2">
