<?xml version="1.0" encoding="UTF-8"?>
<ui version="4.0">
 <class>QgsRasterLayerPropertiesBase</class>
 <widget class="QDialog" name="QgsRasterLayerPropertiesBase">
  <property name="geometry">
   <rect>
    <x>0</x>
    <y>0</y>
    <width>752</width>
    <height>599</height>
   </rect>
  </property>
  <property name="sizePolicy">
   <sizepolicy hsizetype="Minimum" vsizetype="Preferred">
    <horstretch>0</horstretch>
    <verstretch>0</verstretch>
   </sizepolicy>
  </property>
  <property name="windowTitle">
   <string>Raster Layer Properties</string>
  </property>
  <property name="windowIcon">
   <iconset>
    <normaloff/>
   </iconset>
  </property>
  <property name="sizeGripEnabled">
   <bool>true</bool>
  </property>
  <property name="modal">
   <bool>true</bool>
  </property>
  <layout class="QGridLayout" name="gridLayout">
   <item row="2" column="0" colspan="4">
    <widget class="QDialogButtonBox" name="buttonBox">
     <property name="orientation">
      <enum>Qt::Horizontal</enum>
     </property>
     <property name="standardButtons">
      <set>QDialogButtonBox::Apply|QDialogButtonBox::Cancel|QDialogButtonBox::Help|QDialogButtonBox::Ok</set>
     </property>
    </widget>
   </item>
   <item row="1" column="3">
    <widget class="QPushButton" name="pbnSaveStyleAs">
     <property name="text">
      <string>Save Style ...</string>
     </property>
    </widget>
   </item>
   <item row="1" column="2">
    <widget class="QPushButton" name="pbnLoadStyle">
     <property name="text">
      <string>Load Style ...</string>
     </property>
    </widget>
   </item>
   <item row="1" column="1">
    <widget class="QPushButton" name="pbnSaveDefaultStyle">
     <property name="text">
      <string>Save As Default</string>
     </property>
    </widget>
   </item>
   <item row="1" column="0">
    <widget class="QPushButton" name="pbnLoadDefaultStyle">
     <property name="text">
      <string>Restore Default Style</string>
     </property>
    </widget>
   </item>
   <item row="0" column="0" colspan="4">
    <widget class="QTabWidget" name="tabBar">
     <property name="currentIndex">
      <number>0</number>
     </property>
     <property name="iconSize">
      <size>
       <width>22</width>
       <height>22</height>
      </size>
     </property>
     <widget class="QWidget" name="tab">
      <attribute name="icon">
       <iconset resource="../../images/images.qrc">
        <normaloff>:/images/themes/default/propertyicons/symbology.png</normaloff>:/images/themes/default/propertyicons/symbology.png</iconset>
      </attribute>
      <attribute name="title">
       <string comment="mRendererTab">Style</string>
      </attribute>
      <layout class="QVBoxLayout" name="verticalLayout_5">
       <item>
        <layout class="QHBoxLayout" name="horizontalLayout_2">
         <item>
          <widget class="QLabel" name="mRenderTypeLabel">
           <property name="sizePolicy">
            <sizepolicy hsizetype="Minimum" vsizetype="Preferred">
             <horstretch>0</horstretch>
             <verstretch>0</verstretch>
            </sizepolicy>
           </property>
           <property name="maximumSize">
            <size>
             <width>32767</width>
             <height>22</height>
            </size>
           </property>
           <property name="text">
            <string>Render type</string>
           </property>
          </widget>
         </item>
         <item>
          <widget class="QComboBox" name="mRenderTypeComboBox">
           <property name="sizePolicy">
            <sizepolicy hsizetype="Preferred" vsizetype="Fixed">
             <horstretch>0</horstretch>
             <verstretch>0</verstretch>
            </sizepolicy>
           </property>
           <property name="minimumSize">
            <size>
             <width>0</width>
             <height>26</height>
            </size>
           </property>
           <property name="maximumSize">
            <size>
             <width>32767</width>
             <height>22</height>
            </size>
           </property>
          </widget>
         </item>
         <item>
          <spacer name="horizontalSpacer_2">
           <property name="orientation">
            <enum>Qt::Horizontal</enum>
           </property>
           <property name="sizeHint" stdset="0">
            <size>
             <width>150</width>
             <height>20</height>
            </size>
           </property>
          </spacer>
         </item>
         <item>
          <widget class="QLabel" name="mBlendTypeLabel">
           <property name="text">
            <string>Blending mode</string>
           </property>
          </widget>
         </item>
         <item>
          <widget class="QgsBlendModeComboBox" name="mBlendModeComboBox">
           <property name="minimumSize">
            <size>
             <width>0</width>
             <height>0</height>
            </size>
           </property>
          </widget>
         </item>
        </layout>
       </item>
       <item>
        <widget class="QStackedWidget" name="mRendererStackedWidget">
         <property name="minimumSize">
          <size>
           <width>0</width>
           <height>100</height>
          </size>
         </property>
        </widget>
       </item>
       <item>
        <widget class="QgsCollapsibleGroupBox" name="mResamplingGroupBox">
         <property name="title">
          <string>Resampling</string>
         </property>
         <property name="checkable">
          <bool>false</bool>
         </property>
         <property name="collapsed" stdset="0">
          <bool>false</bool>
         </property>
         <property name="saveCollapsedState" stdset="0">
          <bool>true</bool>
         </property>
         <layout class="QHBoxLayout" name="horizontalLayout">
          <item>
           <widget class="QLabel" name="mZoomedInResamplingLabel">
            <property name="text">
             <string>Zoomed in</string>
            </property>
           </widget>
          </item>
          <item>
           <widget class="QComboBox" name="mZoomedInResamplingComboBox"/>
          </item>
          <item>
           <spacer name="horizontalSpacer">
            <property name="orientation">
             <enum>Qt::Horizontal</enum>
            </property>
            <property name="sizeHint" stdset="0">
             <size>
              <width>40</width>
              <height>20</height>
             </size>
            </property>
           </spacer>
          </item>
          <item>
           <widget class="QLabel" name="mZoomedOutResamplingLabel">
            <property name="text">
             <string>Zoomed out</string>
            </property>
           </widget>
          </item>
          <item>
           <widget class="QComboBox" name="mZoomedOutResamplingComboBox"/>
          </item>
          <item>
           <spacer name="horizontalSpacer_3">
            <property name="orientation">
             <enum>Qt::Horizontal</enum>
            </property>
            <property name="sizeHint" stdset="0">
             <size>
              <width>40</width>
              <height>20</height>
             </size>
            </property>
           </spacer>
          </item>
          <item>
           <widget class="QLabel" name="mMaximumOversamplingLabel">
            <property name="text">
             <string>Oversampling</string>
            </property>
           </widget>
          </item>
          <item>
           <widget class="QDoubleSpinBox" name="mMaximumOversamplingSpinBox"/>
          </item>
         </layout>
        </widget>
       </item>
       <item>
<<<<<<< HEAD
        <widget class="QgsCollapsibleGroupBox" name="mHueSaturationGroupBox">
         <property name="title">
          <string>Saturation and hue</string>
         </property>
         <property name="checkable">
          <bool>false</bool>
=======
        <widget class="QgsCollapsibleGroupBox" name="mBrightessContrastGroupBox">
         <property name="title">
          <string>Brightness and Contrast</string>
>>>>>>> 4435c4f3
         </property>
         <property name="collapsed" stdset="0">
          <bool>false</bool>
         </property>
         <property name="saveCollapsedState" stdset="0">
          <bool>true</bool>
         </property>
<<<<<<< HEAD
         <layout class="QGridLayout" name="_7">
          <item row="0" column="1">
           <widget class="QSlider" name="sliderSaturation">
            <property name="sizePolicy">
             <sizepolicy hsizetype="Expanding" vsizetype="Fixed">
              <horstretch>0</horstretch>
              <verstretch>0</verstretch>
             </sizepolicy>
            </property>
            <property name="minimum">
             <number>-100</number>
            </property>
            <property name="maximum">
             <number>100</number>
=======
         <layout class="QHBoxLayout" name="horizontalLayout_11">
          <item>
           <widget class="QLabel" name="label_2">
            <property name="text">
             <string>Brightness</string>
            </property>
           </widget>
          </item>
          <item>
           <widget class="QSlider" name="mSliderBrightness">
            <property name="minimum">
             <number>-255</number>
            </property>
            <property name="maximum">
             <number>255</number>
>>>>>>> 4435c4f3
            </property>
            <property name="orientation">
             <enum>Qt::Horizontal</enum>
            </property>
            <property name="tickPosition">
<<<<<<< HEAD
             <enum>QSlider::TicksBelow</enum>
            </property>
            <property name="tickInterval">
             <number>100</number>
            </property>
           </widget>
          </item>
          <item row="0" column="4">
           <widget class="QSpinBox" name="spinBoxSaturation">
            <property name="minimum">
             <number>-100</number>
            </property>
            <property name="maximum">
             <number>100</number>
            </property>
            <property name="value">
             <number>0</number>
            </property>
            <property name="decimals" stdset="0">
             <number>0</number>
            </property>
           </widget>
          </item>
          <item row="0" column="0">
           <widget class="QLabel" name="labelSaturation">
            <property name="text">
             <string>Saturation</string>
            </property>
           </widget>
          </item>
          <item row="0" column="6">
           <widget class="QLabel" name="labelGrayscale">
            <property name="text">
             <string>Grayscale</string>
            </property>
           </widget>
          </item>
          <item row="0" column="7">
           <widget class="QComboBox" name="comboGrayscale">
            <item>
             <property name="text">
              <string>Off</string>
             </property>
            </item>
            <item>
             <property name="text">
              <string>By lightness</string>
             </property>
            </item>
            <item>
             <property name="text">
              <string>By luminosity</string>
             </property>
            </item>
            <item>
             <property name="text">
              <string>By average</string>
             </property>
            </item>
           </widget>
          </item>
          <item row="1" column="0">
           <widget class="QCheckBox" name="mColorizeCheck">
            <property name="text">
             <string>Colorize</string>
            </property>
           </widget>
          </item>
          <item row="1" column="1" colspan="2">
           <layout class="QHBoxLayout" name="horizontalLayout_11">
            <item>
             <widget class="QgsColorButton" name="btnColorizeColor">
              <property name="maximumSize">
               <size>
                <width>64</width>
                <height>16777215</height>
               </size>
              </property>
              <property name="text">
               <string/>
              </property>
             </widget>
            </item>
            <item>
             <widget class="QLabel" name="labelColorizeStrength">
              <property name="text">
               <string>Strength</string>
              </property>
             </widget>
            </item>
            <item>
             <widget class="QSlider" name="sliderColorizeStrength">
              <property name="maximum">
               <number>100</number>
              </property>
              <property name="value">
               <number>100</number>
              </property>
              <property name="orientation">
               <enum>Qt::Horizontal</enum>
              </property>
              <property name="tickPosition">
               <enum>QSlider::TicksBelow</enum>
              </property>
              <property name="tickInterval">
               <number>25</number>
              </property>
             </widget>
            </item>
           </layout>
          </item>
          <item row="1" column="4">
           <widget class="QSpinBox" name="spinColorizeStrength">
            <property name="suffix">
             <string>%</string>
            </property>
            <property name="minimum">
             <number>0</number>
=======
             <enum>QSlider::NoTicks</enum>
            </property>
            <property name="tickInterval">
             <number>0</number>
            </property>
           </widget>
          </item>
          <item>
           <widget class="QSpinBox" name="mBrightnessSpinBox">
            <property name="minimum">
             <number>-255</number>
            </property>
            <property name="maximum">
             <number>255</number>
            </property>
           </widget>
          </item>
          <item>
           <spacer name="horizontalSpacer_4">
            <property name="orientation">
             <enum>Qt::Horizontal</enum>
            </property>
            <property name="sizeHint" stdset="0">
             <size>
              <width>40</width>
              <height>20</height>
             </size>
            </property>
           </spacer>
          </item>
          <item>
           <widget class="QLabel" name="label_5">
            <property name="text">
             <string>Contrast</string>
            </property>
           </widget>
          </item>
          <item>
           <widget class="QSlider" name="mSliderContrast">
            <property name="minimum">
             <number>-100</number>
>>>>>>> 4435c4f3
            </property>
            <property name="maximum">
             <number>100</number>
            </property>
<<<<<<< HEAD
            <property name="value">
=======
            <property name="singleStep">
             <number>1</number>
            </property>
            <property name="orientation">
             <enum>Qt::Horizontal</enum>
            </property>
           </widget>
          </item>
          <item>
           <widget class="QSpinBox" name="mContrastSpinBox">
            <property name="minimum">
             <number>-100</number>
            </property>
            <property name="maximum">
>>>>>>> 4435c4f3
             <number>100</number>
            </property>
           </widget>
          </item>
         </layout>
        </widget>
       </item>
       <item>
        <spacer name="verticalSpacer">
         <property name="orientation">
          <enum>Qt::Vertical</enum>
         </property>
         <property name="sizeHint" stdset="0">
          <size>
           <width>20</width>
           <height>40</height>
          </size>
         </property>
        </spacer>
       </item>
      </layout>
     </widget>
     <widget class="QWidget" name="tabBarPage2">
      <attribute name="icon">
       <iconset resource="../../images/images.qrc">
        <normaloff>:/images/themes/default/propertyicons/transparency.png</normaloff>:/images/themes/default/propertyicons/transparency.png</iconset>
      </attribute>
      <attribute name="title">
       <string>Transparency</string>
      </attribute>
      <layout class="QVBoxLayout" name="verticalLayout_3">
       <item>
        <layout class="QHBoxLayout" name="horizontalLayout_4">
         <item>
          <widget class="QGroupBox" name="groupBox_4">
           <property name="title">
            <string>Global transparency</string>
           </property>
           <layout class="QGridLayout" name="_3">
            <item row="0" column="0" colspan="5">
             <widget class="QSlider" name="sliderTransparency">
              <property name="sizePolicy">
               <sizepolicy hsizetype="Expanding" vsizetype="Fixed">
                <horstretch>0</horstretch>
                <verstretch>0</verstretch>
               </sizepolicy>
              </property>
              <property name="maximum">
               <number>255</number>
              </property>
              <property name="orientation">
               <enum>Qt::Horizontal</enum>
              </property>
              <property name="tickInterval">
               <number>25</number>
              </property>
             </widget>
            </item>
            <item row="1" column="0">
             <widget class="QLabel" name="textLabel3">
              <property name="text">
               <string>None</string>
              </property>
             </widget>
            </item>
            <item row="1" column="1">
             <spacer>
              <property name="orientation">
               <enum>Qt::Horizontal</enum>
              </property>
              <property name="sizeHint" stdset="0">
               <size>
                <width>40</width>
                <height>20</height>
               </size>
              </property>
             </spacer>
            </item>
            <item row="1" column="2">
             <widget class="QLabel" name="lblTransparencyPercent">
              <property name="sizePolicy">
               <sizepolicy hsizetype="Fixed" vsizetype="Fixed">
                <horstretch>0</horstretch>
                <verstretch>0</verstretch>
               </sizepolicy>
              </property>
              <property name="text">
               <string> 00%</string>
              </property>
             </widget>
            </item>
            <item row="1" column="3">
             <spacer>
              <property name="orientation">
               <enum>Qt::Horizontal</enum>
              </property>
              <property name="sizeHint" stdset="0">
               <size>
                <width>40</width>
                <height>20</height>
               </size>
              </property>
             </spacer>
            </item>
            <item row="1" column="4">
             <widget class="QLabel" name="textLabel4">
              <property name="text">
               <string>&lt;p align=&quot;right&quot;&gt;Full&lt;/p&gt;</string>
              </property>
             </widget>
            </item>
           </layout>
          </widget>
         </item>
         <item>
          <widget class="QGroupBox" name="gboxNoDataValue">
           <property name="title">
            <string>No data value</string>
           </property>
           <layout class="QGridLayout" name="gridLayout_7">
            <item row="0" column="0">
             <layout class="QHBoxLayout" name="horizontalLayout_5">
              <property name="leftMargin">
               <number>1</number>
              </property>
              <item>
               <widget class="QCheckBox" name="mSrcNoDataValueCheckBox">
                <property name="toolTip">
                 <string>Use original source no data value.</string>
                </property>
                <property name="text">
                 <string>No data value:</string>
                </property>
               </widget>
              </item>
              <item>
               <widget class="QLabel" name="lblSrcNoDataValue">
                <property name="sizePolicy">
                 <sizepolicy hsizetype="Expanding" vsizetype="Preferred">
                  <horstretch>0</horstretch>
                  <verstretch>0</verstretch>
                 </sizepolicy>
                </property>
                <property name="toolTip">
                 <string>Original data source no data value, if exists.</string>
                </property>
                <property name="text">
                 <string>&lt;src no data value&gt;</string>
                </property>
               </widget>
              </item>
             </layout>
            </item>
            <item row="1" column="0">
             <layout class="QHBoxLayout" name="horizontalLayout_6">
              <item>
               <widget class="QLabel" name="lblUserNoDataValueLabel">
                <property name="toolTip">
                 <string>Additional user defined no data value.</string>
                </property>
                <property name="text">
                 <string>Additional no data value</string>
                </property>
               </widget>
              </item>
              <item>
               <widget class="QLineEdit" name="leNoDataValue">
                <property name="toolTip">
                 <string>Additional user defined no data value.</string>
                </property>
               </widget>
              </item>
             </layout>
            </item>
           </layout>
          </widget>
         </item>
        </layout>
       </item>
       <item>
        <widget class="QGroupBox" name="gboxCustomTransparency">
         <property name="title">
          <string>Custom transparency options</string>
         </property>
         <layout class="QVBoxLayout" name="verticalLayout_2">
          <item>
           <layout class="QHBoxLayout" name="horizontalLayout_7">
            <item>
             <widget class="QLabel" name="lblTransparent">
              <property name="sizePolicy">
               <sizepolicy hsizetype="Minimum" vsizetype="Preferred">
                <horstretch>0</horstretch>
                <verstretch>0</verstretch>
               </sizepolicy>
              </property>
              <property name="text">
               <string>Transparency band</string>
              </property>
             </widget>
            </item>
            <item>
             <widget class="QComboBox" name="cboxTransparencyBand">
              <property name="enabled">
               <bool>true</bool>
              </property>
              <property name="sizePolicy">
               <sizepolicy hsizetype="Minimum" vsizetype="Fixed">
                <horstretch>0</horstretch>
                <verstretch>0</verstretch>
               </sizepolicy>
              </property>
              <property name="minimumSize">
               <size>
                <width>150</width>
                <height>0</height>
               </size>
              </property>
             </widget>
            </item>
           </layout>
          </item>
          <item>
           <widget class="QLabel" name="mTransparentPixelListLabel">
            <property name="text">
             <string>Transparent pixel list</string>
            </property>
           </widget>
          </item>
          <item>
           <layout class="QHBoxLayout" name="horizontalLayout_3">
            <item>
             <widget class="QTableWidget" name="tableTransparency">
              <property name="sizePolicy">
               <sizepolicy hsizetype="Expanding" vsizetype="Expanding">
                <horstretch>0</horstretch>
                <verstretch>0</verstretch>
               </sizepolicy>
              </property>
              <property name="verticalScrollBarPolicy">
               <enum>Qt::ScrollBarAsNeeded</enum>
              </property>
              <property name="alternatingRowColors">
               <bool>true</bool>
              </property>
              <property name="selectionMode">
               <enum>QAbstractItemView::SingleSelection</enum>
              </property>
              <property name="selectionBehavior">
               <enum>QAbstractItemView::SelectRows</enum>
              </property>
              <property name="showGrid">
               <bool>false</bool>
              </property>
              <property name="rowCount">
               <number>0</number>
              </property>
              <property name="columnCount">
               <number>0</number>
              </property>
             </widget>
            </item>
            <item>
             <layout class="QVBoxLayout" name="_2">
              <property name="margin">
               <number>11</number>
              </property>
              <item>
               <widget class="QToolButton" name="pbnAddValuesManually">
                <property name="toolTip">
                 <string>Add values manually</string>
                </property>
                <property name="text">
                 <string>...</string>
                </property>
                <property name="icon">
                 <iconset>
                  <normaloff>../../images/themes/default/mActionNewAttribute.png</normaloff>../../images/themes/default/mActionNewAttribute.png</iconset>
                </property>
               </widget>
              </item>
              <item>
               <widget class="QToolButton" name="pbnAddValuesFromDisplay">
                <property name="enabled">
                 <bool>true</bool>
                </property>
                <property name="toolTip">
                 <string>Add Values from display</string>
                </property>
                <property name="text">
                 <string>...</string>
                </property>
                <property name="icon">
                 <iconset>
                  <normaloff>../../images/themes/default/mActionContextHelp.png</normaloff>../../images/themes/default/mActionContextHelp.png</iconset>
                </property>
               </widget>
              </item>
              <item>
               <widget class="QToolButton" name="pbnRemoveSelectedRow">
                <property name="toolTip">
                 <string>Remove selected row</string>
                </property>
                <property name="text">
                 <string>...</string>
                </property>
                <property name="icon">
                 <iconset>
                  <normaloff>../../images/themes/default/mActionDeleteAttribute.png</normaloff>../../images/themes/default/mActionDeleteAttribute.png</iconset>
                </property>
               </widget>
              </item>
              <item>
               <widget class="QToolButton" name="pbnDefaultValues">
                <property name="toolTip">
                 <string>Default values</string>
                </property>
                <property name="text">
                 <string>...</string>
                </property>
                <property name="icon">
                 <iconset>
                  <normaloff>../../images/themes/default/mActionRemove.png</normaloff>../../images/themes/default/mActionRemove.png</iconset>
                </property>
               </widget>
              </item>
              <item>
               <widget class="QToolButton" name="pbnImportTransparentPixelValues">
                <property name="toolTip">
                 <string>Import from file</string>
                </property>
                <property name="text">
                 <string>...</string>
                </property>
                <property name="icon">
                 <iconset>
                  <normaloff>../../images/themes/default/mActionFolder.png</normaloff>../../images/themes/default/mActionFolder.png</iconset>
                </property>
               </widget>
              </item>
              <item>
               <widget class="QToolButton" name="pbnExportTransparentPixelValues">
                <property name="toolTip">
                 <string>Export to file</string>
                </property>
                <property name="text">
                 <string>...</string>
                </property>
                <property name="icon">
                 <iconset>
                  <normaloff>../../images/themes/default/mActionFileSave.png</normaloff>../../images/themes/default/mActionFileSave.png</iconset>
                </property>
               </widget>
              </item>
              <item>
               <spacer name="verticalSpacer_2">
                <property name="orientation">
                 <enum>Qt::Vertical</enum>
                </property>
                <property name="sizeHint" stdset="0">
                 <size>
                  <width>20</width>
                  <height>40</height>
                 </size>
                </property>
               </spacer>
              </item>
             </layout>
            </item>
           </layout>
          </item>
         </layout>
        </widget>
       </item>
      </layout>
     </widget>
     <widget class="QWidget" name="mGeneralTabBarPage">
      <attribute name="icon">
       <iconset resource="../../images/images.qrc">
        <normaloff>:/images/themes/default/propertyicons/general.png</normaloff>:/images/themes/default/propertyicons/general.png</iconset>
      </attribute>
      <attribute name="title">
       <string>General</string>
      </attribute>
      <layout class="QVBoxLayout" name="verticalLayout_4">
       <item>
        <layout class="QHBoxLayout" name="horizontalLayout_8">
         <item>
          <widget class="QLabel" name="lblDisplayName">
           <property name="text">
            <string>Layer name</string>
           </property>
          </widget>
         </item>
         <item>
          <widget class="QLineEdit" name="mLayerOrigNameLineEd"/>
         </item>
         <item>
          <widget class="QLabel" name="label">
           <property name="text">
            <string>displayed as</string>
           </property>
          </widget>
         </item>
         <item>
          <widget class="QLineEdit" name="leDisplayName">
           <property name="readOnly">
            <bool>true</bool>
           </property>
          </widget>
         </item>
        </layout>
       </item>
       <item>
        <layout class="QHBoxLayout" name="horizontalLayout_9">
         <item>
          <widget class="QLabel" name="lblLayerSource">
           <property name="text">
            <string>Layer source</string>
           </property>
          </widget>
         </item>
         <item>
          <widget class="QLineEdit" name="leLayerSource">
           <property name="enabled">
            <bool>false</bool>
           </property>
          </widget>
         </item>
        </layout>
       </item>
       <item>
        <layout class="QGridLayout">
         <item row="0" column="0">
          <widget class="QLabel" name="lblColumns">
           <property name="sizePolicy">
            <sizepolicy hsizetype="Minimum" vsizetype="Minimum">
             <horstretch>0</horstretch>
             <verstretch>0</verstretch>
            </sizepolicy>
           </property>
           <property name="text">
            <string>Columns</string>
           </property>
          </widget>
         </item>
         <item row="0" column="1">
          <widget class="QLabel" name="lblRows">
           <property name="sizePolicy">
            <sizepolicy hsizetype="Minimum" vsizetype="Minimum">
             <horstretch>0</horstretch>
             <verstretch>0</verstretch>
            </sizepolicy>
           </property>
           <property name="text">
            <string>Rows</string>
           </property>
          </widget>
         </item>
         <item row="0" column="2">
          <widget class="QLabel" name="lblNoData">
           <property name="sizePolicy">
            <sizepolicy hsizetype="Minimum" vsizetype="Minimum">
             <horstretch>0</horstretch>
             <verstretch>0</verstretch>
            </sizepolicy>
           </property>
           <property name="text">
            <string>No Data</string>
           </property>
          </widget>
         </item>
         <item row="0" column="3">
          <spacer name="horizontalSpacer_5">
           <property name="orientation">
            <enum>Qt::Horizontal</enum>
           </property>
           <property name="sizeHint" stdset="0">
            <size>
             <width>40</width>
             <height>20</height>
            </size>
           </property>
          </spacer>
         </item>
        </layout>
       </item>
       <item>
        <widget class="QGroupBox" name="chkUseScaleDependentRendering">
         <property name="title">
          <string>Scale dependent visibility</string>
         </property>
         <property name="checkable">
          <bool>true</bool>
         </property>
         <layout class="QGridLayout">
          <property name="margin">
           <number>11</number>
          </property>
          <item row="0" column="0">
           <widget class="QLabel" name="textLabel1_3">
            <property name="toolTip">
             <string>Maximum scale, i.e. minimum scale denominator. This limit is inclusive, that means the layer will be displayed on this scale.</string>
            </property>
            <property name="layoutDirection">
             <enum>Qt::LeftToRight</enum>
            </property>
            <property name="text">
             <string>&lt;!DOCTYPE HTML PUBLIC &quot;-//W3C//DTD HTML 4.0//EN&quot; &quot;http://www.w3.org/TR/REC-html40/strict.dtd&quot;&gt;
&lt;html&gt;&lt;head&gt;&lt;meta name=&quot;qrichtext&quot; content=&quot;1&quot; /&gt;&lt;style type=&quot;text/css&quot;&gt;
p, li { white-space: pre-wrap; }
&lt;/style&gt;&lt;/head&gt;&lt;body style=&quot; font-family:'DejaVu Sans'; font-size:10pt; font-weight:400; font-style:normal;&quot;&gt;
&lt;p style=&quot; margin-top:0px; margin-bottom:0px; margin-left:0px; margin-right:0px; -qt-block-indent:0; text-indent:0px;&quot;&gt;Maximum scale&lt;/p&gt;
&lt;p align=&quot;center&quot; style=&quot; margin-top:0px; margin-bottom:0px; margin-left:0px; margin-right:0px; -qt-block-indent:0; text-indent:0px;&quot;&gt;(inclusive)&lt;/p&gt;&lt;/body&gt;&lt;/html&gt;</string>
            </property>
           </widget>
          </item>
          <item row="0" column="6">
           <widget class="QgsScaleComboBox" name="cbMaximumScale" native="true">
            <property name="sizePolicy">
             <sizepolicy hsizetype="Expanding" vsizetype="Preferred">
              <horstretch>0</horstretch>
              <verstretch>0</verstretch>
             </sizepolicy>
            </property>
            <property name="minimumSize">
             <size>
              <width>100</width>
              <height>0</height>
             </size>
            </property>
            <property name="toolTip">
             <string>Minimum scale, i.e. maximum scale denominator. This limit is exclusive, that means the layer will not be displayed on this scale.</string>
            </property>
           </widget>
          </item>
          <item row="0" column="2">
           <widget class="QgsScaleComboBox" name="cbMinimumScale" native="true">
            <property name="sizePolicy">
             <sizepolicy hsizetype="Expanding" vsizetype="Preferred">
              <horstretch>0</horstretch>
              <verstretch>0</verstretch>
             </sizepolicy>
            </property>
            <property name="minimumSize">
             <size>
              <width>100</width>
              <height>0</height>
             </size>
            </property>
            <property name="toolTip">
             <string>Maximum scale, i.e. minimum scale denominator. This limit is inclusive, that means the layer will be displayed on this scale.</string>
            </property>
           </widget>
          </item>
          <item row="0" column="4">
           <widget class="QLabel" name="textLabel1_2_2_2">
            <property name="toolTip">
             <string>Minimum scale, i.e. maximum scale denominator. This limit is exclusive, that means the layer will not be displayed on this scale.</string>
            </property>
            <property name="layoutDirection">
             <enum>Qt::LeftToRight</enum>
            </property>
            <property name="text">
             <string>&lt;!DOCTYPE HTML PUBLIC &quot;-//W3C//DTD HTML 4.0//EN&quot; &quot;http://www.w3.org/TR/REC-html40/strict.dtd&quot;&gt;
&lt;html&gt;&lt;head&gt;&lt;meta name=&quot;qrichtext&quot; content=&quot;1&quot; /&gt;&lt;style type=&quot;text/css&quot;&gt;
p, li { white-space: pre-wrap; }
&lt;/style&gt;&lt;/head&gt;&lt;body style=&quot; font-family:'DejaVu Sans'; font-size:10pt; font-weight:400; font-style:normal;&quot;&gt;
&lt;p style=&quot; margin-top:0px; margin-bottom:0px; margin-left:0px; margin-right:0px; -qt-block-indent:0; text-indent:0px;&quot;&gt;Minimum scale&lt;/p&gt;
&lt;p align=&quot;center&quot; style=&quot; margin-top:0px; margin-bottom:0px; margin-left:0px; margin-right:0px; -qt-block-indent:0; text-indent:0px;&quot;&gt;(exclusive)&lt;/p&gt;&lt;/body&gt;&lt;/html&gt;</string>
            </property>
           </widget>
          </item>
          <item row="0" column="3">
           <widget class="QPushButton" name="mMinimumScaleSetCurrentPushButton">
            <property name="text">
             <string>Current</string>
            </property>
           </widget>
          </item>
          <item row="0" column="7">
           <widget class="QPushButton" name="mMaximumScaleSetCurrentPushButton">
            <property name="text">
             <string>Current</string>
            </property>
           </widget>
          </item>
          <item row="0" column="1">
           <widget class="QLabel" name="mMaximumScaleIconLabel">
            <property name="sizePolicy">
             <sizepolicy hsizetype="Fixed" vsizetype="Fixed">
              <horstretch>0</horstretch>
              <verstretch>0</verstretch>
             </sizepolicy>
            </property>
            <property name="minimumSize">
             <size>
              <width>0</width>
              <height>0</height>
             </size>
            </property>
            <property name="maximumSize">
             <size>
              <width>22</width>
              <height>22</height>
             </size>
            </property>
            <property name="text">
             <string/>
            </property>
            <property name="pixmap">
             <pixmap resource="../../images/images.qrc">:/images/themes/default/mActionZoomIn.png</pixmap>
            </property>
            <property name="scaledContents">
             <bool>true</bool>
            </property>
           </widget>
          </item>
          <item row="0" column="5">
           <widget class="QLabel" name="mMinimumScaleIconLabel">
            <property name="sizePolicy">
             <sizepolicy hsizetype="Fixed" vsizetype="Fixed">
              <horstretch>0</horstretch>
              <verstretch>0</verstretch>
             </sizepolicy>
            </property>
            <property name="minimumSize">
             <size>
              <width>0</width>
              <height>0</height>
             </size>
            </property>
            <property name="maximumSize">
             <size>
              <width>22</width>
              <height>22</height>
             </size>
            </property>
            <property name="text">
             <string/>
            </property>
            <property name="pixmap">
             <pixmap resource="../../images/images.qrc">:/images/themes/default/mActionZoomOut.png</pixmap>
            </property>
            <property name="scaledContents">
             <bool>true</bool>
            </property>
           </widget>
          </item>
         </layout>
        </widget>
       </item>
       <item>
        <widget class="QGroupBox" name="grpSRS">
         <property name="title">
          <string>Coordinate reference system</string>
         </property>
         <layout class="QGridLayout">
          <property name="margin">
           <number>11</number>
          </property>
          <item row="0" column="1">
           <widget class="QPushButton" name="pbnChangeSpatialRefSys">
            <property name="toolTip">
             <string>Specify the coordinate reference system of the layer's geometry.</string>
            </property>
            <property name="whatsThis">
             <string>Specify the coordinate reference system of the layer's geometry.</string>
            </property>
            <property name="text">
             <string>Specify...</string>
            </property>
           </widget>
          </item>
          <item row="0" column="0">
           <widget class="QLineEdit" name="leSpatialRefSys">
            <property name="readOnly">
             <bool>true</bool>
            </property>
           </widget>
          </item>
         </layout>
        </widget>
       </item>
       <item>
        <layout class="QHBoxLayout" name="horizontalLayout_10">
         <item>
          <spacer name="spacer_2">
           <property name="orientation">
            <enum>Qt::Horizontal</enum>
           </property>
           <property name="sizeHint" stdset="0">
            <size>
             <width>21</width>
             <height>20</height>
            </size>
           </property>
          </spacer>
         </item>
         <item>
          <widget class="QGroupBox" name="groupBox10">
           <property name="maximumSize">
            <size>
             <width>140</width>
             <height>16777215</height>
            </size>
           </property>
           <property name="title">
            <string>Thumbnail</string>
           </property>
           <layout class="QGridLayout" name="_6">
            <item row="0" column="0">
             <widget class="QLabel" name="pixmapThumbnail">
              <property name="minimumSize">
               <size>
                <width>120</width>
                <height>120</height>
               </size>
              </property>
              <property name="maximumSize">
               <size>
                <width>120</width>
                <height>120</height>
               </size>
              </property>
              <property name="frameShape">
               <enum>QFrame::StyledPanel</enum>
              </property>
              <property name="scaledContents">
               <bool>true</bool>
              </property>
             </widget>
            </item>
           </layout>
          </widget>
         </item>
         <item>
          <widget class="QGroupBox" name="groupBox9">
           <property name="maximumSize">
            <size>
             <width>140</width>
             <height>16777215</height>
            </size>
           </property>
           <property name="title">
            <string>Legend</string>
           </property>
           <layout class="QGridLayout" name="_5">
            <item row="0" column="0">
             <widget class="QLabel" name="pixmapLegend">
              <property name="minimumSize">
               <size>
                <width>120</width>
                <height>120</height>
               </size>
              </property>
              <property name="maximumSize">
               <size>
                <width>120</width>
                <height>120</height>
               </size>
              </property>
              <property name="frameShape">
               <enum>QFrame::Box</enum>
              </property>
              <property name="scaledContents">
               <bool>true</bool>
              </property>
             </widget>
            </item>
           </layout>
          </widget>
         </item>
         <item>
          <widget class="QGroupBox" name="groupBox8">
           <property name="maximumSize">
            <size>
             <width>140</width>
             <height>16777215</height>
            </size>
           </property>
           <property name="title">
            <string>Palette</string>
           </property>
           <layout class="QGridLayout" name="_4">
            <item row="0" column="0">
             <widget class="QLabel" name="pixmapPalette">
              <property name="minimumSize">
               <size>
                <width>120</width>
                <height>120</height>
               </size>
              </property>
              <property name="maximumSize">
               <size>
                <width>120</width>
                <height>120</height>
               </size>
              </property>
              <property name="frameShape">
               <enum>QFrame::Box</enum>
              </property>
              <property name="scaledContents">
               <bool>true</bool>
              </property>
             </widget>
            </item>
           </layout>
          </widget>
         </item>
         <item>
          <spacer name="spacer">
           <property name="orientation">
            <enum>Qt::Horizontal</enum>
           </property>
           <property name="sizeHint" stdset="0">
            <size>
             <width>21</width>
             <height>20</height>
            </size>
           </property>
          </spacer>
         </item>
        </layout>
       </item>
      </layout>
     </widget>
     <widget class="QWidget" name="tabPageMetadata">
      <attribute name="icon">
       <iconset resource="../../images/images.qrc">
        <normaloff>:/images/themes/default/propertyicons/metadata.png</normaloff>:/images/themes/default/propertyicons/metadata.png</iconset>
      </attribute>
      <attribute name="title">
       <string>Metadata</string>
      </attribute>
      <layout class="QGridLayout" name="gridLayout_6">
       <item row="0" column="0">
        <widget class="QLabel" name="mLayerTitleLabel">
         <property name="text">
          <string>Title</string>
         </property>
        </widget>
       </item>
       <item row="1" column="0">
        <widget class="QLineEdit" name="mLayerTitleLineEdit"/>
       </item>
       <item row="2" column="0">
        <widget class="QLabel" name="mLayerAbstractLabel">
         <property name="text">
          <string>Abstract</string>
         </property>
        </widget>
       </item>
       <item row="3" column="0">
        <widget class="QTextEdit" name="mLayerAbstractTextEdit">
         <property name="sizePolicy">
          <sizepolicy hsizetype="Expanding" vsizetype="Minimum">
           <horstretch>0</horstretch>
           <verstretch>0</verstretch>
          </sizepolicy>
         </property>
         <property name="maximumSize">
          <size>
           <width>16777215</width>
           <height>50</height>
          </size>
         </property>
        </widget>
       </item>
       <item row="4" column="0">
        <widget class="QTextBrowser" name="txtbMetadata"/>
       </item>
      </layout>
     </widget>
     <widget class="QWidget" name="tabPagePyramids">
      <attribute name="icon">
       <iconset resource="../../images/images.qrc">
        <normaloff>:/images/themes/default/propertyicons/pyramids.png</normaloff>:/images/themes/default/propertyicons/pyramids.png</iconset>
      </attribute>
      <attribute name="title">
       <string>Pyramids</string>
      </attribute>
      <layout class="QGridLayout">
       <property name="margin">
        <number>0</number>
       </property>
       <item row="3" column="1">
        <widget class="QComboBox" name="cboResamplingMethod">
         <item>
          <property name="text">
           <string>Average</string>
          </property>
         </item>
         <item>
          <property name="text">
           <string>Nearest Neighbour</string>
          </property>
         </item>
        </widget>
       </item>
       <item row="3" column="2" colspan="2">
        <widget class="QProgressBar" name="mPyramidProgress">
         <property name="value">
          <number>0</number>
         </property>
        </widget>
       </item>
       <item row="3" column="4">
        <widget class="QPushButton" name="buttonBuildPyramids">
         <property name="enabled">
          <bool>false</bool>
         </property>
         <property name="text">
          <string>Build pyramids</string>
         </property>
        </widget>
       </item>
       <item row="0" column="0">
        <widget class="QLabel" name="label_3">
         <property name="text">
          <string>Notes</string>
         </property>
        </widget>
       </item>
       <item row="0" column="3" colspan="2">
        <widget class="QLabel" name="textLabel5">
         <property name="text">
          <string>Pyramid resolutions</string>
         </property>
        </widget>
       </item>
       <item row="1" column="0" colspan="3">
        <widget class="QTextEdit" name="tePyramidDescription">
         <property name="sizePolicy">
          <sizepolicy hsizetype="Expanding" vsizetype="Expanding">
           <horstretch>5</horstretch>
           <verstretch>0</verstretch>
          </sizepolicy>
         </property>
         <property name="html">
          <string>&lt;!DOCTYPE HTML PUBLIC &quot;-//W3C//DTD HTML 4.0//EN&quot; &quot;http://www.w3.org/TR/REC-html40/strict.dtd&quot;&gt;
&lt;html&gt;&lt;head&gt;&lt;meta name=&quot;qrichtext&quot; content=&quot;1&quot; /&gt;&lt;style type=&quot;text/css&quot;&gt;
p, li { white-space: pre-wrap; }
&lt;/style&gt;&lt;/head&gt;&lt;body style=&quot; font-family:'Droid Sans'; font-size:9pt; font-weight:400; font-style:normal;&quot;&gt;
&lt;p style=&quot; margin-top:0px; margin-bottom:0px; margin-left:0px; margin-right:0px; -qt-block-indent:0; text-indent:0px;&quot;&gt;&lt;span style=&quot; font-family:'Cantarell'; font-size:11pt;&quot;&gt;&lt;br /&gt;&lt;/span&gt;&lt;/p&gt;&lt;/body&gt;&lt;/html&gt;</string>
         </property>
        </widget>
       </item>
       <item row="1" column="3" colspan="2">
        <widget class="QListWidget" name="lbxPyramidResolutions">
         <property name="sizePolicy">
          <sizepolicy hsizetype="Preferred" vsizetype="Expanding">
           <horstretch>0</horstretch>
           <verstretch>0</verstretch>
          </sizepolicy>
         </property>
         <property name="maximumSize">
          <size>
           <width>150</width>
           <height>32767</height>
          </size>
         </property>
         <property name="selectionMode">
          <enum>QAbstractItemView::MultiSelection</enum>
         </property>
        </widget>
       </item>
       <item row="3" column="0">
        <widget class="QLabel" name="textLabel4_2">
         <property name="text">
          <string>Resampling method</string>
         </property>
        </widget>
       </item>
       <item row="2" column="0">
        <widget class="QLabel" name="label_4">
         <property name="text">
          <string>Overview format</string>
         </property>
        </widget>
       </item>
       <item row="2" column="1">
        <widget class="QComboBox" name="cbxPyramidsFormat">
         <property name="sizePolicy">
          <sizepolicy hsizetype="Expanding" vsizetype="Fixed">
           <horstretch>0</horstretch>
           <verstretch>0</verstretch>
          </sizepolicy>
         </property>
         <item>
          <property name="text">
           <string>External</string>
          </property>
         </item>
         <item>
          <property name="text">
           <string>Internal (if possible)</string>
          </property>
         </item>
         <item>
          <property name="text">
           <string>External (Erdas Imagine)</string>
          </property>
         </item>
        </widget>
       </item>
      </layout>
     </widget>
     <widget class="QWidget" name="tabPageHistogram">
      <attribute name="icon">
       <iconset resource="../../images/images.qrc">
        <normaloff>:/images/themes/default/propertyicons/histogram.png</normaloff>:/images/themes/default/propertyicons/histogram.png</iconset>
      </attribute>
      <attribute name="title">
       <string>Histogram</string>
      </attribute>
      <layout class="QGridLayout" name="gridLayout_4">
       <item row="1" column="1">
        <widget class="QStackedWidget" name="mHistogramStackedWidget"/>
       </item>
      </layout>
     </widget>
     <widget class="QWidget" name="tabPagePipe">
      <attribute name="title">
       <string>Pipe</string>
      </attribute>
      <layout class="QVBoxLayout" name="verticalLayout">
       <item>
        <widget class="QTreeWidget" name="mPipeTreeWidget">
         <property name="rootIsDecorated">
          <bool>false</bool>
         </property>
         <attribute name="headerStretchLastSection">
          <bool>true</bool>
         </attribute>
         <column>
          <property name="text">
           <string notr="true">1</string>
          </property>
         </column>
        </widget>
       </item>
      </layout>
     </widget>
    </widget>
   </item>
  </layout>
 </widget>
 <layoutdefault spacing="6" margin="11"/>
 <customwidgets>
  <customwidget>
   <class>QgsScaleComboBox</class>
   <extends>QWidget</extends>
   <header>qgsscalecombobox.h</header>
  </customwidget>
  <customwidget>
   <class>QgsCollapsibleGroupBox</class>
   <extends>QGroupBox</extends>
   <header>qgscollapsiblegroupbox.h</header>
   <container>1</container>
  </customwidget>
  <customwidget>
   <class>QgsBlendModeComboBox</class>
   <extends>QComboBox</extends>
   <header>qgsblendmodecombobox.h</header>
  </customwidget>
  <customwidget>
   <class>QgsColorButton</class>
   <extends>QPushButton</extends>
   <header>qgscolorbutton.h</header>
  </customwidget>
 </customwidgets>
 <tabstops>
  <tabstop>tabBar</tabstop>
  <tabstop>buttonBox</tabstop>
  <tabstop>leDisplayName</tabstop>
  <tabstop>leLayerSource</tabstop>
  <tabstop>cbMinimumScale</tabstop>
  <tabstop>cbMaximumScale</tabstop>
  <tabstop>leSpatialRefSys</tabstop>
  <tabstop>pbnChangeSpatialRefSys</tabstop>
  <tabstop>tePyramidDescription</tabstop>
  <tabstop>cboResamplingMethod</tabstop>
  <tabstop>buttonBuildPyramids</tabstop>
  <tabstop>lbxPyramidResolutions</tabstop>
 </tabstops>
 <resources>
  <include location="../../images/images.qrc"/>
 </resources>
 <connections>
  <connection>
   <sender>buttonBox</sender>
   <signal>rejected()</signal>
   <receiver>QgsRasterLayerPropertiesBase</receiver>
   <slot>reject()</slot>
   <hints>
    <hint type="sourcelabel">
     <x>485</x>
     <y>608</y>
    </hint>
    <hint type="destinationlabel">
     <x>3</x>
     <y>526</y>
    </hint>
   </hints>
  </connection>
 </connections>
</ui><|MERGE_RESOLUTION|>--- conflicted
+++ resolved
@@ -72,7 +72,7 @@
    <item row="0" column="0" colspan="4">
     <widget class="QTabWidget" name="tabBar">
      <property name="currentIndex">
-      <number>0</number>
+      <number>2</number>
      </property>
      <property name="iconSize">
       <size>
@@ -249,18 +249,109 @@
         </widget>
        </item>
        <item>
-<<<<<<< HEAD
+        <widget class="QgsCollapsibleGroupBox" name="mBrightessContrastGroupBox">
+         <property name="title">
+          <string>Brightness and Contrast</string>
+         </property>
+         <property name="collapsed" stdset="0">
+          <bool>false</bool>
+         </property>
+         <property name="saveCollapsedState" stdset="0">
+          <bool>true</bool>
+         </property>
+         <layout class="QHBoxLayout" name="horizontalLayout_11">
+          <item>
+           <widget class="QLabel" name="label_2">
+            <property name="text">
+             <string>Brightness</string>
+            </property>
+           </widget>
+          </item>
+          <item>
+           <widget class="QSlider" name="mSliderBrightness">
+            <property name="minimum">
+             <number>-255</number>
+            </property>
+            <property name="maximum">
+             <number>255</number>
+            </property>
+            <property name="orientation">
+             <enum>Qt::Horizontal</enum>
+            </property>
+            <property name="tickPosition">
+             <enum>QSlider::NoTicks</enum>
+            </property>
+            <property name="tickInterval">
+             <number>0</number>
+            </property>
+           </widget>
+          </item>
+          <item>
+           <widget class="QSpinBox" name="mBrightnessSpinBox">
+            <property name="minimum">
+             <number>-255</number>
+            </property>
+            <property name="maximum">
+             <number>255</number>
+            </property>
+           </widget>
+          </item>
+          <item>
+           <spacer name="horizontalSpacer_4">
+            <property name="orientation">
+             <enum>Qt::Horizontal</enum>
+            </property>
+            <property name="sizeHint" stdset="0">
+             <size>
+              <width>40</width>
+              <height>20</height>
+             </size>
+            </property>
+           </spacer>
+          </item>
+          <item>
+           <widget class="QLabel" name="label_5">
+            <property name="text">
+             <string>Contrast</string>
+            </property>
+           </widget>
+          </item>
+          <item>
+           <widget class="QSlider" name="mSliderContrast">
+            <property name="minimum">
+             <number>-100</number>
+            </property>
+            <property name="maximum">
+             <number>100</number>
+            </property>
+            <property name="singleStep">
+             <number>1</number>
+            </property>
+            <property name="orientation">
+             <enum>Qt::Horizontal</enum>
+            </property>
+           </widget>
+          </item>
+          <item>
+           <widget class="QSpinBox" name="mContrastSpinBox">
+            <property name="minimum">
+             <number>-100</number>
+            </property>
+            <property name="maximum">
+             <number>100</number>
+            </property>
+           </widget>
+          </item>
+         </layout>
+        </widget>
+       </item>
+       <item>
         <widget class="QgsCollapsibleGroupBox" name="mHueSaturationGroupBox">
          <property name="title">
           <string>Saturation and hue</string>
          </property>
          <property name="checkable">
           <bool>false</bool>
-=======
-        <widget class="QgsCollapsibleGroupBox" name="mBrightessContrastGroupBox">
-         <property name="title">
-          <string>Brightness and Contrast</string>
->>>>>>> 4435c4f3
          </property>
          <property name="collapsed" stdset="0">
           <bool>false</bool>
@@ -268,7 +359,6 @@
          <property name="saveCollapsedState" stdset="0">
           <bool>true</bool>
          </property>
-<<<<<<< HEAD
          <layout class="QGridLayout" name="_7">
           <item row="0" column="1">
            <widget class="QSlider" name="sliderSaturation">
@@ -283,29 +373,11 @@
             </property>
             <property name="maximum">
              <number>100</number>
-=======
-         <layout class="QHBoxLayout" name="horizontalLayout_11">
-          <item>
-           <widget class="QLabel" name="label_2">
-            <property name="text">
-             <string>Brightness</string>
-            </property>
-           </widget>
-          </item>
-          <item>
-           <widget class="QSlider" name="mSliderBrightness">
-            <property name="minimum">
-             <number>-255</number>
-            </property>
-            <property name="maximum">
-             <number>255</number>
->>>>>>> 4435c4f3
             </property>
             <property name="orientation">
              <enum>Qt::Horizontal</enum>
             </property>
             <property name="tickPosition">
-<<<<<<< HEAD
              <enum>QSlider::TicksBelow</enum>
             </property>
             <property name="tickInterval">
@@ -424,71 +496,11 @@
             </property>
             <property name="minimum">
              <number>0</number>
-=======
-             <enum>QSlider::NoTicks</enum>
-            </property>
-            <property name="tickInterval">
-             <number>0</number>
-            </property>
-           </widget>
-          </item>
-          <item>
-           <widget class="QSpinBox" name="mBrightnessSpinBox">
-            <property name="minimum">
-             <number>-255</number>
-            </property>
-            <property name="maximum">
-             <number>255</number>
-            </property>
-           </widget>
-          </item>
-          <item>
-           <spacer name="horizontalSpacer_4">
-            <property name="orientation">
-             <enum>Qt::Horizontal</enum>
-            </property>
-            <property name="sizeHint" stdset="0">
-             <size>
-              <width>40</width>
-              <height>20</height>
-             </size>
-            </property>
-           </spacer>
-          </item>
-          <item>
-           <widget class="QLabel" name="label_5">
-            <property name="text">
-             <string>Contrast</string>
-            </property>
-           </widget>
-          </item>
-          <item>
-           <widget class="QSlider" name="mSliderContrast">
-            <property name="minimum">
-             <number>-100</number>
->>>>>>> 4435c4f3
             </property>
             <property name="maximum">
              <number>100</number>
             </property>
-<<<<<<< HEAD
             <property name="value">
-=======
-            <property name="singleStep">
-             <number>1</number>
-            </property>
-            <property name="orientation">
-             <enum>Qt::Horizontal</enum>
-            </property>
-           </widget>
-          </item>
-          <item>
-           <widget class="QSpinBox" name="mContrastSpinBox">
-            <property name="minimum">
-             <number>-100</number>
-            </property>
-            <property name="maximum">
->>>>>>> 4435c4f3
              <number>100</number>
             </property>
            </widget>
@@ -1431,7 +1443,7 @@
           <string>&lt;!DOCTYPE HTML PUBLIC &quot;-//W3C//DTD HTML 4.0//EN&quot; &quot;http://www.w3.org/TR/REC-html40/strict.dtd&quot;&gt;
 &lt;html&gt;&lt;head&gt;&lt;meta name=&quot;qrichtext&quot; content=&quot;1&quot; /&gt;&lt;style type=&quot;text/css&quot;&gt;
 p, li { white-space: pre-wrap; }
-&lt;/style&gt;&lt;/head&gt;&lt;body style=&quot; font-family:'Droid Sans'; font-size:9pt; font-weight:400; font-style:normal;&quot;&gt;
+&lt;/style&gt;&lt;/head&gt;&lt;body style=&quot; font-family:'Lucida Grande'; font-size:13pt; font-weight:400; font-style:normal;&quot;&gt;
 &lt;p style=&quot; margin-top:0px; margin-bottom:0px; margin-left:0px; margin-right:0px; -qt-block-indent:0; text-indent:0px;&quot;&gt;&lt;span style=&quot; font-family:'Cantarell'; font-size:11pt;&quot;&gt;&lt;br /&gt;&lt;/span&gt;&lt;/p&gt;&lt;/body&gt;&lt;/html&gt;</string>
          </property>
         </widget>
@@ -1553,11 +1565,6 @@
    <class>QgsBlendModeComboBox</class>
    <extends>QComboBox</extends>
    <header>qgsblendmodecombobox.h</header>
-  </customwidget>
-  <customwidget>
-   <class>QgsColorButton</class>
-   <extends>QPushButton</extends>
-   <header>qgscolorbutton.h</header>
   </customwidget>
  </customwidgets>
  <tabstops>
