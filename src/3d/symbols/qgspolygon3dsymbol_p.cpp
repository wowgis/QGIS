/***************************************************************************
  qgspolygon3dsymbol_p.cpp
  --------------------------------------
  Date                 : July 2017
  Copyright            : (C) 2017 by Martin Dobias
  Email                : wonder dot sk at gmail dot com
 ***************************************************************************
 *                                                                         *
 *   This program is free software; you can redistribute it and/or modify  *
 *   it under the terms of the GNU General Public License as published by  *
 *   the Free Software Foundation; either version 2 of the License, or     *
 *   (at your option) any later version.                                   *
 *                                                                         *
 ***************************************************************************/

#include "qgspolygon3dsymbol_p.h"

#include "qgspolygon3dsymbol.h"
#include "qgstessellatedpolygongeometry.h"
#include "qgs3dmapsettings.h"
#include "qgs3dutils.h"
#include "qgstessellator.h"

#include <Qt3DCore/QTransform>
#include <Qt3DRender/QMaterial>
#include <Qt3DExtras/QPhongMaterial>

#include <Qt3DExtras/QDiffuseMapMaterial>
#include <Qt3DRender/QAbstractTextureImage>
#include <Qt3DRender/QTexture>

#include <Qt3DRender/QEffect>
#include <Qt3DRender/QTechnique>
#include <Qt3DRender/QCullFace>
#include <Qt3DRender/QGeometryRenderer>

#include "qgsvectorlayer.h"
#include "qgslinestring.h"
#include "qgsmultipolygon.h"

#include "qgslinevertexdata_p.h"
#include "qgslinematerial_p.h"

#include "qgsimagetexture.h"

/// @cond PRIVATE


class QgsPolygon3DSymbolHandler : public QgsFeature3DHandler
{
  public:
    QgsPolygon3DSymbolHandler( const QgsPolygon3DSymbol &symbol, const QgsFeatureIds &selectedIds )
      : mSymbol( symbol ), mSelectedIds( selectedIds ) {}

    bool prepare( const Qgs3DRenderContext &context, QSet<QString> &attributeNames ) override;
    void processFeature( QgsFeature &feature, const Qgs3DRenderContext &context ) override;
    void finalize( Qt3DCore::QEntity *parent, const Qgs3DRenderContext &context ) override;

  private:

    //! temporary data we will pass to the tessellator
    struct PolygonData
    {
      std::unique_ptr<QgsTessellator> tessellator;
      QVector<QgsFeatureId> triangleIndexFids;
      QVector<uint> triangleIndexStartingIndices;
    };

    void processPolygon( QgsPolygon *polyClone, QgsFeatureId fid, float height, float extrusionHeight, const Qgs3DRenderContext &context, PolygonData &out );
    void makeEntity( Qt3DCore::QEntity *parent, const Qgs3DRenderContext &context, PolygonData &out, bool selected );
    Qt3DRender::QMaterial *material( const QgsPolygon3DSymbol &symbol, bool isSelected, const Qgs3DRenderContext &context ) const;

    // input specific for this class
    const QgsPolygon3DSymbol &mSymbol;
    // inputs - generic
    QgsFeatureIds mSelectedIds;

    // outputs
    PolygonData outNormal;  //!< Features that are not selected
    PolygonData outSelected;  //!< Features that are selected

    QgsLineVertexData outEdges;  //!< When highlighting edges, this holds data for vertex/index buffer
};


bool QgsPolygon3DSymbolHandler::prepare( const Qgs3DRenderContext &context, QSet<QString> &attributeNames )
{
  outEdges.withAdjacency = true;
  outEdges.init( mSymbol.altitudeClamping(), mSymbol.altitudeBinding(), mSymbol.height(), &context.map() );

  outNormal.tessellator.reset( new QgsTessellator( context.map().origin().x(), context.map().origin().y(), true, mSymbol.invertNormals(), mSymbol.addBackFaces(), false,
                               dynamic_cast< QgsPhongMaterialSettings * >( mSymbol.material() ) ? dynamic_cast< QgsPhongMaterialSettings * >( mSymbol.material() )->shouldUseDiffuseTexture() : false,
                               mSymbol.renderedFacade(),
                               dynamic_cast< QgsPhongMaterialSettings * >( mSymbol.material() ) ? dynamic_cast< QgsPhongMaterialSettings * >( mSymbol.material() )->textureRotation() : 0 ) );
  outSelected.tessellator.reset( new QgsTessellator( context.map().origin().x(), context.map().origin().y(), true, mSymbol.invertNormals(),
                                 mSymbol.addBackFaces(), false,
                                 dynamic_cast< QgsPhongMaterialSettings *>( mSymbol.material() ) ? dynamic_cast< QgsPhongMaterialSettings * >( mSymbol.material() )->shouldUseDiffuseTexture() : false,
                                 mSymbol.renderedFacade(),
                                 dynamic_cast< QgsPhongMaterialSettings *>( mSymbol.material() ) ? dynamic_cast< QgsPhongMaterialSettings * >( mSymbol.material() )->textureRotation() : 0 ) );

  QSet<QString> attrs = mSymbol.dataDefinedProperties().referencedFields( context.expressionContext() );
  attributeNames.unite( attrs );
  return true;
}

void QgsPolygon3DSymbolHandler::processPolygon( QgsPolygon *polyClone, QgsFeatureId fid, float height, float extrusionHeight, const Qgs3DRenderContext &context, PolygonData &out )
{
  if ( mSymbol.edgesEnabled() )
  {
    // add edges before the polygon gets the Z values modified because addLineString() does its own altitude handling
    outEdges.addLineString( *static_cast<const QgsLineString *>( polyClone->exteriorRing() ), height );
    for ( int i = 0; i < polyClone->numInteriorRings(); ++i )
      outEdges.addLineString( *static_cast<const QgsLineString *>( polyClone->interiorRing( i ) ), height );

    if ( extrusionHeight )
    {
      // add roof and wall edges
      const QgsLineString *exterior = static_cast<const QgsLineString *>( polyClone->exteriorRing() );
      outEdges.addLineString( *exterior, extrusionHeight + height );
      outEdges.addVerticalLines( *exterior, extrusionHeight, height );
      for ( int i = 0; i < polyClone->numInteriorRings(); ++i )
      {
        const QgsLineString *interior = static_cast<const QgsLineString *>( polyClone->interiorRing( i ) );
        outEdges.addLineString( *interior, extrusionHeight + height );
        outEdges.addVerticalLines( *interior, extrusionHeight, height );
      }
    }
  }

  Qgs3DUtils::clampAltitudes( polyClone, mSymbol.altitudeClamping(), mSymbol.altitudeBinding(), height, context.map() );

  Q_ASSERT( out.tessellator->dataVerticesCount() % 3 == 0 );
  uint startingTriangleIndex = static_cast<uint>( out.tessellator->dataVerticesCount() / 3 );
  out.triangleIndexStartingIndices.append( startingTriangleIndex );
  out.triangleIndexFids.append( fid );
  out.tessellator->addPolygon( *polyClone, extrusionHeight );
  delete polyClone;
}

void QgsPolygon3DSymbolHandler::processFeature( QgsFeature &f, const Qgs3DRenderContext &context )
{
  if ( f.geometry().isNull() )
    return;

  PolygonData &out = mSelectedIds.contains( f.id() ) ? outSelected : outNormal;

  QgsGeometry geom = f.geometry();

  // segmentize curved geometries if necessary
  if ( QgsWkbTypes::isCurvedType( geom.constGet()->wkbType() ) )
    geom = QgsGeometry( geom.constGet()->segmentize() );

  const QgsAbstractGeometry *g = geom.constGet();

  const QgsPropertyCollection &ddp = mSymbol.dataDefinedProperties();
  bool hasDDHeight = ddp.isActive( QgsAbstract3DSymbol::PropertyHeight );
  bool hasDDExtrusion = ddp.isActive( QgsAbstract3DSymbol::PropertyExtrusionHeight );

  float height = mSymbol.height();
  float extrusionHeight = mSymbol.extrusionHeight();
  if ( hasDDHeight )
    height = ddp.valueAsDouble( QgsAbstract3DSymbol::PropertyHeight, context.expressionContext(), height );
  if ( hasDDExtrusion )
    extrusionHeight = ddp.valueAsDouble( QgsAbstract3DSymbol::PropertyExtrusionHeight, context.expressionContext(), extrusionHeight );

  if ( const QgsPolygon *poly = qgsgeometry_cast< const QgsPolygon *>( g ) )
  {
    QgsPolygon *polyClone = poly->clone();
    processPolygon( polyClone, f.id(), height, extrusionHeight, context, out );
  }
  else if ( const QgsMultiPolygon *mpoly = qgsgeometry_cast< const QgsMultiPolygon *>( g ) )
  {
    for ( int i = 0; i < mpoly->numGeometries(); ++i )
    {
      const QgsAbstractGeometry *g2 = mpoly->geometryN( i );
      Q_ASSERT( QgsWkbTypes::flatType( g2->wkbType() ) == QgsWkbTypes::Polygon );
      QgsPolygon *polyClone = static_cast< const QgsPolygon *>( g2 )->clone();
      processPolygon( polyClone, f.id(), height, extrusionHeight, context, out );
    }
  }
  else if ( const QgsGeometryCollection *gc = qgsgeometry_cast< const QgsGeometryCollection *>( g ) )
  {
    for ( int i = 0; i < gc->numGeometries(); ++i )
    {
      const QgsAbstractGeometry *g2 = gc->geometryN( i );
      if ( QgsWkbTypes::flatType( g2->wkbType() ) == QgsWkbTypes::Polygon )
      {
        QgsPolygon *polyClone = static_cast< const QgsPolygon *>( g2 )->clone();
        processPolygon( polyClone, f.id(), height, extrusionHeight, context, out );
      }
    }
  }
  else
    qDebug() << "not a polygon";
}


void QgsPolygon3DSymbolHandler::finalize( Qt3DCore::QEntity *parent, const Qgs3DRenderContext &context )
{
  // create entity for selected and not selected
  makeEntity( parent, context, outNormal, false );
  makeEntity( parent, context, outSelected, true );

  mZMin = std::min( outNormal.tessellator->zMinimum(), outSelected.tessellator->zMinimum() );
  mZMax = std::max( outNormal.tessellator->zMaximum(), outSelected.tessellator->zMaximum() );

  // add entity for edges
  if ( mSymbol.edgesEnabled() && !outEdges.indexes.isEmpty() )
  {
    QgsLineMaterial *mat = new QgsLineMaterial;
    mat->setLineColor( mSymbol.edgeColor() );
    mat->setLineWidth( mSymbol.edgeWidth() );

    Qt3DCore::QEntity *entity = new Qt3DCore::QEntity;

    // geometry renderer
    Qt3DRender::QGeometryRenderer *renderer = new Qt3DRender::QGeometryRenderer;
    renderer->setPrimitiveType( Qt3DRender::QGeometryRenderer::LineStripAdjacency );
    renderer->setGeometry( outEdges.createGeometry( entity ) );
    renderer->setVertexCount( outEdges.indexes.count() );
    renderer->setPrimitiveRestartEnabled( true );
    renderer->setRestartIndexValue( 0 );

    // make entity
    entity->addComponent( renderer );
    entity->addComponent( mat );
    entity->setParent( parent );
  }
}


void QgsPolygon3DSymbolHandler::makeEntity( Qt3DCore::QEntity *parent, const Qgs3DRenderContext &context, PolygonData &out, bool selected )
{
  if ( out.tessellator->dataVerticesCount() == 0 )
    return;  // nothing to show - no need to create the entity

  Qt3DRender::QMaterial *mat = material( mSymbol, selected, context );

  // extract vertex buffer data from tessellator
  QByteArray data( ( const char * )out.tessellator->data().constData(), out.tessellator->data().count() * sizeof( float ) );
  int nVerts = data.count() / out.tessellator->stride();

  QgsTessellatedPolygonGeometry *geometry = new QgsTessellatedPolygonGeometry( true, mSymbol.invertNormals(), mSymbol.addBackFaces(),
      dynamic_cast< QgsPhongMaterialSettings * >( mSymbol.material() ) ? dynamic_cast< QgsPhongMaterialSettings * >( mSymbol.material() )->shouldUseDiffuseTexture() : false );
  geometry->setData( data, nVerts, out.triangleIndexFids, out.triangleIndexStartingIndices );

  Qt3DRender::QGeometryRenderer *renderer = new Qt3DRender::QGeometryRenderer;
  renderer->setGeometry( geometry );

  // make entity
  Qt3DCore::QEntity *entity = new Qt3DCore::QEntity;
  entity->addComponent( renderer );
  entity->addComponent( mat );
  entity->setParent( parent );

  if ( !selected )
    entity->findChild<Qt3DRender::QGeometryRenderer *>()->setObjectName( QStringLiteral( "main" ) ); // temporary measure to distinguish between "selected" and "main"
// cppcheck wrongly believes entity will leak
// cppcheck-suppress memleak
}


static Qt3DRender::QCullFace::CullingMode _qt3DcullingMode( Qgs3DTypes::CullingMode mode )
{
  switch ( mode )
  {
    case Qgs3DTypes::NoCulling:    return Qt3DRender::QCullFace::NoCulling;
    case Qgs3DTypes::Front:        return Qt3DRender::QCullFace::Front;
    case Qgs3DTypes::Back:         return Qt3DRender::QCullFace::Back;
    case Qgs3DTypes::FrontAndBack: return Qt3DRender::QCullFace::FrontAndBack;
  }
  return Qt3DRender::QCullFace::NoCulling;
}

// front/back side culling
static void applyCullingMode( Qgs3DTypes::CullingMode cullingMode, Qt3DRender::QMaterial *material )
{
  auto techniques = material->effect()->techniques();
  for ( auto tit = techniques.constBegin(); tit != techniques.constEnd(); ++tit )
  {
    auto renderPasses = ( *tit )->renderPasses();
    for ( auto rpit = renderPasses.begin(); rpit != renderPasses.end(); ++rpit )
    {
      Qt3DRender::QCullFace *cullFace = new Qt3DRender::QCullFace;
      cullFace->setMode( _qt3DcullingMode( cullingMode ) );
      ( *rpit )->addRenderState( cullFace );
    }
  }
}

<<<<<<< HEAD



Qt3DRender::QMaterial *QgsPolygon3DSymbolHandler::material( const QgsPolygon3DSymbol &symbol, bool isSelected, const Qgs3DRenderContext &context ) const
{
  bool fitsInCache = false;
  QImage textureSourceImage;

  if ( symbol.material().shouldUseDiffuseTexture() )
    textureSourceImage = QgsApplication::imageCache()->pathAsImage( symbol.material().texturePath(), QSize(), true, 1.0, fitsInCache );

  Qt3DRender::QMaterial *retMaterial = nullptr;
  if ( !textureSourceImage.isNull() )
  {
    Qt3DExtras::QDiffuseMapMaterial *material = new Qt3DExtras::QDiffuseMapMaterial;

    applyCullingMode( symbol.cullingMode(), material );

    QgsImageTexture *textureImage = new QgsImageTexture( textureSourceImage );

    material->diffuse()->addTextureImage( textureImage );

    material->diffuse()->wrapMode()->setX( Qt3DRender::QTextureWrapMode::Repeat );
    material->diffuse()->wrapMode()->setY( Qt3DRender::QTextureWrapMode::Repeat );
    material->diffuse()->wrapMode()->setZ( Qt3DRender::QTextureWrapMode::Repeat );
    material->setSpecular( symbol.material().specular() );
    material->setShininess( symbol.material().shininess() );
    material->setTextureScale( symbol.material().textureScale() );

    if ( isSelected )
    {
      // update the material with selection colors
      // TODO : dampen the color of diffuse texture
//      mat->setDiffuse( context.map().selectionColor() );
      material->setAmbient( context.map().selectionColor().darker() );
    }

    retMaterial = material;
  }
  else
  {
    Qt3DExtras::QPhongMaterial *material = new Qt3DExtras::QPhongMaterial;

    applyCullingMode( symbol.cullingMode(), material );

    material->setAmbient( symbol.material().ambient() );
    material->setDiffuse( symbol.material().diffuse() );
    material->setSpecular( symbol.material().specular() );
    material->setShininess( symbol.material().shininess() );

    if ( isSelected )
    {
      // update the material with selection colors
      material->setDiffuse( context.map().selectionColor() );
      material->setAmbient( context.map().selectionColor().darker() );
    }
    retMaterial = material;
  }

  return retMaterial;
=======
Qt3DRender::QMaterial *QgsPolygon3DSymbolHandler::material( const QgsPolygon3DSymbol &symbol, bool isSelected, const Qgs3DRenderContext &context ) const
{
  QgsMaterialContext materialContext;
  materialContext.setIsSelected( isSelected );
  materialContext.setSelectionColor( context.map().selectionColor() );

  Qt3DRender::QMaterial *material = symbol.material()->toMaterial( materialContext );
  applyCullingMode( symbol.cullingMode(), material );
  return material;
>>>>>>> 8b5dedf6
}


// --------------


namespace Qgs3DSymbolImpl
{


  QgsFeature3DHandler *handlerForPolygon3DSymbol( QgsVectorLayer *layer, const QgsAbstract3DSymbol *symbol )
  {
    const QgsPolygon3DSymbol *polygonSymbol = dynamic_cast< const QgsPolygon3DSymbol * >( symbol );
    if ( !polygonSymbol )
      return nullptr;

    return new QgsPolygon3DSymbolHandler( *polygonSymbol, layer->selectedFeatureIds() );
  }

  Qt3DCore::QEntity *entityForPolygon3DSymbol( const Qgs3DMapSettings &map, QgsVectorLayer *layer, const QgsPolygon3DSymbol &symbol )
  {
    QgsFeature3DHandler *handler = handlerForPolygon3DSymbol( layer, &symbol );
    Qt3DCore::QEntity *e = entityFromHandler( handler, map, layer );
    delete handler;
    return e;
  }

}

/// @endcond<|MERGE_RESOLUTION|>--- conflicted
+++ resolved
@@ -288,68 +288,6 @@
   }
 }
 
-<<<<<<< HEAD
-
-
-
-Qt3DRender::QMaterial *QgsPolygon3DSymbolHandler::material( const QgsPolygon3DSymbol &symbol, bool isSelected, const Qgs3DRenderContext &context ) const
-{
-  bool fitsInCache = false;
-  QImage textureSourceImage;
-
-  if ( symbol.material().shouldUseDiffuseTexture() )
-    textureSourceImage = QgsApplication::imageCache()->pathAsImage( symbol.material().texturePath(), QSize(), true, 1.0, fitsInCache );
-
-  Qt3DRender::QMaterial *retMaterial = nullptr;
-  if ( !textureSourceImage.isNull() )
-  {
-    Qt3DExtras::QDiffuseMapMaterial *material = new Qt3DExtras::QDiffuseMapMaterial;
-
-    applyCullingMode( symbol.cullingMode(), material );
-
-    QgsImageTexture *textureImage = new QgsImageTexture( textureSourceImage );
-
-    material->diffuse()->addTextureImage( textureImage );
-
-    material->diffuse()->wrapMode()->setX( Qt3DRender::QTextureWrapMode::Repeat );
-    material->diffuse()->wrapMode()->setY( Qt3DRender::QTextureWrapMode::Repeat );
-    material->diffuse()->wrapMode()->setZ( Qt3DRender::QTextureWrapMode::Repeat );
-    material->setSpecular( symbol.material().specular() );
-    material->setShininess( symbol.material().shininess() );
-    material->setTextureScale( symbol.material().textureScale() );
-
-    if ( isSelected )
-    {
-      // update the material with selection colors
-      // TODO : dampen the color of diffuse texture
-//      mat->setDiffuse( context.map().selectionColor() );
-      material->setAmbient( context.map().selectionColor().darker() );
-    }
-
-    retMaterial = material;
-  }
-  else
-  {
-    Qt3DExtras::QPhongMaterial *material = new Qt3DExtras::QPhongMaterial;
-
-    applyCullingMode( symbol.cullingMode(), material );
-
-    material->setAmbient( symbol.material().ambient() );
-    material->setDiffuse( symbol.material().diffuse() );
-    material->setSpecular( symbol.material().specular() );
-    material->setShininess( symbol.material().shininess() );
-
-    if ( isSelected )
-    {
-      // update the material with selection colors
-      material->setDiffuse( context.map().selectionColor() );
-      material->setAmbient( context.map().selectionColor().darker() );
-    }
-    retMaterial = material;
-  }
-
-  return retMaterial;
-=======
 Qt3DRender::QMaterial *QgsPolygon3DSymbolHandler::material( const QgsPolygon3DSymbol &symbol, bool isSelected, const Qgs3DRenderContext &context ) const
 {
   QgsMaterialContext materialContext;
@@ -359,7 +297,6 @@
   Qt3DRender::QMaterial *material = symbol.material()->toMaterial( materialContext );
   applyCullingMode( symbol.cullingMode(), material );
   return material;
->>>>>>> 8b5dedf6
 }
 
 
