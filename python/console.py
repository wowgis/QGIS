--- conflicted
+++ resolved
@@ -87,15 +87,12 @@
         if iface and not iface.mainWindow().restoreDockWidget(self):
             iface.mainWindow().addDockWidget(Qt.BottomDockWidgetArea, self)
 
-<<<<<<< HEAD
-=======
     def activate(self):
         self.activateWindow()
         self.raise_()
         QDockWidget.setFocus(self)
 
 
->>>>>>> 8ca22361
 class PythonConsoleWidget(QWidget):
     def __init__(self, parent=None):
         QWidget.__init__(self, parent)
