--- conflicted
+++ resolved
@@ -34,16 +34,8 @@
     def __init__(self, parent):
         QDialog.__init__(self, parent)
         self.setModal(True)
-<<<<<<< HEAD
         self.setupUi(self)
-        
-=======
-        self.setupUi()
 
-    def setupUi(self):
-        self.setMaximumSize(500, 300)
-        self.webView = QtWebKit.QWebView()
->>>>>>> 234709da
         self.setWindowTitle(QCoreApplication.translate("PythonConsole","Help Python Console"))
         self.setMaximumSize(500, 300)
         
@@ -59,15 +51,6 @@
         filename = qgisDataDir + "/python/console_help/help.htm? \
                                                 lang=" + locale \
                                                 + "&pkgDir=" + qgisDataDir
-<<<<<<< HEAD
-                                                
-        url = QUrl(filename)
-        self.webView.load(url)
-=======
 
         url = QtCore.QUrl(filename)
-        self.webView.load(url)
-
-    def closeWindow(self):
-        self.close()
->>>>>>> 234709da
+        self.webView.load(url)